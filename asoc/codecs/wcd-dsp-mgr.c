/*
 * Copyright (c) 2016-2018, The Linux Foundation. All rights reserved.
 *
 * This program is free software; you can redistribute it and/or modify
 * it under the terms of the GNU General Public License version 2 and
 * only version 2 as published by the Free Software Foundation.
 *
 * This program is distributed in the hope that it will be useful,
 * but WITHOUT ANY WARRANTY; without even the implied warranty of
 * MERCHANTABILITY or FITNESS FOR A PARTICULAR PURPOSE.  See the
 * GNU General Public License for more details.
 */
#include <linux/module.h>
#include <linux/platform_device.h>
#include <linux/slab.h>
#include <linux/stringify.h>
#include <linux/of.h>
#include <linux/debugfs.h>
#include <linux/component.h>
#include <linux/dma-mapping.h>
#include <soc/qcom/ramdump.h>
#include <sound/wcd-dsp-mgr.h>
#include "wcd-dsp-utils.h"

/* Forward declarations */
static char *wdsp_get_cmpnt_type_string(enum wdsp_cmpnt_type);

/* Component related macros */
#define WDSP_GET_COMPONENT(wdsp, x) ((x >= WDSP_CMPNT_TYPE_MAX || x < 0) ? \
					NULL : (&(wdsp->cmpnts[x])))
#define WDSP_GET_CMPNT_TYPE_STR(x) wdsp_get_cmpnt_type_string(x)

/*
 * These #defines indicate the bit number in status field
 * for each of the status. If bit is set, it indicates
 * the status as done, else if bit is not set, it indicates
 * the status is either failed or not done.
 */
#define WDSP_STATUS_INITIALIZED   BIT(0)
#define WDSP_STATUS_CODE_DLOADED  BIT(1)
#define WDSP_STATUS_DATA_DLOADED  BIT(2)
#define WDSP_STATUS_BOOTED        BIT(3)

/* Helper macros for printing wdsp messages */
#define WDSP_ERR(wdsp, fmt, ...)		\
	dev_err(wdsp->mdev, "%s: " fmt "\n", __func__, ##__VA_ARGS__)
#define WDSP_DBG(wdsp, fmt, ...)	\
	dev_dbg(wdsp->mdev, "%s: " fmt "\n", __func__, ##__VA_ARGS__)

/* Helper macros for locking */
#define WDSP_MGR_MUTEX_LOCK(wdsp, lock)         \
{                                               \
	WDSP_DBG(wdsp, "mutex_lock(%s)",        \
		 __stringify_1(lock));          \
	mutex_lock(&lock);                      \
}

#define WDSP_MGR_MUTEX_UNLOCK(wdsp, lock)       \
{                                               \
	WDSP_DBG(wdsp, "mutex_unlock(%s)",      \
		 __stringify_1(lock));          \
	mutex_unlock(&lock);                    \
}

/* Helper macros for using status mask */
#define WDSP_SET_STATUS(wdsp, state)                  \
{                                                     \
	wdsp->status |= state;                        \
	WDSP_DBG(wdsp, "set 0x%lx, new_state = 0x%x", \
		 state, wdsp->status);                \
}

#define WDSP_CLEAR_STATUS(wdsp, state)                  \
{                                                       \
	wdsp->status &= (~state);                       \
	WDSP_DBG(wdsp, "clear 0x%lx, new_state = 0x%x", \
		 state, wdsp->status);                  \
}

#define WDSP_STATUS_IS_SET(wdsp, state) (wdsp->status & state)

/* SSR relate status macros */
#define WDSP_SSR_STATUS_WDSP_READY    BIT(0)
#define WDSP_SSR_STATUS_CDC_READY     BIT(1)
#define WDSP_SSR_STATUS_READY         \
	(WDSP_SSR_STATUS_WDSP_READY | WDSP_SSR_STATUS_CDC_READY)
#define WDSP_SSR_READY_WAIT_TIMEOUT   (10 * HZ)
#define WDSP_FW_LOAD_RETRY_COUNT	3

enum wdsp_ssr_type {

	/* Init value, indicates there is no SSR in progress */
	WDSP_SSR_TYPE_NO_SSR = 0,

	/*
	 * Indicates WDSP crashed. The manager driver internally
	 * decides when to perform WDSP restart based on the
	 * users of wdsp. Hence there is no explicit WDSP_UP.
	 */
	WDSP_SSR_TYPE_WDSP_DOWN,

	/* Indicates codec hardware is down */
	WDSP_SSR_TYPE_CDC_DOWN,

	/* Indicates codec hardware is up, trigger to restart WDSP */
	WDSP_SSR_TYPE_CDC_UP,
};

struct wdsp_cmpnt {

	/* OF node of the phandle */
	struct device_node *np;

	/*
	 * Child component's dev_name, should be set in DT for the child's
	 * phandle if child's dev->of_node does not match the phandle->of_node
	 */
	const char *cdev_name;

	/* Child component's device node */
	struct device *cdev;

	/* Private data that component may want back on callbacks */
	void *priv_data;

	/* Child ops */
	struct wdsp_cmpnt_ops *ops;
};

struct wdsp_ramdump_data {

	/* Ramdump device */
	void *rd_dev;

	/* DMA address of the dump */
	dma_addr_t rd_addr;

	/* Virtual address of the dump */
	void *rd_v_addr;

	/* Data provided through error interrupt */
	struct wdsp_err_signal_arg err_data;
};

struct wdsp_mgr_priv {

	/* Manager driver's struct device pointer */
	struct device *mdev;

	/* Match struct for component framework */
	struct component_match *match;

	/* Manager's ops/function callbacks */
	struct wdsp_mgr_ops *ops;

	/* Array to store information for all expected components */
	struct wdsp_cmpnt cmpnts[WDSP_CMPNT_TYPE_MAX];

	/* The filename of image to be downloaded */
	const char *img_fname;

	/* Keeps track of current state of manager driver */
	u32 status;

	/* Work to load the firmware image after component binding */
	struct work_struct load_fw_work;

	/* List of segments in image to be downloaded */
	struct list_head *seg_list;

	/* Base address of the image in memory */
	u32 base_addr;

	/* Instances using dsp */
	int dsp_users;

	/* Lock for serializing ops called by components */
	struct mutex api_mutex;

	struct wdsp_ramdump_data dump_data;

	/* SSR related */
	enum wdsp_ssr_type ssr_type;
	struct mutex ssr_mutex;
	struct work_struct ssr_work;
	u16 ready_status;
	struct completion ready_compl;

	/* Debugfs related */
	struct dentry *entry;
	bool panic_on_error;

	ktime_t ktime_zero;
	ktime_t uptime;
	ktime_t crashtime;
	s64 total_uptime;
	s64 total_downtime;
	u64 crash_count;
	u64 recover_count;
};

static char *wdsp_get_ssr_type_string(enum wdsp_ssr_type type)
{
	switch (type) {
	case WDSP_SSR_TYPE_NO_SSR:
		return "NO_SSR";
	case WDSP_SSR_TYPE_WDSP_DOWN:
		return "WDSP_DOWN";
	case WDSP_SSR_TYPE_CDC_DOWN:
		return "CDC_DOWN";
	case WDSP_SSR_TYPE_CDC_UP:
		return "CDC_UP";
	default:
		pr_err("%s: Invalid ssr_type %d\n",
			__func__, type);
		return "Invalid";
	}
}

static char *wdsp_get_cmpnt_type_string(enum wdsp_cmpnt_type type)
{
	switch (type) {
	case WDSP_CMPNT_CONTROL:
		return "control";
	case WDSP_CMPNT_IPC:
		return "ipc";
	case WDSP_CMPNT_TRANSPORT:
		return "transport";
	default:
		pr_err("%s: Invalid component type %d\n",
			__func__, type);
		return "Invalid";
	}
}

static void __wdsp_clr_ready_locked(struct wdsp_mgr_priv *wdsp,
				    u16 value)
{
	wdsp->ready_status &= ~(value);
	WDSP_DBG(wdsp, "ready_status = 0x%x", wdsp->ready_status);
}

static void __wdsp_set_ready_locked(struct wdsp_mgr_priv *wdsp,
				    u16 value, bool mark_complete)
{
	wdsp->ready_status |= value;
	WDSP_DBG(wdsp, "ready_status = 0x%x", wdsp->ready_status);

	if (mark_complete &&
	    wdsp->ready_status == WDSP_SSR_STATUS_READY) {
		WDSP_DBG(wdsp, "marking ready completion");
		complete(&wdsp->ready_compl);
	}
}

static void wdsp_broadcast_event_upseq(struct wdsp_mgr_priv *wdsp,
				       enum wdsp_event_type event,
				       void *data)
{
	struct wdsp_cmpnt *cmpnt;
	int i;

	for (i = 0; i < WDSP_CMPNT_TYPE_MAX; i++) {
		cmpnt = WDSP_GET_COMPONENT(wdsp, i);
		if (cmpnt && cmpnt->ops && cmpnt->ops->event_handler)
			cmpnt->ops->event_handler(cmpnt->cdev, cmpnt->priv_data,
						  event, data);
	}
}

static void wdsp_broadcast_event_downseq(struct wdsp_mgr_priv *wdsp,
					 enum wdsp_event_type event,
					 void *data)
{
	struct wdsp_cmpnt *cmpnt;
	int i;

	for (i = WDSP_CMPNT_TYPE_MAX - 1; i >= 0; i--) {
		cmpnt = WDSP_GET_COMPONENT(wdsp, i);
		if (cmpnt && cmpnt->ops && cmpnt->ops->event_handler)
			cmpnt->ops->event_handler(cmpnt->cdev, cmpnt->priv_data,
						  event, data);
	}
}

static int wdsp_unicast_event(struct wdsp_mgr_priv *wdsp,
			      enum wdsp_cmpnt_type type,
			      enum wdsp_event_type event,
			      void *data)
{
	struct wdsp_cmpnt *cmpnt;
	int ret;

	cmpnt = WDSP_GET_COMPONENT(wdsp, type);
	if (cmpnt && cmpnt->ops && cmpnt->ops->event_handler) {
		ret = cmpnt->ops->event_handler(cmpnt->cdev, cmpnt->priv_data,
						event, data);
	} else {
		WDSP_ERR(wdsp, "not valid event_handler for %s",
			 WDSP_GET_CMPNT_TYPE_STR(type));
		ret = -EINVAL;
	}

	return ret;
}

static void wdsp_deinit_components(struct wdsp_mgr_priv *wdsp)
{
	struct wdsp_cmpnt *cmpnt;
	int i;

	for (i = WDSP_CMPNT_TYPE_MAX - 1; i >= 0; i--) {
		cmpnt = WDSP_GET_COMPONENT(wdsp, i);
		if (cmpnt && cmpnt->ops && cmpnt->ops->deinit)
			cmpnt->ops->deinit(cmpnt->cdev, cmpnt->priv_data);
	}
}

static int wdsp_init_components(struct wdsp_mgr_priv *wdsp)
{
	struct wdsp_cmpnt *cmpnt;
	int fail_idx = WDSP_CMPNT_TYPE_MAX;
	int i, ret = 0;

	for (i = 0; i < WDSP_CMPNT_TYPE_MAX; i++) {

		cmpnt = WDSP_GET_COMPONENT(wdsp, i);

		/* Init is allowed to be NULL */
		if (!cmpnt->ops || !cmpnt->ops->init)
			continue;
		ret = cmpnt->ops->init(cmpnt->cdev, cmpnt->priv_data);
		if (ret) {
			WDSP_ERR(wdsp, "Init failed (%d) for component %s",
				 ret, WDSP_GET_CMPNT_TYPE_STR(i));
				fail_idx = i;
				break;
		}
	}

	if (fail_idx < WDSP_CMPNT_TYPE_MAX) {
		/* Undo init for already initialized components */
		for (i = fail_idx - 1; i >= 0; i--) {
			struct wdsp_cmpnt *cmpnt = WDSP_GET_COMPONENT(wdsp, i);

			if (cmpnt->ops && cmpnt->ops->deinit)
				cmpnt->ops->deinit(cmpnt->cdev,
						   cmpnt->priv_data);
		}
	} else {
		wdsp_broadcast_event_downseq(wdsp, WDSP_EVENT_POST_INIT, NULL);
	}

	return ret;
}

static int wdsp_load_each_segment(struct wdsp_mgr_priv *wdsp,
				  struct wdsp_img_segment *seg)
{
	struct wdsp_img_section img_section;
	int ret;

	WDSP_DBG(wdsp,
		 "base_addr 0x%x, split_fname %s, load_addr 0x%x, size 0x%zx",
		 wdsp->base_addr, seg->split_fname, seg->load_addr, seg->size);

	if (seg->load_addr < wdsp->base_addr) {
		WDSP_ERR(wdsp, "Invalid addr 0x%x, base_addr = 0x%x",
			 seg->load_addr, wdsp->base_addr);
		return -EINVAL;
	}

	img_section.addr = seg->load_addr - wdsp->base_addr;
	img_section.size = seg->size;
	img_section.data = seg->data;

	ret = wdsp_unicast_event(wdsp, WDSP_CMPNT_TRANSPORT,
				 WDSP_EVENT_DLOAD_SECTION,
				 &img_section);
	if (ret < 0)
		WDSP_ERR(wdsp,
			 "Failed, err = %d for base_addr = 0x%x split_fname = %s, load_addr = 0x%x, size = 0x%zx",
			 ret, wdsp->base_addr, seg->split_fname,
			 seg->load_addr, seg->size);
	return ret;
}

static int wdsp_download_segments(struct wdsp_mgr_priv *wdsp,
				  unsigned int type)
{
	struct wdsp_cmpnt *ctl;
	struct wdsp_img_segment *seg = NULL;
	enum wdsp_event_type pre, post;
	long status;
	int ret = 0;
	int retry_cnt = WDSP_FW_LOAD_RETRY_COUNT;

	ctl = WDSP_GET_COMPONENT(wdsp, WDSP_CMPNT_CONTROL);

	if (type == WDSP_ELF_FLAG_RE) {
		pre = WDSP_EVENT_PRE_DLOAD_CODE;
		post = WDSP_EVENT_POST_DLOAD_CODE;
		status = WDSP_STATUS_CODE_DLOADED;
	} else if (type == WDSP_ELF_FLAG_WRITE) {
		pre = WDSP_EVENT_PRE_DLOAD_DATA;
		post = WDSP_EVENT_POST_DLOAD_DATA;
		status = WDSP_STATUS_DATA_DLOADED;
	} else {
		WDSP_ERR(wdsp, "Invalid type %u", type);
		return -EINVAL;
	}

	do {
		ret = wdsp_get_segment_list(ctl->cdev, wdsp->img_fname,
					    type, wdsp->seg_list,
					    &wdsp->base_addr);
		if (ret == -EAGAIN)
			WDSP_ERR(wdsp,
				 "Retrying, retry_cnt %d error %d type %d",
				 retry_cnt, ret, type);
	} while (ret == -EAGAIN && retry_cnt-- > 0);

	if (ret < 0 || list_empty(wdsp->seg_list)) {
		WDSP_ERR(wdsp,
			"Failed to load image, error %d, segment-type %d",
			 ret, type);

		wdsp_broadcast_event_downseq(wdsp, WDSP_EVENT_DLOAD_FAILED,
					     NULL);
		goto done;
	}

	/* Notify all components that image is about to be downloaded */
	wdsp_broadcast_event_upseq(wdsp, pre, NULL);

	/*
	 * Go through the list of segments and download one by one.
	 * For each segment that fails to dlownload retry for
	 * WDSP_FW_LOAD_RETRY_COUNT times
	 */
	list_for_each_entry(seg, wdsp->seg_list, list) {
		retry_cnt = WDSP_FW_LOAD_RETRY_COUNT;
		do {
			ret = wdsp_load_each_segment(wdsp, seg);
		} while (ret < 0 && --retry_cnt > 0);

		if (ret < 0) {
			WDSP_ERR(wdsp,
				"Failed to download, error %d\n",
				ret);
			goto dload_error;
		}
	}

	/* Flush the list before setting status and notifying components */
	wdsp_flush_segment_list(wdsp->seg_list);

	WDSP_SET_STATUS(wdsp, status);

	/* Notify all components that image is downloaded */
	wdsp_broadcast_event_downseq(wdsp, post, NULL);
done:
	return ret;

dload_error:
	wdsp_flush_segment_list(wdsp->seg_list);

	/*
	 * code sections are downloaded at driver load and during SSR.
	 * Even if code section download fails, do not treat this
	 * as error to allow retry of code section download upon
	 * enable_dsp request. Since status flag is not set upon
	 * code section download failure, enable_dsp can check this
	 * and retry.
	 */
	if (type == WDSP_ELF_FLAG_RE) {
		/* Notify all components that image is downloaded */
		wdsp_broadcast_event_downseq(wdsp, post, NULL);
		ret = 0;
	} else {
		wdsp_broadcast_event_downseq(wdsp,
			WDSP_EVENT_DLOAD_FAILED, NULL);
	}

	return ret;
}

static int wdsp_init_and_dload_code_sections(struct wdsp_mgr_priv *wdsp)
{
	int ret;
	bool is_initialized;

	is_initialized = WDSP_STATUS_IS_SET(wdsp, WDSP_STATUS_INITIALIZED);

	if (!is_initialized) {
		/* Components are not initialized yet, initialize them */
		ret = wdsp_init_components(wdsp);
		if (ret < 0) {
			WDSP_ERR(wdsp, "INIT failed, err = %d", ret);
			goto done;
		}
		WDSP_SET_STATUS(wdsp, WDSP_STATUS_INITIALIZED);
	}

	/* Download the read-execute sections of image */
	ret = wdsp_download_segments(wdsp, WDSP_ELF_FLAG_RE);
	if (ret < 0) {
		WDSP_ERR(wdsp, "Error %d to download code sections", ret);
		goto done;
	}
done:
	return ret;
}

static void wdsp_load_fw_image(struct work_struct *work)
{
	struct wdsp_mgr_priv *wdsp;
	int ret;

	wdsp = container_of(work, struct wdsp_mgr_priv, load_fw_work);
	if (!wdsp) {
		pr_err("%s: Invalid private_data\n", __func__);
		return;
	}

	ret = wdsp_init_and_dload_code_sections(wdsp);
	if (ret < 0)
		WDSP_ERR(wdsp, "dload code sections failed, err = %d", ret);
}

static int wdsp_enable_dsp(struct wdsp_mgr_priv *wdsp)
{
	int ret;

	/*
	 * Acquire SSR mutex lock to make sure enablement of DSP
	 * does not race with SSR handling.
	 */
	WDSP_MGR_MUTEX_LOCK(wdsp, wdsp->ssr_mutex);

	/* Make sure wdsp is in good state */
	if (!WDSP_STATUS_IS_SET(wdsp, WDSP_STATUS_CODE_DLOADED)) {
		WDSP_ERR(wdsp, "WDSP in invalid state 0x%x", wdsp->status);
		wdsp->recover_count++;
		/*
		 * Since DSP state indicates that code sections are
		 * not downloaded. Try to download them again now.
		 */
		ret = wdsp_init_and_dload_code_sections(wdsp);
		if (ret < 0) {
			WDSP_ERR(wdsp, "Retry code dload failed %d",
				ret);
			goto done;
		}
	}

	/* Download the read-write sections of image */
	ret = wdsp_download_segments(wdsp, WDSP_ELF_FLAG_WRITE);
	if (ret < 0) {
		WDSP_ERR(wdsp, "Data section download failed, err = %d", ret);
		goto done;
	}

	wdsp_broadcast_event_upseq(wdsp, WDSP_EVENT_PRE_BOOTUP, NULL);

	ret = wdsp_unicast_event(wdsp, WDSP_CMPNT_CONTROL,
				 WDSP_EVENT_DO_BOOT, NULL);
	if (ret < 0) {
		WDSP_ERR(wdsp, "Failed to boot dsp, err = %d", ret);
		WDSP_CLEAR_STATUS(wdsp, WDSP_STATUS_DATA_DLOADED);
		goto done;
	}

	wdsp_broadcast_event_downseq(wdsp, WDSP_EVENT_POST_BOOTUP, NULL);
	WDSP_SET_STATUS(wdsp, WDSP_STATUS_BOOTED);

	wdsp->uptime = ktime_get_boottime();

	if (!ktime_equal(wdsp->crashtime, wdsp->ktime_zero)) {
		wdsp->total_downtime +=
			ktime_ms_delta(wdsp->uptime,
					wdsp->crashtime);
		wdsp->crashtime = wdsp->ktime_zero;
	}
done:
	WDSP_MGR_MUTEX_UNLOCK(wdsp, wdsp->ssr_mutex);
	return ret;
}

static int wdsp_disable_dsp(struct wdsp_mgr_priv *wdsp)
{
	int ret;

	WDSP_MGR_MUTEX_LOCK(wdsp, wdsp->ssr_mutex);

	/*
	 * If Disable happened while SSR is in progress, then set the SSR
	 * ready status indicating WDSP is now ready. Ignore the disable
	 * event here and let the SSR handler go through shutdown.
	 */
	if (wdsp->ssr_type != WDSP_SSR_TYPE_NO_SSR) {
		__wdsp_set_ready_locked(wdsp, WDSP_SSR_STATUS_WDSP_READY, true);
		WDSP_MGR_MUTEX_UNLOCK(wdsp, wdsp->ssr_mutex);
		return 0;
	}

	if (!ktime_equal(wdsp->uptime, wdsp->ktime_zero)) {
		wdsp->total_uptime +=
			ktime_ms_delta(ktime_get_boottime(),
					wdsp->uptime);
		wdsp->uptime = wdsp->ktime_zero;
	}

	WDSP_MGR_MUTEX_UNLOCK(wdsp, wdsp->ssr_mutex);

	/* Make sure wdsp is in good state */
	if (!WDSP_STATUS_IS_SET(wdsp, WDSP_STATUS_BOOTED)) {
		WDSP_ERR(wdsp, "wdsp in invalid state 0x%x", wdsp->status);
		ret = -EINVAL;
		goto done;
	}

	wdsp_broadcast_event_downseq(wdsp, WDSP_EVENT_PRE_SHUTDOWN, NULL);
	ret = wdsp_unicast_event(wdsp, WDSP_CMPNT_CONTROL,
				 WDSP_EVENT_DO_SHUTDOWN, NULL);
	if (ret < 0) {
		WDSP_ERR(wdsp, "Failed to shutdown dsp, err = %d", ret);
		goto done;
	}

	wdsp_broadcast_event_downseq(wdsp, WDSP_EVENT_POST_SHUTDOWN, NULL);
	WDSP_CLEAR_STATUS(wdsp, WDSP_STATUS_BOOTED);

	/* Data sections are to be downloaded per boot */
	WDSP_CLEAR_STATUS(wdsp, WDSP_STATUS_DATA_DLOADED);
done:
	return ret;
}

static int wdsp_register_cmpnt_ops(struct device *wdsp_dev,
				   struct device *cdev,
				   void *priv_data,
				   struct wdsp_cmpnt_ops *ops)
{
	struct wdsp_mgr_priv *wdsp;
	struct wdsp_cmpnt *cmpnt;
	int i, ret;

	if (!wdsp_dev || !cdev || !ops)
		return -EINVAL;

	wdsp = dev_get_drvdata(wdsp_dev);

	WDSP_MGR_MUTEX_LOCK(wdsp, wdsp->api_mutex);

	for (i = 0; i < WDSP_CMPNT_TYPE_MAX; i++) {
		cmpnt = WDSP_GET_COMPONENT(wdsp, i);
		if ((cdev->of_node && cdev->of_node == cmpnt->np) ||
		    (cmpnt->cdev_name &&
		     !strcmp(dev_name(cdev), cmpnt->cdev_name))) {
			break;
		}
	}

	if (i == WDSP_CMPNT_TYPE_MAX) {
		WDSP_ERR(wdsp, "Failed to register component dev %s",
			 dev_name(cdev));
		ret = -EINVAL;
		goto done;
	}

	cmpnt->cdev = cdev;
	cmpnt->ops = ops;
	cmpnt->priv_data = priv_data;
done:
	WDSP_MGR_MUTEX_UNLOCK(wdsp, wdsp->api_mutex);
	return 0;
}

static struct device *wdsp_get_dev_for_cmpnt(struct device *wdsp_dev,
					     enum wdsp_cmpnt_type type)
{
	struct wdsp_mgr_priv *wdsp;
	struct wdsp_cmpnt *cmpnt;

	if (!wdsp_dev || type >= WDSP_CMPNT_TYPE_MAX)
		return NULL;

	wdsp = dev_get_drvdata(wdsp_dev);
	cmpnt = WDSP_GET_COMPONENT(wdsp, type);

	return cmpnt->cdev;
}

static int wdsp_get_devops_for_cmpnt(struct device *wdsp_dev,
				     enum wdsp_cmpnt_type type,
				     void *data)
{
	struct wdsp_mgr_priv *wdsp;
	int ret = 0;

	if (!wdsp_dev || type >= WDSP_CMPNT_TYPE_MAX)
		return -EINVAL;

	wdsp = dev_get_drvdata(wdsp_dev);
	ret = wdsp_unicast_event(wdsp, type,
				 WDSP_EVENT_GET_DEVOPS, data);
	if (ret)
		WDSP_ERR(wdsp, "get_dev_ops failed for cmpnt type %d",
			 type);
	return ret;
}

static void wdsp_collect_ramdumps(struct wdsp_mgr_priv *wdsp)
{
	struct wdsp_img_section img_section;
	struct wdsp_err_signal_arg *data = &wdsp->dump_data.err_data;
	struct ramdump_segment rd_seg;
	int ret = 0;

	if (wdsp->ssr_type != WDSP_SSR_TYPE_WDSP_DOWN ||
	    !data->mem_dumps_enabled) {
		WDSP_DBG(wdsp, "cannot dump memory, ssr_type %s, dumps %s",
			 wdsp_get_ssr_type_string(wdsp->ssr_type),
			 !(data->mem_dumps_enabled) ? "disabled" : "enabled");
		goto done;
	}

	if (data->dump_size == 0 ||
	    data->remote_start_addr < wdsp->base_addr) {
		WDSP_ERR(wdsp, "Invalid start addr 0x%x or dump_size 0x%zx",
			 data->remote_start_addr, data->dump_size);
		goto done;
	}

	if (!wdsp->dump_data.rd_dev) {
		WDSP_ERR(wdsp, "Ramdump device is not setup");
		goto done;
	}

	WDSP_DBG(wdsp, "base_addr 0x%x, dump_start_addr 0x%x, dump_size 0x%zx",
		 wdsp->base_addr, data->remote_start_addr, data->dump_size);

	/* Allocate memory for dumps */
	wdsp->dump_data.rd_v_addr = dma_alloc_coherent(wdsp->mdev,
						       data->dump_size,
						       &wdsp->dump_data.rd_addr,
						       GFP_KERNEL);
	if (!wdsp->dump_data.rd_v_addr)
		goto done;

	img_section.addr = data->remote_start_addr - wdsp->base_addr;
	img_section.size = data->dump_size;
	img_section.data = wdsp->dump_data.rd_v_addr;

	ret = wdsp_unicast_event(wdsp, WDSP_CMPNT_TRANSPORT,
				 WDSP_EVENT_READ_SECTION,
				 &img_section);
	if (ret < 0) {
		WDSP_ERR(wdsp, "Failed to read dumps, size 0x%zx at addr 0x%x",
			 img_section.size, img_section.addr);
		goto err_read_dumps;
	}

	/*
	 * If panic_on_error flag is explicitly set through the debugfs,
	 * then cause a BUG here to aid debugging.
	 */
	BUG_ON(wdsp->panic_on_error);

	rd_seg.address = (unsigned long) wdsp->dump_data.rd_v_addr;
	rd_seg.size = img_section.size;
	rd_seg.v_address = wdsp->dump_data.rd_v_addr;

	ret = do_ramdump(wdsp->dump_data.rd_dev, &rd_seg, 1);
	if (ret < 0)
		WDSP_ERR(wdsp, "do_ramdump failed with error %d", ret);

err_read_dumps:
	dma_free_coherent(wdsp->mdev, data->dump_size,
			  wdsp->dump_data.rd_v_addr, wdsp->dump_data.rd_addr);
done:
	return;
}

static void wdsp_ssr_work_fn(struct work_struct *work)
{
	struct wdsp_mgr_priv *wdsp;
	int ret;

	wdsp = container_of(work, struct wdsp_mgr_priv, ssr_work);
	if (!wdsp) {
		pr_err("%s: Invalid private_data\n", __func__);
		return;
	}
	pm_stay_awake(wdsp->mdev);
	WDSP_MGR_MUTEX_LOCK(wdsp, wdsp->ssr_mutex);

	/* Issue ramdumps and shutdown only if DSP is currently booted */
	if (WDSP_STATUS_IS_SET(wdsp, WDSP_STATUS_BOOTED)) {
		wdsp_collect_ramdumps(wdsp);
		ret = wdsp_unicast_event(wdsp, WDSP_CMPNT_CONTROL,
					 WDSP_EVENT_DO_SHUTDOWN, NULL);
		if (ret < 0)
			WDSP_ERR(wdsp, "Failed WDSP shutdown, err = %d", ret);

		wdsp_broadcast_event_downseq(wdsp, WDSP_EVENT_POST_SHUTDOWN,
					     NULL);
		WDSP_CLEAR_STATUS(wdsp, WDSP_STATUS_BOOTED);
	}

	WDSP_MGR_MUTEX_UNLOCK(wdsp, wdsp->ssr_mutex);
	ret = wait_for_completion_timeout(&wdsp->ready_compl,
					  WDSP_SSR_READY_WAIT_TIMEOUT);
	WDSP_MGR_MUTEX_LOCK(wdsp, wdsp->ssr_mutex);
	if (ret == 0) {
		WDSP_ERR(wdsp, "wait_for_ready timed out, status = 0x%x",
			 wdsp->ready_status);
		goto done;
	}

	/* Data sections are to downloaded per WDSP boot */
	WDSP_CLEAR_STATUS(wdsp, WDSP_STATUS_DATA_DLOADED);

	/*
	 * Even though code section could possible be retained on DSP
	 * crash, go ahead and still re-download just to avoid any
	 * memory corruption from previous crash.
	 */
	WDSP_CLEAR_STATUS(wdsp, WDSP_STATUS_CODE_DLOADED);

	/* If codec restarted, then all components must be re-initialized */
	if (wdsp->ssr_type == WDSP_SSR_TYPE_CDC_UP) {
		wdsp_deinit_components(wdsp);
		WDSP_CLEAR_STATUS(wdsp, WDSP_STATUS_INITIALIZED);
	}

	ret = wdsp_init_and_dload_code_sections(wdsp);
	if (ret < 0) {
		WDSP_ERR(wdsp, "Failed to dload code sections err = %d",
			 ret);
		goto done;
	}

	/* SSR handling is finished, mark SSR type as NO_SSR */
	wdsp->ssr_type = WDSP_SSR_TYPE_NO_SSR;
done:
	WDSP_MGR_MUTEX_UNLOCK(wdsp, wdsp->ssr_mutex);
	pm_relax(wdsp->mdev);
}

static int wdsp_ssr_handler(struct wdsp_mgr_priv *wdsp, void *arg,
			    enum wdsp_ssr_type ssr_type)
{
	enum wdsp_ssr_type current_ssr_type;
	struct wdsp_err_signal_arg *err_data;

	WDSP_MGR_MUTEX_LOCK(wdsp, wdsp->ssr_mutex);

	current_ssr_type = wdsp->ssr_type;
	WDSP_DBG(wdsp, "Current ssr_type %s, handling ssr_type %s",
		 wdsp_get_ssr_type_string(current_ssr_type),
		 wdsp_get_ssr_type_string(ssr_type));
	wdsp->ssr_type = ssr_type;

	if (arg) {
		err_data = (struct wdsp_err_signal_arg *) arg;
		memcpy(&wdsp->dump_data.err_data, err_data,
		       sizeof(*err_data));
	} else {
		memset(&wdsp->dump_data.err_data, 0,
		       sizeof(wdsp->dump_data.err_data));
	}

	switch (ssr_type) {

	case WDSP_SSR_TYPE_WDSP_DOWN:
		__wdsp_clr_ready_locked(wdsp, WDSP_SSR_STATUS_WDSP_READY);
		wdsp_broadcast_event_downseq(wdsp, WDSP_EVENT_PRE_SHUTDOWN,
					     NULL);
<<<<<<< HEAD
		wdsp->crashtime = ktime_get_boottime();

		if (!ktime_equal(wdsp->uptime, wdsp->ktime_zero)) {
			wdsp->total_uptime +=
				ktime_ms_delta(wdsp->crashtime,
						wdsp->uptime);
			wdsp->uptime = wdsp->ktime_zero;
		}
		wdsp->crash_count++;
=======
		reinit_completion(&wdsp->ready_compl);
>>>>>>> 1c653782
		schedule_work(&wdsp->ssr_work);
		break;

	case WDSP_SSR_TYPE_CDC_DOWN:
		__wdsp_clr_ready_locked(wdsp, WDSP_SSR_STATUS_CDC_READY);
		/*
		 * If DSP is booted when CDC_DOWN is received, it needs
		 * to be shutdown.
		 */
		if (WDSP_STATUS_IS_SET(wdsp, WDSP_STATUS_BOOTED)) {
			__wdsp_clr_ready_locked(wdsp,
						WDSP_SSR_STATUS_WDSP_READY);
			wdsp_broadcast_event_downseq(wdsp,
						     WDSP_EVENT_PRE_SHUTDOWN,
						     NULL);
		}
		reinit_completion(&wdsp->ready_compl);
		schedule_work(&wdsp->ssr_work);
		break;

	case WDSP_SSR_TYPE_CDC_UP:
		__wdsp_set_ready_locked(wdsp, WDSP_SSR_STATUS_CDC_READY, true);
		break;

	default:
		WDSP_ERR(wdsp, "undefined ssr_type %d\n", ssr_type);
		/* Revert back the ssr_type for undefined events */
		wdsp->ssr_type = current_ssr_type;
		break;
	}

	WDSP_MGR_MUTEX_UNLOCK(wdsp, wdsp->ssr_mutex);

	return 0;
}

#ifdef CONFIG_DEBUG_FS
static int __wdsp_dbg_dump_locked(struct wdsp_mgr_priv *wdsp, void *arg)
{
	struct wdsp_err_signal_arg *err_data;
	int ret = 0;

	/* If there is no SSR, set the SSR type to collect ramdumps */
	if (wdsp->ssr_type == WDSP_SSR_TYPE_NO_SSR) {
		wdsp->ssr_type = WDSP_SSR_TYPE_WDSP_DOWN;
	} else {
		WDSP_DBG(wdsp, "SSR handling is running, skip debug ramdump");
		ret = 0;
		goto done;
	}

	if (arg) {
		err_data = (struct wdsp_err_signal_arg *) arg;
		memcpy(&wdsp->dump_data.err_data, err_data,
		       sizeof(*err_data));
	} else {
		WDSP_DBG(wdsp, "Invalid input, arg is NULL");
		ret = -EINVAL;
		goto done;
	}
	wdsp_collect_ramdumps(wdsp);
	wdsp->ssr_type = WDSP_SSR_TYPE_NO_SSR;
done:
	return ret;
}
static int wdsp_debug_dump_handler(struct wdsp_mgr_priv *wdsp, void *arg)
{
	int ret = 0;

	WDSP_MGR_MUTEX_LOCK(wdsp, wdsp->ssr_mutex);
	ret = __wdsp_dbg_dump_locked(wdsp, arg);
	WDSP_MGR_MUTEX_UNLOCK(wdsp, wdsp->ssr_mutex);

	return ret;
}
#else
static int __wdsp_dbg_dump_locked(struct wdsp_mgr_priv *wdsp, void *arg)
{
	return 0;
}

static int wdsp_debug_dump_handler(struct wdsp_mgr_priv *wdsp, void *arg)
{
	return 0;
}
#endif

static int wdsp_signal_handler(struct device *wdsp_dev,
			       enum wdsp_signal signal, void *arg)
{
	struct wdsp_mgr_priv *wdsp;
	int ret;

	if (!wdsp_dev)
		return -EINVAL;

	wdsp = dev_get_drvdata(wdsp_dev);

#ifdef CONFIG_DEBUG_FS
	if (signal != WDSP_DEBUG_DUMP_INTERNAL)
		WDSP_MGR_MUTEX_LOCK(wdsp, wdsp->api_mutex);
#else
	WDSP_MGR_MUTEX_LOCK(wdsp, wdsp->api_mutex);
#endif

	WDSP_DBG(wdsp, "Raised signal %d", signal);

	switch (signal) {
	case WDSP_IPC1_INTR:
		ret = wdsp_unicast_event(wdsp, WDSP_CMPNT_IPC,
					 WDSP_EVENT_IPC1_INTR, NULL);
		break;
	case WDSP_ERR_INTR:
		ret = wdsp_ssr_handler(wdsp, arg, WDSP_SSR_TYPE_WDSP_DOWN);
		break;
	case WDSP_CDC_DOWN_SIGNAL:
		ret = wdsp_ssr_handler(wdsp, arg, WDSP_SSR_TYPE_CDC_DOWN);
		break;
	case WDSP_CDC_UP_SIGNAL:
		ret = wdsp_ssr_handler(wdsp, arg, WDSP_SSR_TYPE_CDC_UP);
		break;
	case WDSP_DEBUG_DUMP:
		ret = wdsp_debug_dump_handler(wdsp, arg);
		break;
	case WDSP_DEBUG_DUMP_INTERNAL:
		ret = __wdsp_dbg_dump_locked(wdsp, arg);
		break;
	default:
		ret = -EINVAL;
		break;
	}

	if (ret < 0)
		WDSP_ERR(wdsp, "handling signal %d failed with error %d",
			 signal, ret);

#ifdef CONFIG_DEBUG_FS
	if (signal != WDSP_DEBUG_DUMP_INTERNAL)
		WDSP_MGR_MUTEX_UNLOCK(wdsp, wdsp->api_mutex);
#else
	WDSP_MGR_MUTEX_UNLOCK(wdsp, wdsp->api_mutex);
#endif

	return ret;
}

static int wdsp_vote_for_dsp(struct device *wdsp_dev,
			     bool vote)
{
	struct wdsp_mgr_priv *wdsp;
	int ret = 0;

	if (!wdsp_dev)
		return -EINVAL;

	wdsp = dev_get_drvdata(wdsp_dev);

	WDSP_MGR_MUTEX_LOCK(wdsp, wdsp->api_mutex);
	WDSP_DBG(wdsp, "request %s, current users = %d",
		 vote ? "enable" : "disable", wdsp->dsp_users);

	if (vote) {
		wdsp->dsp_users++;
		if (wdsp->dsp_users == 1)
			ret = wdsp_enable_dsp(wdsp);
	} else {
		if (wdsp->dsp_users == 0)
			goto done;

		wdsp->dsp_users--;
		if (wdsp->dsp_users == 0)
			ret = wdsp_disable_dsp(wdsp);
	}

	if (ret < 0)
		WDSP_DBG(wdsp, "wdsp %s failed, err = %d",
			 vote ? "enable" : "disable", ret);

done:
	WDSP_MGR_MUTEX_UNLOCK(wdsp, wdsp->api_mutex);
	return ret;
}

static int wdsp_suspend(struct device *wdsp_dev)
{
	struct wdsp_mgr_priv *wdsp;
	int rc = 0, i;

	if (!wdsp_dev) {
		pr_err("%s: Invalid handle to device\n", __func__);
		return -EINVAL;
	}

	wdsp = dev_get_drvdata(wdsp_dev);

	for (i =  WDSP_CMPNT_TYPE_MAX - 1; i >= 0; i--) {
		rc = wdsp_unicast_event(wdsp, i, WDSP_EVENT_SUSPEND, NULL);
		if (rc < 0) {
			WDSP_ERR(wdsp, "component %s failed to suspend\n",
				WDSP_GET_CMPNT_TYPE_STR(i));
			break;
		}
	}

	return rc;
}

static int wdsp_resume(struct device *wdsp_dev)
{
	struct wdsp_mgr_priv *wdsp;
	int rc = 0, i;

	if (!wdsp_dev) {
		pr_err("%s: Invalid handle to device\n", __func__);
		return -EINVAL;
	}

	wdsp = dev_get_drvdata(wdsp_dev);

	for (i =  0; i < WDSP_CMPNT_TYPE_MAX; i++) {
		rc = wdsp_unicast_event(wdsp, i, WDSP_EVENT_RESUME, NULL);
		if (rc < 0) {
			WDSP_ERR(wdsp, "component %s failed to resume\n",
				WDSP_GET_CMPNT_TYPE_STR(i));
			break;
		}
	}

	return rc;
}

static struct wdsp_mgr_ops wdsp_ops = {
	.register_cmpnt_ops = wdsp_register_cmpnt_ops,
	.get_dev_for_cmpnt = wdsp_get_dev_for_cmpnt,
	.get_devops_for_cmpnt = wdsp_get_devops_for_cmpnt,
	.signal_handler = wdsp_signal_handler,
	.vote_for_dsp = wdsp_vote_for_dsp,
	.suspend = wdsp_suspend,
	.resume = wdsp_resume,
};

static int wdsp_mgr_compare_of(struct device *dev, void *data)
{
	struct wdsp_cmpnt *cmpnt = data;

	/*
	 * First try to match based on of_node, if of_node is not
	 * present, try to match on the dev_name
	 */
	return ((dev->of_node && dev->of_node == cmpnt->np) ||
		(cmpnt->cdev_name &&
		 !strcmp(dev_name(dev), cmpnt->cdev_name)));
}

static ssize_t
wdsp_stat_show(struct device *dev,
		struct device_attribute *a, char *buf)
{
	struct wdsp_mgr_priv *wdsp = dev_get_drvdata(dev);
	ssize_t ret = 0;

	ktime_t tmp;

	if (!ktime_equal(wdsp->uptime, wdsp->ktime_zero)) {
		tmp = ktime_get_boottime();
		wdsp->total_uptime +=
			ktime_ms_delta(tmp, wdsp->uptime);
		wdsp->uptime = tmp;
	}

	if (!ktime_equal(wdsp->crashtime, wdsp->ktime_zero)) {
		tmp = ktime_get_boottime();
		wdsp->total_downtime +=
			ktime_ms_delta(tmp, wdsp->crashtime);
		wdsp->crashtime = tmp;
	}

	ret = snprintf(buf, PAGE_SIZE, "%lld,%lld,%llu,%llu",
			wdsp->total_uptime,
			wdsp->total_downtime,
			wdsp->crash_count,
			wdsp->recover_count);

	wdsp->total_uptime = 0;
	wdsp->total_downtime = 0;
	wdsp->recover_count = 0;
	wdsp->crash_count = 0;

	return ret;
}

static DEVICE_ATTR_RO(wdsp_stat);

static void wdsp_mgr_debugfs_init(struct wdsp_mgr_priv *wdsp)
{
	wdsp->entry = debugfs_create_dir("wdsp_mgr", NULL);
	if (IS_ERR_OR_NULL(wdsp->entry))
		return;

	debugfs_create_bool("panic_on_error", 0644,
			    wdsp->entry, &wdsp->panic_on_error);
}

static void wdsp_mgr_debugfs_remove(struct wdsp_mgr_priv *wdsp)
{
	debugfs_remove_recursive(wdsp->entry);
	wdsp->entry = NULL;
}

static struct attribute *wdsp_stat_attrs[] = {
	&dev_attr_wdsp_stat.attr,
	NULL,
};

static const struct attribute_group wdsp_mgr_group = {
	.attrs = wdsp_stat_attrs,
};

static int wdsp_mgr_bind(struct device *dev)
{
	struct wdsp_mgr_priv *wdsp = dev_get_drvdata(dev);
	struct wdsp_cmpnt *cmpnt;
	int ret, idx;

	wdsp->ops = &wdsp_ops;

	/* Setup ramdump device */
	wdsp->dump_data.rd_dev = create_ramdump_device("wdsp", dev);
	if (!wdsp->dump_data.rd_dev)
		dev_info(dev, "%s: create_ramdump_device failed\n", __func__);

	ret = component_bind_all(dev, wdsp->ops);
	if (ret < 0) {
		WDSP_ERR(wdsp, "component_bind_all failed %d\n", ret);
		return ret;
	}

	/* Make sure all components registered ops */
	for (idx = 0; idx < WDSP_CMPNT_TYPE_MAX; idx++) {
		cmpnt = WDSP_GET_COMPONENT(wdsp, idx);
		if (!cmpnt->cdev || !cmpnt->ops) {
			WDSP_ERR(wdsp, "%s did not register ops\n",
				 WDSP_GET_CMPNT_TYPE_STR(idx));
			ret = -EINVAL;
			component_unbind_all(dev, wdsp->ops);
			break;
		}
	}

	wdsp_mgr_debugfs_init(wdsp);

	/* Schedule the work to download image if binding was successful. */
	if (!ret)
		schedule_work(&wdsp->load_fw_work);

	return ret;
}

static void wdsp_mgr_unbind(struct device *dev)
{
	struct wdsp_mgr_priv *wdsp = dev_get_drvdata(dev);
	struct wdsp_cmpnt *cmpnt;
	int idx;

	cancel_work_sync(&wdsp->load_fw_work);

	component_unbind_all(dev, wdsp->ops);

	wdsp_mgr_debugfs_remove(wdsp);

	if (wdsp->dump_data.rd_dev) {
		destroy_ramdump_device(wdsp->dump_data.rd_dev);
		wdsp->dump_data.rd_dev = NULL;
	}

	/* Clear all status bits */
	wdsp->status = 0x00;

	/* clean up the components */
	for (idx = 0; idx < WDSP_CMPNT_TYPE_MAX; idx++) {
		cmpnt = WDSP_GET_COMPONENT(wdsp, idx);
		cmpnt->cdev = NULL;
		cmpnt->ops = NULL;
		cmpnt->priv_data = NULL;
	}
}

static const struct component_master_ops wdsp_master_ops = {
	.bind = wdsp_mgr_bind,
	.unbind = wdsp_mgr_unbind,
};

static void *wdsp_mgr_parse_phandle(struct wdsp_mgr_priv *wdsp,
				    int index)
{
	struct device *mdev = wdsp->mdev;
	struct device_node *np;
	struct wdsp_cmpnt *cmpnt = NULL;
	struct of_phandle_args pargs;
	u32 value;
	int ret;

	ret = of_parse_phandle_with_fixed_args(mdev->of_node,
					      "qcom,wdsp-components", 1,
					      index, &pargs);
	if (ret) {
		WDSP_ERR(wdsp, "parse_phandle at index %d failed %d",
			 index, ret);
		return NULL;
	}

	np = pargs.np;
	value = pargs.args[0];

	if (value >= WDSP_CMPNT_TYPE_MAX) {
		WDSP_ERR(wdsp, "invalid phandle_arg to of_node %s", np->name);
		goto done;
	}

	cmpnt = WDSP_GET_COMPONENT(wdsp, value);
	if (cmpnt->np || cmpnt->cdev_name) {
		WDSP_ERR(wdsp, "cmpnt %d already added", value);
		cmpnt = NULL;
		goto done;
	}

	cmpnt->np = np;
	of_property_read_string(np, "qcom,wdsp-cmpnt-dev-name",
				&cmpnt->cdev_name);
done:
	of_node_put(np);
	return cmpnt;
}

static int wdsp_mgr_parse_dt_entries(struct wdsp_mgr_priv *wdsp)
{
	struct device *dev = wdsp->mdev;
	void *match_data;
	int ph_idx, ret;

	ret = of_property_read_string(dev->of_node, "qcom,img-filename",
				      &wdsp->img_fname);
	if (ret < 0) {
		WDSP_ERR(wdsp, "Reading property %s failed, error = %d",
			 "qcom,img-filename", ret);
		return ret;
	}

	ret = of_count_phandle_with_args(dev->of_node,
					 "qcom,wdsp-components",
					 NULL);
	if (ret == -ENOENT) {
		WDSP_ERR(wdsp, "Property %s not defined in DT",
			 "qcom,wdsp-components");
		goto done;
	} else if (ret != WDSP_CMPNT_TYPE_MAX * 2) {
		WDSP_ERR(wdsp, "Invalid phandle + arg count %d, expected %d",
			 ret, WDSP_CMPNT_TYPE_MAX * 2);
		ret = -EINVAL;
		goto done;
	}

	ret = 0;

	for (ph_idx = 0; ph_idx < WDSP_CMPNT_TYPE_MAX; ph_idx++) {

		match_data = wdsp_mgr_parse_phandle(wdsp, ph_idx);
		if (!match_data) {
			WDSP_ERR(wdsp, "component not found at idx %d", ph_idx);
			ret = -EINVAL;
			goto done;
		}

		component_match_add(dev, &wdsp->match,
				    wdsp_mgr_compare_of, match_data);
	}

done:
	return ret;
}

static int wdsp_mgr_probe(struct platform_device *pdev)
{
	struct wdsp_mgr_priv *wdsp;
	struct device *mdev = &pdev->dev;
	int ret;

	wdsp = devm_kzalloc(mdev, sizeof(*wdsp), GFP_KERNEL);
	if (!wdsp)
		return -ENOMEM;
	wdsp->mdev = mdev;
	wdsp->seg_list = devm_kzalloc(mdev, sizeof(struct list_head),
				      GFP_KERNEL);
	if (!wdsp->seg_list) {
		devm_kfree(mdev, wdsp);
		return -ENOMEM;
	}

	ret = wdsp_mgr_parse_dt_entries(wdsp);
	if (ret)
		goto err_dt_parse;

	INIT_WORK(&wdsp->load_fw_work, wdsp_load_fw_image);
	INIT_LIST_HEAD(wdsp->seg_list);
	mutex_init(&wdsp->api_mutex);
	mutex_init(&wdsp->ssr_mutex);
	wdsp->ssr_type = WDSP_SSR_TYPE_NO_SSR;
	wdsp->ready_status = WDSP_SSR_STATUS_READY;
	INIT_WORK(&wdsp->ssr_work, wdsp_ssr_work_fn);
	init_completion(&wdsp->ready_compl);
	arch_setup_dma_ops(wdsp->mdev, 0, 0, NULL, 0);
	dev_set_drvdata(mdev, wdsp);

	ret = component_master_add_with_match(mdev, &wdsp_master_ops,
					      wdsp->match);
	if (ret < 0) {
		WDSP_ERR(wdsp, "Failed to add master, err = %d", ret);
		goto err_master_add;
	}

	ret = device_init_wakeup(wdsp->mdev, true);

	if (ret) {
		dev_err(wdsp->mdev, "wakeup init failed: %d\n", ret);
	}

	wdsp->ktime_zero = ktime_set(0, 0);

	if (sysfs_create_group(&mdev->kobj,
				&wdsp_mgr_group))
		pr_err("%s: Could not create sysfs groups\n", __func__);

	return 0;

err_master_add:
	mutex_destroy(&wdsp->api_mutex);
	mutex_destroy(&wdsp->ssr_mutex);
err_dt_parse:
	devm_kfree(mdev, wdsp->seg_list);
	devm_kfree(mdev, wdsp);
	dev_set_drvdata(mdev, NULL);

	return ret;
}

static int wdsp_mgr_remove(struct platform_device *pdev)
{
	struct device *mdev = &pdev->dev;
	struct wdsp_mgr_priv *wdsp = dev_get_drvdata(mdev);

	sysfs_remove_group(&mdev->kobj,
				&wdsp_mgr_group);

	device_init_wakeup(mdev, false);

	component_master_del(mdev, &wdsp_master_ops);

	mutex_destroy(&wdsp->api_mutex);
	mutex_destroy(&wdsp->ssr_mutex);
	devm_kfree(mdev, wdsp->seg_list);
	devm_kfree(mdev, wdsp);
	dev_set_drvdata(mdev, NULL);

	return 0;
};

static const struct of_device_id wdsp_mgr_dt_match[] = {
	{.compatible = "qcom,wcd-dsp-mgr" },
	{ }
};

static struct platform_driver wdsp_mgr_driver = {
	.driver = {
		.name = "wcd-dsp-mgr",
		.owner = THIS_MODULE,
		.of_match_table = of_match_ptr(wdsp_mgr_dt_match),
		.suppress_bind_attrs = true,
	},
	.probe = wdsp_mgr_probe,
	.remove = wdsp_mgr_remove,
};

int wcd_dsp_mgr_init(void)
{
	return platform_driver_register(&wdsp_mgr_driver);
}

void wcd_dsp_mgr_exit(void)
{
	platform_driver_unregister(&wdsp_mgr_driver);
}

MODULE_DESCRIPTION("WCD DSP manager driver");
MODULE_DEVICE_TABLE(of, wdsp_mgr_dt_match);
MODULE_LICENSE("GPL v2");<|MERGE_RESOLUTION|>--- conflicted
+++ resolved
@@ -878,7 +878,6 @@
 		__wdsp_clr_ready_locked(wdsp, WDSP_SSR_STATUS_WDSP_READY);
 		wdsp_broadcast_event_downseq(wdsp, WDSP_EVENT_PRE_SHUTDOWN,
 					     NULL);
-<<<<<<< HEAD
 		wdsp->crashtime = ktime_get_boottime();
 
 		if (!ktime_equal(wdsp->uptime, wdsp->ktime_zero)) {
@@ -888,9 +887,6 @@
 			wdsp->uptime = wdsp->ktime_zero;
 		}
 		wdsp->crash_count++;
-=======
-		reinit_completion(&wdsp->ready_compl);
->>>>>>> 1c653782
 		schedule_work(&wdsp->ssr_work);
 		break;
 
