/*
 * Copyright (c) 2016-2018, The Linux Foundation. All rights reserved.
 *
 * This program is free software; you can redistribute it and/or modify
 * it under the terms of the GNU General Public License version 2 and
 * only version 2 as published by the Free Software Foundation.
 *
 * This program is distributed in the hope that it will be useful,
 * but WITHOUT ANY WARRANTY; without even the implied warranty of
 * MERCHANTABILITY or FITNESS FOR A PARTICULAR PURPOSE.  See the
 * GNU General Public License for more details.
 */

#include <linux/slab.h>
#include <linux/delay.h>
#include <linux/component.h>
#include <linux/debugfs.h>
#include <sound/soc.h>
#include <sound/wcd-dsp-mgr.h>
#include <asoc/wcd934x_registers.h>
#include "wcd934x.h"
#include "wcd934x-dsp-cntl.h"
#include "../wcd9xxx-irq.h"
#include "../core.h"

#define WCD_CNTL_DIR_NAME_LEN_MAX 32
#define WCD_CPE_FLL_MAX_RETRIES 5
#define WCD_MEM_ENABLE_MAX_RETRIES 20
#define WCD_DSP_BOOT_TIMEOUT_MS 3000
#define WCD_SYSFS_ENTRY_MAX_LEN 8
#define WCD_PROCFS_ENTRY_MAX_LEN 16
#define WCD_934X_RAMDUMP_START_ADDR 0x20100000
#define WCD_934X_RAMDUMP_SIZE ((1024 * 1024) - 128)
#define WCD_MISCDEV_CMD_MAX_LEN 11

#define WCD_CNTL_MUTEX_LOCK(codec, lock)             \
{                                                    \
	dev_dbg(codec->dev, "%s: mutex_lock(%s)\n",  \
		__func__, __stringify_1(lock));      \
	mutex_lock(&lock);                           \
}

#define WCD_CNTL_MUTEX_UNLOCK(codec, lock)            \
{                                                     \
	dev_dbg(codec->dev, "%s: mutex_unlock(%s)\n", \
		__func__, __stringify_1(lock));       \
	mutex_unlock(&lock);                          \
}

enum wcd_mem_type {
	WCD_MEM_TYPE_ALWAYS_ON,
	WCD_MEM_TYPE_SWITCHABLE,
};

struct wcd_cntl_attribute {
	struct attribute attr;
	ssize_t (*show)(struct wcd_dsp_cntl *cntl, char *buf);
	ssize_t (*store)(struct wcd_dsp_cntl *cntl, const char *buf,
			 ssize_t count);
};

#define WCD_CNTL_ATTR(_name, _mode, _show, _store) \
static struct wcd_cntl_attribute cntl_attr_##_name = {	\
	.attr = {.name = __stringify(_name), .mode = _mode},	\
	.show = _show,	\
	.store = _store,	\
}

#define to_wcd_cntl_attr(a) \
	container_of((a), struct wcd_cntl_attribute, attr)

#define to_wcd_cntl(kobj) \
	container_of((kobj), struct wcd_dsp_cntl, wcd_kobj)

static u8 mem_enable_values[] = {
	0xFE, 0xFC, 0xF8, 0xF0,
	0xE0, 0xC0, 0x80, 0x00,
};

#ifdef CONFIG_DEBUG_FS
#define WCD_CNTL_SET_ERR_IRQ_FLAG(cntl)\
	atomic_cmpxchg(&cntl->err_irq_flag, 0, 1)
#define WCD_CNTL_CLR_ERR_IRQ_FLAG(cntl)\
	atomic_set(&cntl->err_irq_flag, 0)

static u16 wdsp_reg_for_debug_dump[] = {
	WCD934X_CPE_SS_CPE_CTL,
	WCD934X_CPE_SS_PWR_SYS_PSTATE_CTL_0,
	WCD934X_CPE_SS_PWR_SYS_PSTATE_CTL_1,
	WCD934X_CPE_SS_PWR_CPEFLL_CTL,
	WCD934X_CPE_SS_PWR_CPE_SYSMEM_DEEPSLP_0,
	WCD934X_CPE_SS_PWR_CPE_SYSMEM_DEEPSLP_1,
	WCD934X_CPE_SS_PWR_CPE_SYSMEM_DEEPSLP_OVERRIDE,
	WCD934X_CPE_SS_PWR_CPE_SYSMEM_SHUTDOWN_0,
	WCD934X_CPE_SS_PWR_CPE_SYSMEM_SHUTDOWN_1,
	WCD934X_CPE_SS_PWR_CPE_SYSMEM_SHUTDOWN_2,
	WCD934X_CPE_SS_PWR_CPE_SYSMEM_SHUTDOWN_3,
	WCD934X_CPE_SS_PWR_CPE_SYSMEM_SHUTDOWN_4,
	WCD934X_CPE_SS_PWR_CPE_SYSMEM_SHUTDOWN_5,
	WCD934X_CPE_SS_PWR_CPE_DRAM1_SHUTDOWN,
	WCD934X_CPE_SS_SOC_SW_COLLAPSE_CTL,
	WCD934X_CPE_SS_MAD_CTL,
	WCD934X_CPE_SS_CPAR_CTL,
	WCD934X_CPE_SS_CPAR_CFG,
	WCD934X_CPE_SS_WDOG_CFG,
	WCD934X_CPE_SS_STATUS,
	WCD934X_CPE_SS_SS_ERROR_INT_MASK_0A,
	WCD934X_CPE_SS_SS_ERROR_INT_MASK_0B,
	WCD934X_CPE_SS_SS_ERROR_INT_MASK_1A,
	WCD934X_CPE_SS_SS_ERROR_INT_MASK_1B,
	WCD934X_CPE_SS_SS_ERROR_INT_STATUS_0A,
	WCD934X_CPE_SS_SS_ERROR_INT_STATUS_0B,
	WCD934X_CPE_SS_SS_ERROR_INT_STATUS_1A,
	WCD934X_CPE_SS_SS_ERROR_INT_STATUS_1B,
};

static void wcd_cntl_collect_debug_dumps(struct wcd_dsp_cntl *cntl,
					 bool internal)
{
	struct snd_soc_codec *codec = cntl->codec;
	struct wdsp_err_signal_arg arg;
	enum wdsp_signal signal;
	int i;
	u8 val;

	/* If WDSP SSR happens, skip collecting debug dumps */
	if (WCD_CNTL_SET_ERR_IRQ_FLAG(cntl) != 0)
		return;

	/* Mask all error interrupts */
	snd_soc_write(codec, WCD934X_CPE_SS_SS_ERROR_INT_MASK_0A,
		      0xFF);
	snd_soc_write(codec, WCD934X_CPE_SS_SS_ERROR_INT_MASK_0B,
		      0xFF);

	/* Collect important WDSP registers dump for debug use */
	pr_err("%s: Dump the WDSP registers for debug use\n", __func__);
	for (i = 0; i < sizeof(wdsp_reg_for_debug_dump)/sizeof(u16); i++) {
		val = snd_soc_read(codec, wdsp_reg_for_debug_dump[i]);
		pr_err("%s: reg = 0x%x, val = 0x%x\n", __func__,
		       wdsp_reg_for_debug_dump[i], val);
	}

	/* Trigger NMI in WDSP to sync and update the memory */
	snd_soc_write(codec, WCD934X_CPE_SS_BACKUP_INT, 0x02);

	/* Collect WDSP ramdump for debug use */
	if (cntl->m_dev && cntl->m_ops && cntl->m_ops->signal_handler) {
		arg.mem_dumps_enabled = cntl->ramdump_enable;
		arg.remote_start_addr = WCD_934X_RAMDUMP_START_ADDR;
		arg.dump_size = WCD_934X_RAMDUMP_SIZE;
		signal = internal ? WDSP_DEBUG_DUMP_INTERNAL : WDSP_DEBUG_DUMP;
		cntl->m_ops->signal_handler(cntl->m_dev, signal, &arg);
	}

	/* Unmask the fatal irqs */
	snd_soc_write(codec, WCD934X_CPE_SS_SS_ERROR_INT_MASK_0A,
		      ~(cntl->irqs.fatal_irqs & 0xFF));
	snd_soc_write(codec, WCD934X_CPE_SS_SS_ERROR_INT_MASK_0B,
		      ~((cntl->irqs.fatal_irqs >> 8) & 0xFF));

	WCD_CNTL_CLR_ERR_IRQ_FLAG(cntl);
}
#else
#define WCD_CNTL_SET_ERR_IRQ_FLAG(cntl) 0
#define WCD_CNTL_CLR_ERR_IRQ_FLAG(cntl) do {} while (0)
static void wcd_cntl_collect_debug_dumps(struct wcd_dsp_cntl *cntl,
					 bool internal)
{
}
#endif

static ssize_t wdsp_boot_show(struct wcd_dsp_cntl *cntl, char *buf)
{
	return snprintf(buf, WCD_SYSFS_ENTRY_MAX_LEN,
			"%u", cntl->boot_reqs);
}

static ssize_t wdsp_boot_store(struct wcd_dsp_cntl *cntl,
			       const char *buf, ssize_t count)
{
	u32 val;
	bool vote;
	int ret;

	ret = kstrtou32(buf, 10, &val);
	if (ret) {
		dev_err(cntl->codec->dev,
			"%s: Invalid entry, ret = %d\n", __func__, ret);
		return -EINVAL;
	}

	if (val > 0) {
		cntl->boot_reqs++;
		vote = true;
	} else {
		cntl->boot_reqs--;
		vote = false;
	}

	if (cntl->m_dev && cntl->m_ops &&
	    cntl->m_ops->vote_for_dsp)
		ret = cntl->m_ops->vote_for_dsp(cntl->m_dev, vote);
	else
		ret = -EINVAL;

	if (ret < 0)
		dev_err(cntl->codec->dev,
			"%s: failed to %s dsp\n", __func__,
			vote ? "enable" : "disable");
	return count;
}

WCD_CNTL_ATTR(boot, 0660, wdsp_boot_show, wdsp_boot_store);

static ssize_t wcd_cntl_sysfs_show(struct kobject *kobj,
				   struct attribute *attr, char *buf)
{
	struct wcd_cntl_attribute *wcd_attr = to_wcd_cntl_attr(attr);
	struct wcd_dsp_cntl *cntl = to_wcd_cntl(kobj);
	ssize_t ret = -EINVAL;

	if (cntl && wcd_attr->show)
		ret = wcd_attr->show(cntl, buf);

	return ret;
}

static ssize_t wcd_cntl_sysfs_store(struct kobject *kobj,
				    struct attribute *attr, const char *buf,
				    size_t count)
{
	struct wcd_cntl_attribute *wcd_attr = to_wcd_cntl_attr(attr);
	struct wcd_dsp_cntl *cntl = to_wcd_cntl(kobj);
	ssize_t ret = -EINVAL;

	if (cntl && wcd_attr->store)
		ret = wcd_attr->store(cntl, buf, count);

	return ret;
}

static const struct sysfs_ops wcd_cntl_sysfs_ops = {
	.show = wcd_cntl_sysfs_show,
	.store = wcd_cntl_sysfs_store,
};

static struct kobj_type wcd_cntl_ktype = {
	.sysfs_ops = &wcd_cntl_sysfs_ops,
};

static void wcd_cntl_change_online_state(struct wcd_dsp_cntl *cntl,
					 u8 online)
{
	struct wdsp_ssr_entry *ssr_entry = &cntl->ssr_entry;
	unsigned long ret;

	WCD_CNTL_MUTEX_LOCK(cntl->codec, cntl->ssr_mutex);
	ssr_entry->offline = !online;
	/* Make sure the write is complete */
	wmb();
	ret = xchg(&ssr_entry->offline_change, 1);
	wake_up_interruptible(&ssr_entry->offline_poll_wait);
	dev_dbg(cntl->codec->dev,
		"%s: requested %u, offline %u offline_change %u, ret = %ldn",
		__func__, online, ssr_entry->offline,
		ssr_entry->offline_change, ret);
	WCD_CNTL_MUTEX_UNLOCK(cntl->codec, cntl->ssr_mutex);
}

static ssize_t wdsp_ssr_entry_read(struct snd_info_entry *entry,
				   void *file_priv_data, struct file *file,
				   char __user *buf, size_t count, loff_t pos)
{
	int len = 0;
	char buffer[WCD_PROCFS_ENTRY_MAX_LEN];
	struct wcd_dsp_cntl *cntl;
	struct wdsp_ssr_entry *ssr_entry;
	ssize_t ret;
	u8 offline;

	cntl = (struct wcd_dsp_cntl *) entry->private_data;
	if (!cntl) {
		pr_err("%s: Invalid private data for SSR procfs entry\n",
		       __func__);
		return -EINVAL;
	}

	ssr_entry = &cntl->ssr_entry;

	WCD_CNTL_MUTEX_LOCK(cntl->codec, cntl->ssr_mutex);
	offline = ssr_entry->offline;
	/* Make sure the read is complete */
	rmb();
	dev_dbg(cntl->codec->dev, "%s: offline = %s\n", __func__,
		offline ? "true" : "false");
	len = snprintf(buffer, sizeof(buffer), "%s\n",
		       offline ? "OFFLINE" : "ONLINE");
	ret = simple_read_from_buffer(buf, count, &pos, buffer, len);
	WCD_CNTL_MUTEX_UNLOCK(cntl->codec, cntl->ssr_mutex);

	return ret;
}

static unsigned int wdsp_ssr_entry_poll(struct snd_info_entry *entry,
					void *private_data, struct file *file,
					poll_table *wait)
{
	struct wcd_dsp_cntl *cntl;
	struct wdsp_ssr_entry *ssr_entry;
	unsigned int ret = 0;

	if (!entry || !entry->private_data) {
		pr_err("%s: %s is NULL\n", __func__,
		       (!entry) ? "entry" : "private_data");
		return -EINVAL;
	}

	cntl = (struct wcd_dsp_cntl *) entry->private_data;
	ssr_entry = &cntl->ssr_entry;

	dev_dbg(cntl->codec->dev, "%s: Poll wait, offline = %u\n",
		__func__, ssr_entry->offline);
	poll_wait(file, &ssr_entry->offline_poll_wait, wait);
	dev_dbg(cntl->codec->dev, "%s: Woken up Poll wait, offline = %u\n",
		__func__, ssr_entry->offline);

	WCD_CNTL_MUTEX_LOCK(cntl->codec, cntl->ssr_mutex);
	if (xchg(&ssr_entry->offline_change, 0))
		ret = POLLIN | POLLPRI | POLLRDNORM;
	dev_dbg(cntl->codec->dev, "%s: ret (%d) from poll_wait\n",
		__func__, ret);
	WCD_CNTL_MUTEX_UNLOCK(cntl->codec, cntl->ssr_mutex);

	return ret;
}

static struct snd_info_entry_ops wdsp_ssr_entry_ops = {
	.read = wdsp_ssr_entry_read,
	.poll = wdsp_ssr_entry_poll,
};

static int wcd_cntl_cpe_fll_calibrate(struct wcd_dsp_cntl *cntl)
{
	struct snd_soc_codec *codec = cntl->codec;
	int ret = 0, retry = 0;
	u8 cal_lsb, cal_msb;
	u8 lock_det;

	/* Make sure clocks are gated */
	snd_soc_update_bits(codec, WCD934X_CPE_SS_CPE_CTL,
			    0x05, 0x00);

	/* Enable CPE FLL reference clock */
	snd_soc_update_bits(codec, WCD934X_CLK_SYS_MCLK2_PRG1,
			    0x80, 0x80);

	snd_soc_update_bits(codec, WCD934X_CPE_FLL_USER_CTL_5,
			    0xF3, 0x13);
	snd_soc_write(codec, WCD934X_CPE_FLL_L_VAL_CTL_0, 0x50);

	/* Disable CPAR reset and Enable CPAR clk */
	snd_soc_update_bits(codec, WCD934X_CPE_SS_CPAR_CTL,
			    0x02, 0x02);

	/* Write calibration l-value based on cdc clk rate */
	if (cntl->clk_rate == 9600000) {
		cal_lsb = 0x6d;
		cal_msb = 0x00;
	} else {
		cal_lsb = 0x56;
		cal_msb = 0x00;
	}
	snd_soc_write(codec, WCD934X_CPE_FLL_USER_CTL_6, cal_lsb);
	snd_soc_write(codec, WCD934X_CPE_FLL_USER_CTL_7, cal_msb);

	/* FLL mode to follow power up sequence */
	snd_soc_update_bits(codec, WCD934X_CPE_FLL_FLL_MODE,
			    0x60, 0x00);

	/* HW controlled CPE FLL */
	snd_soc_update_bits(codec, WCD934X_CPE_FLL_FLL_MODE,
			    0x80, 0x80);

	/* Force on CPE FLL */
	snd_soc_update_bits(codec, WCD934X_CPE_SS_CPAR_CFG,
			    0x04, 0x04);

	do {
		/* Time for FLL calibration to complete */
		usleep_range(1000, 1100);
		lock_det = snd_soc_read(codec, WCD934X_CPE_FLL_STATUS_3);
		retry++;
	} while (!(lock_det & 0x01) &&
		 retry <= WCD_CPE_FLL_MAX_RETRIES);

	if (!(lock_det & 0x01)) {
		dev_err(codec->dev, "%s: lock detect not set, 0x%02x\n",
			__func__, lock_det);
		ret = -EIO;
		goto err_lock_det;
	}

	snd_soc_update_bits(codec, WCD934X_CPE_FLL_FLL_MODE,
			    0x60, 0x20);
	snd_soc_update_bits(codec, WCD934X_CPE_SS_CPAR_CFG,
			    0x04, 0x00);
	return ret;

err_lock_det:
	/* Undo the register settings */
	snd_soc_update_bits(codec, WCD934X_CPE_SS_CPAR_CFG,
			    0x04, 0x00);
	snd_soc_update_bits(codec, WCD934X_CPE_FLL_FLL_MODE,
			    0x80, 0x00);
	snd_soc_update_bits(codec, WCD934X_CPE_SS_CPAR_CTL,
			    0x02, 0x00);
	return ret;
}

static void wcd_cntl_config_cpar(struct wcd_dsp_cntl *cntl)
{
	struct snd_soc_codec *codec = cntl->codec;
	u8 nom_lo, nom_hi, svs2_lo, svs2_hi;

	/* Configure CPAR */
	nom_hi = svs2_hi = 0;
	if (cntl->clk_rate == 9600000) {
		nom_lo = 0x90;
		svs2_lo = 0x50;
	} else {
		nom_lo = 0x70;
		svs2_lo = 0x3e;
	}

	snd_soc_write(codec, WCD934X_TEST_DEBUG_LVAL_NOM_LOW, nom_lo);
	snd_soc_write(codec, WCD934X_TEST_DEBUG_LVAL_NOM_HIGH, nom_hi);
	snd_soc_write(codec, WCD934X_TEST_DEBUG_LVAL_SVS_SVS2_LOW, svs2_lo);
	snd_soc_write(codec, WCD934X_TEST_DEBUG_LVAL_SVS_SVS2_HIGH, svs2_hi);

	snd_soc_update_bits(codec, WCD934X_CPE_SS_PWR_CPEFLL_CTL,
			    0x03, 0x03);
}

static int wcd_cntl_cpe_fll_ctrl(struct wcd_dsp_cntl *cntl,
				 bool enable)
{
	struct snd_soc_codec *codec = cntl->codec;
	int ret = 0;

	if (enable) {
		ret = wcd_cntl_cpe_fll_calibrate(cntl);
		if (ret < 0) {
			dev_err(codec->dev,
				"%s: cpe_fll_cal failed, err = %d\n",
				__func__, ret);
			goto done;
		}

		wcd_cntl_config_cpar(cntl);

		/* Enable AHB CLK and CPE CLK*/
		snd_soc_update_bits(codec, WCD934X_CPE_SS_CPE_CTL,
				    0x05, 0x05);
	} else {
		/* Disable AHB CLK and CPE CLK */
		snd_soc_update_bits(codec, WCD934X_CPE_SS_CPE_CTL,
				    0x05, 0x00);
		/* Reset the CPAR mode for CPE FLL */
		snd_soc_write(codec, WCD934X_CPE_FLL_FLL_MODE, 0x20);
		snd_soc_update_bits(codec, WCD934X_CPE_SS_CPAR_CFG,
				    0x04, 0x00);
		snd_soc_update_bits(codec, WCD934X_CPE_SS_CPAR_CTL,
				    0x02, 0x00);
	}
done:
	return ret;
}

static int wcd_cntl_clocks_enable(struct wcd_dsp_cntl *cntl)
{
	struct snd_soc_codec *codec = cntl->codec;
	int ret;

	WCD_CNTL_MUTEX_LOCK(codec, cntl->clk_mutex);
	/* Enable codec clock */
	if (cntl->cdc_cb && cntl->cdc_cb->cdc_clk_en)
		ret = cntl->cdc_cb->cdc_clk_en(codec, true);
	else
		ret = -EINVAL;

	if (ret < 0) {
		dev_err(codec->dev,
			"%s: Failed to enable cdc clk, err = %d\n",
			__func__, ret);
		goto done;
	}
	/* Pull CPAR out of reset */
	snd_soc_update_bits(codec, WCD934X_CPE_SS_CPAR_CTL, 0x04, 0x00);

	/* Configure and Enable CPE FLL clock */
	ret = wcd_cntl_cpe_fll_ctrl(cntl, true);
	if (ret < 0) {
		dev_err(codec->dev,
			"%s: Failed to enable cpe clk, err = %d\n",
			__func__, ret);
		goto err_cpe_clk;
	}
	cntl->is_clk_enabled = true;

	/* Ungate the CPR clock  */
	snd_soc_update_bits(codec, WCD934X_CODEC_RPM_CLK_GATE, 0x10, 0x00);
done:
	WCD_CNTL_MUTEX_UNLOCK(codec, cntl->clk_mutex);
	return ret;

err_cpe_clk:
	if (cntl->cdc_cb && cntl->cdc_cb->cdc_clk_en)
		cntl->cdc_cb->cdc_clk_en(codec, false);

	snd_soc_update_bits(codec, WCD934X_CPE_SS_CPAR_CTL, 0x04, 0x04);
	WCD_CNTL_MUTEX_UNLOCK(codec, cntl->clk_mutex);
	return ret;
}

static int wcd_cntl_clocks_disable(struct wcd_dsp_cntl *cntl)
{
	struct snd_soc_codec *codec = cntl->codec;
	int ret = 0;

	WCD_CNTL_MUTEX_LOCK(codec, cntl->clk_mutex);
	if (!cntl->is_clk_enabled) {
		dev_info(codec->dev, "%s: clocks already disabled\n",
			__func__);
		goto done;
	}

	/* Gate the CPR clock  */
	snd_soc_update_bits(codec, WCD934X_CODEC_RPM_CLK_GATE, 0x10, 0x10);

	/* Disable CPE FLL clock */
	ret = wcd_cntl_cpe_fll_ctrl(cntl, false);
	if (ret < 0)
		dev_err(codec->dev,
			"%s: Failed to disable cpe clk, err = %d\n",
			__func__, ret);

	/*
	 * Even if CPE FLL disable failed, go ahead and disable
	 * the codec clock
	 */
	if (cntl->cdc_cb && cntl->cdc_cb->cdc_clk_en)
		ret = cntl->cdc_cb->cdc_clk_en(codec, false);
	else
		ret = -EINVAL;

	cntl->is_clk_enabled = false;

	/* Put CPAR in reset */
	snd_soc_update_bits(codec, WCD934X_CPE_SS_CPAR_CTL, 0x04, 0x04);
done:
	WCD_CNTL_MUTEX_UNLOCK(codec, cntl->clk_mutex);
	return ret;
}

static void wcd_cntl_cpar_ctrl(struct wcd_dsp_cntl *cntl,
			       bool enable)
{
	struct snd_soc_codec *codec = cntl->codec;

	if (enable)
		snd_soc_update_bits(codec, WCD934X_CPE_SS_CPAR_CTL, 0x03, 0x03);
	else
		snd_soc_update_bits(codec, WCD934X_CPE_SS_CPAR_CTL, 0x03, 0x00);
}

static int wcd_cntl_enable_memory(struct wcd_dsp_cntl *cntl,
				  enum wcd_mem_type mem_type)
{
	struct snd_soc_codec *codec = cntl->codec;
	struct wcd9xxx *wcd9xxx = dev_get_drvdata(codec->dev->parent);
	int loop_cnt = 0;
	u8 status;
	int ret = 0;


	switch (mem_type) {

	case WCD_MEM_TYPE_ALWAYS_ON:

		/* 512KB of always on region */
		wcd9xxx_slim_write_repeat(wcd9xxx,
				WCD934X_CPE_SS_PWR_CPE_SYSMEM_SHUTDOWN_0,
				ARRAY_SIZE(mem_enable_values),
				mem_enable_values);
		wcd9xxx_slim_write_repeat(wcd9xxx,
				WCD934X_CPE_SS_PWR_CPE_SYSMEM_SHUTDOWN_1,
				ARRAY_SIZE(mem_enable_values),
				mem_enable_values);
		break;

	case WCD_MEM_TYPE_SWITCHABLE:

		snd_soc_update_bits(codec, WCD934X_CPE_SS_SOC_SW_COLLAPSE_CTL,
				    0x04, 0x00);
		snd_soc_update_bits(codec, WCD934X_TEST_DEBUG_MEM_CTRL,
				    0x80, 0x80);
		snd_soc_update_bits(codec, WCD934X_CPE_SS_SOC_SW_COLLAPSE_CTL,
				    0x01, 0x01);
		do {
			loop_cnt++;
			/* Time to enable the power domain for memory */
			usleep_range(100, 150);
			status = snd_soc_read(codec,
					WCD934X_CPE_SS_SOC_SW_COLLAPSE_CTL);
		} while ((status & 0x02) != 0x02 &&
			  loop_cnt != WCD_MEM_ENABLE_MAX_RETRIES);

		if ((status & 0x02) != 0x02) {
			dev_err(cntl->codec->dev,
				"%s: power domain not enabled, status = 0x%02x\n",
				__func__, status);
			ret = -EIO;
			goto done;
		}

		/* Rest of the memory */
		wcd9xxx_slim_write_repeat(wcd9xxx,
				WCD934X_CPE_SS_PWR_CPE_SYSMEM_SHUTDOWN_2,
				ARRAY_SIZE(mem_enable_values),
				mem_enable_values);
		wcd9xxx_slim_write_repeat(wcd9xxx,
				WCD934X_CPE_SS_PWR_CPE_SYSMEM_SHUTDOWN_3,
				ARRAY_SIZE(mem_enable_values),
				mem_enable_values);

		snd_soc_write(codec, WCD934X_CPE_SS_PWR_CPE_DRAM1_SHUTDOWN,
			      0x05);
		break;

	default:
		dev_err(cntl->codec->dev, "%s: Invalid mem_type %d\n",
			__func__, mem_type);
		ret = -EINVAL;
		break;
	}
done:
	/* Make sure Deep sleep of memories is enabled for all banks */
	snd_soc_write(codec, WCD934X_CPE_SS_PWR_CPE_SYSMEM_DEEPSLP_0, 0xFF);
	snd_soc_write(codec, WCD934X_CPE_SS_PWR_CPE_SYSMEM_DEEPSLP_1, 0x0F);

	return ret;
}

static void wcd_cntl_disable_memory(struct wcd_dsp_cntl *cntl,
				    enum wcd_mem_type mem_type)
{
	struct snd_soc_codec *codec = cntl->codec;
	u8 val;

	switch (mem_type) {
	case WCD_MEM_TYPE_ALWAYS_ON:
		snd_soc_write(codec, WCD934X_CPE_SS_PWR_CPE_SYSMEM_SHUTDOWN_1,
			      0xFF);
		snd_soc_write(codec, WCD934X_CPE_SS_PWR_CPE_SYSMEM_SHUTDOWN_0,
			      0xFF);
		break;
	case WCD_MEM_TYPE_SWITCHABLE:
		snd_soc_write(codec, WCD934X_CPE_SS_PWR_CPE_SYSMEM_SHUTDOWN_3,
			      0xFF);
		snd_soc_write(codec, WCD934X_CPE_SS_PWR_CPE_SYSMEM_SHUTDOWN_2,
			      0xFF);
		snd_soc_write(codec, WCD934X_CPE_SS_PWR_CPE_DRAM1_SHUTDOWN,
			      0x07);

		snd_soc_update_bits(codec, WCD934X_CPE_SS_SOC_SW_COLLAPSE_CTL,
				    0x01, 0x00);
		val = snd_soc_read(codec, WCD934X_CPE_SS_SOC_SW_COLLAPSE_CTL);
		if (val & 0x02)
			dev_err(codec->dev,
				"%s: Disable switchable failed, val = 0x%02x",
				__func__, val);

		snd_soc_update_bits(codec, WCD934X_TEST_DEBUG_MEM_CTRL,
				    0x80, 0x00);
		break;
	default:
		dev_err(cntl->codec->dev, "%s: Invalid mem_type %d\n",
			__func__, mem_type);
		break;
	}

	snd_soc_write(codec, WCD934X_CPE_SS_PWR_CPE_SYSMEM_DEEPSLP_0, 0xFF);
	snd_soc_write(codec, WCD934X_CPE_SS_PWR_CPE_SYSMEM_DEEPSLP_1, 0x0F);
}

static void wcd_cntl_do_shutdown(struct wcd_dsp_cntl *cntl)
{
	struct snd_soc_codec *codec = cntl->codec;

	/* Disable WDOG */
	snd_soc_update_bits(codec, WCD934X_CPE_SS_WDOG_CFG,
			    0x3F, 0x01);

	/* Put WDSP in reset state */
	snd_soc_update_bits(codec, WCD934X_CPE_SS_CPE_CTL,
			    0x02, 0x00);

	/* If DSP transitions from boot to shutdown, then vote for SVS */
	if (cntl->is_wdsp_booted)
		cntl->cdc_cb->cdc_vote_svs(codec, true);
	cntl->is_wdsp_booted = false;
}

static int wcd_cntl_do_boot(struct wcd_dsp_cntl *cntl)
{
	struct snd_soc_codec *codec = cntl->codec;
	int ret = 0;

	/*
	 * Debug mode is set from debugfs file node. If debug_mode
	 * is set, then do not configure the watchdog timer. This
	 * will be required for debugging the DSP firmware.
	 */
	if (cntl->debug_mode) {
		snd_soc_update_bits(codec, WCD934X_CPE_SS_WDOG_CFG,
				    0x3F, 0x01);
	} else {
		snd_soc_update_bits(codec, WCD934X_CPE_SS_WDOG_CFG,
				    0x3F, 0x21);
	}

	/* Make sure all the error interrupts are cleared */
	snd_soc_write(codec, WCD934X_CPE_SS_SS_ERROR_INT_CLEAR_0A, 0xFF);
	snd_soc_write(codec, WCD934X_CPE_SS_SS_ERROR_INT_CLEAR_0B, 0xFF);

	reinit_completion(&cntl->boot_complete);

	/* Remove WDSP out of reset */
	snd_soc_update_bits(codec, WCD934X_CPE_SS_CPE_CTL,
			    0x02, 0x02);

	/*
	 * In debug mode, DSP may not boot up normally,
	 * wait indefinitely for DSP to boot.
	 */
	if (cntl->debug_mode) {
		wait_for_completion(&cntl->boot_complete);
		dev_dbg(codec->dev, "%s: WDSP booted in dbg mode\n", __func__);
		cntl->is_wdsp_booted = true;
		goto done;
	}

	/* Boot in normal mode */
	ret = wait_for_completion_timeout(&cntl->boot_complete,
				msecs_to_jiffies(WCD_DSP_BOOT_TIMEOUT_MS));
	if (!ret) {
		dev_err(codec->dev, "%s: WDSP boot timed out\n",
			__func__);
		if (cntl->dbg_dmp_enable)
			wcd_cntl_collect_debug_dumps(cntl, true);
		ret = -ETIMEDOUT;
		goto err_boot;
	} else {
		/*
		 * Re-initialize the return code to 0, as in success case,
		 * it will hold the remaining time for completion timeout
		 */
		ret = 0;
	}

	dev_dbg(codec->dev, "%s: WDSP booted in normal mode\n", __func__);
	cntl->is_wdsp_booted = true;

	/* Enable WDOG */
	snd_soc_update_bits(codec, WCD934X_CPE_SS_WDOG_CFG,
			    0x10, 0x10);
done:
	/* If dsp booted up, then remove vote on SVS */
	if (cntl->is_wdsp_booted)
		cntl->cdc_cb->cdc_vote_svs(codec, false);

	return ret;
err_boot:
	/* call shutdown to perform cleanup */
	wcd_cntl_do_shutdown(cntl);
	return ret;
}

static irqreturn_t wcd_cntl_ipc_irq(int irq, void *data)
{
	struct wcd_dsp_cntl *cntl = data;
	int ret;

	complete(&cntl->boot_complete);

	if (cntl->m_dev && cntl->m_ops &&
	    cntl->m_ops->signal_handler)
		ret = cntl->m_ops->signal_handler(cntl->m_dev, WDSP_IPC1_INTR,
						  NULL);
	else
		ret = -EINVAL;

	if (ret < 0)
		dev_err(cntl->codec->dev,
			"%s: Failed to handle irq %d\n", __func__, irq);

	return IRQ_HANDLED;
}

static irqreturn_t wcd_cntl_err_irq(int irq, void *data)
{
	struct wcd_dsp_cntl *cntl = data;
	struct snd_soc_codec *codec = cntl->codec;
	struct wdsp_err_signal_arg arg;
	u16 status = 0;
	u8 reg_val;
	int rc, ret = 0;

	reg_val = snd_soc_read(codec, WCD934X_CPE_SS_SS_ERROR_INT_STATUS_0A);
	status = status | reg_val;

	reg_val = snd_soc_read(codec, WCD934X_CPE_SS_SS_ERROR_INT_STATUS_0B);
	status = status | (reg_val << 8);

	dev_info(codec->dev, "%s: error interrupt status = 0x%x\n",
		__func__, status);

	if ((status & cntl->irqs.fatal_irqs) &&
	    (cntl->m_dev && cntl->m_ops && cntl->m_ops->signal_handler)) {
		/*
		 * If WDSP SSR happens, skip collecting debug dumps.
		 * If debug dumps collecting happens first, WDSP_ERR_INTR
		 * will be blocked in signal_handler and get processed later.
		 */
		rc = WCD_CNTL_SET_ERR_IRQ_FLAG(cntl);
		arg.mem_dumps_enabled = cntl->ramdump_enable;
		arg.remote_start_addr = WCD_934X_RAMDUMP_START_ADDR;
		arg.dump_size = WCD_934X_RAMDUMP_SIZE;
		ret = cntl->m_ops->signal_handler(cntl->m_dev, WDSP_ERR_INTR,
						  &arg);
		if (ret < 0)
			dev_err(cntl->codec->dev,
				"%s: Failed to handle fatal irq 0x%x\n",
				__func__, status & cntl->irqs.fatal_irqs);
		wcd_cntl_change_online_state(cntl, 0);
		if (rc == 0)
			WCD_CNTL_CLR_ERR_IRQ_FLAG(cntl);
	} else {
		dev_err(cntl->codec->dev, "%s: Invalid signal_handler\n",
			__func__);
	}

	return IRQ_HANDLED;
}

static int wcd_control_handler(struct device *dev, void *priv_data,
			       enum wdsp_event_type event, void *data)
{
	struct wcd_dsp_cntl *cntl = priv_data;
	struct snd_soc_codec *codec = cntl->codec;
	int ret = 0;

	switch (event) {
	case WDSP_EVENT_POST_INIT:
	case WDSP_EVENT_POST_DLOAD_CODE:
	case WDSP_EVENT_DLOAD_FAILED:
	case WDSP_EVENT_POST_SHUTDOWN:

		/* Disable CPAR */
		wcd_cntl_cpar_ctrl(cntl, false);
		/* Disable all the clocks */
		ret = wcd_cntl_clocks_disable(cntl);
		if (ret < 0)
			dev_err(codec->dev,
				"%s: Failed to disable clocks, err = %d\n",
				__func__, ret);

		if (event == WDSP_EVENT_POST_DLOAD_CODE)
			/* Mark DSP online since code download is complete */
			wcd_cntl_change_online_state(cntl, 1);
		break;

	case WDSP_EVENT_PRE_DLOAD_DATA:
	case WDSP_EVENT_PRE_DLOAD_CODE:

		/* Enable all the clocks */
		ret = wcd_cntl_clocks_enable(cntl);
		if (ret < 0) {
			dev_err(codec->dev,
				"%s: Failed to enable clocks, err = %d\n",
				__func__, ret);
			goto done;
		}

		/* Enable CPAR */
		wcd_cntl_cpar_ctrl(cntl, true);

		if (event == WDSP_EVENT_PRE_DLOAD_CODE)
			wcd_cntl_enable_memory(cntl, WCD_MEM_TYPE_ALWAYS_ON);
		else if (event == WDSP_EVENT_PRE_DLOAD_DATA)
			wcd_cntl_enable_memory(cntl, WCD_MEM_TYPE_SWITCHABLE);
		break;

	case WDSP_EVENT_DO_BOOT:

		ret = wcd_cntl_do_boot(cntl);
		if (ret < 0)
			dev_err(codec->dev,
				"%s: WDSP boot failed, err = %d\n",
				__func__, ret);
		break;

	case WDSP_EVENT_DO_SHUTDOWN:

		wcd_cntl_do_shutdown(cntl);
		wcd_cntl_disable_memory(cntl, WCD_MEM_TYPE_SWITCHABLE);
		break;

	default:
		dev_dbg(codec->dev, "%s: unhandled event %d\n",
			__func__, event);
	}

done:
	return ret;
}

static int wcd_cntl_sysfs_init(char *dir, struct wcd_dsp_cntl *cntl)
{
	struct snd_soc_codec *codec = cntl->codec;
	int ret = 0;

	ret = kobject_init_and_add(&cntl->wcd_kobj, &wcd_cntl_ktype,
				   kernel_kobj, dir);
	if (ret < 0) {
		dev_err(codec->dev,
			"%s: Failed to add kobject %s, err = %d\n",
			__func__, dir, ret);
		goto done;
	}

	ret = sysfs_create_file(&cntl->wcd_kobj, &cntl_attr_boot.attr);
	if (ret < 0) {
		dev_err(codec->dev,
			"%s: Failed to add wdsp_boot sysfs entry to %s\n",
			__func__, dir);
		goto fail_create_file;
	}

	return ret;

fail_create_file:
	kobject_put(&cntl->wcd_kobj);
done:
	return ret;
}

static void wcd_cntl_sysfs_remove(struct wcd_dsp_cntl *cntl)
{
	sysfs_remove_file(&cntl->wcd_kobj, &cntl_attr_boot.attr);
	kobject_put(&cntl->wcd_kobj);
}

static void wcd_cntl_debugfs_init(char *dir, struct wcd_dsp_cntl *cntl)
{
	struct snd_soc_codec *codec = cntl->codec;

	cntl->entry = debugfs_create_dir(dir, NULL);
	if (IS_ERR_OR_NULL(dir)) {
		dev_err(codec->dev, "%s debugfs_create_dir failed for %s\n",
			__func__, dir);
		goto done;
	}

	debugfs_create_u32("debug_mode", 0644,
			   cntl->entry, &cntl->debug_mode);
	debugfs_create_bool("ramdump_enable", 0644,
			    cntl->entry, &cntl->ramdump_enable);
	debugfs_create_bool("debug_dump_enable", 0644,
			    cntl->entry, &cntl->dbg_dmp_enable);
done:
	return;
}

static void wcd_cntl_debugfs_remove(struct wcd_dsp_cntl *cntl)
{
	if (cntl)
		debugfs_remove(cntl->entry);
}

static int wcd_miscdev_release(struct inode *inode, struct file *filep)
{
	struct wcd_dsp_cntl *cntl = container_of(filep->private_data,
						 struct wcd_dsp_cntl, miscdev);
	if (!cntl->m_dev || !cntl->m_ops ||
	    !cntl->m_ops->vote_for_dsp) {
		dev_err(cntl->codec->dev,
			"%s: DSP not ready to boot\n", __func__);
		return -EINVAL;
	}

	/* Make sure the DSP users goes to zero upon closing dev node */
	while (cntl->boot_reqs > 0) {
		cntl->m_ops->vote_for_dsp(cntl->m_dev, false);
		cntl->boot_reqs--;
	}

	return 0;
}

static ssize_t wcd_miscdev_write(struct file *filep, const char __user *ubuf,
				 size_t count, loff_t *pos)
{
	struct wcd_dsp_cntl *cntl = container_of(filep->private_data,
						 struct wcd_dsp_cntl, miscdev);
	char val[WCD_MISCDEV_CMD_MAX_LEN + 1];
	bool vote;
	int ret = 0;

	memset(val, 0, WCD_MISCDEV_CMD_MAX_LEN + 1);

	if (count == 0 || count > WCD_MISCDEV_CMD_MAX_LEN) {
		pr_err("%s: Invalid count = %zd\n", __func__, count);
		ret = -EINVAL;
		goto done;
	}

	ret = copy_from_user(val, ubuf, count);
	if (ret < 0) {
		dev_err(cntl->codec->dev,
			"%s: copy_from_user failed, err = %d\n",
			__func__, ret);
		ret = -EFAULT;
		goto done;
	}

	if (val[0] == '1') {
		cntl->boot_reqs++;
		vote = true;
	} else if (val[0] == '0') {
		if (cntl->boot_reqs == 0) {
			dev_err(cntl->codec->dev,
				"%s: WDSP already disabled\n",
				__func__);
			ret = -EINVAL;
			goto done;
		}
		cntl->boot_reqs--;
		vote = false;
	} else if (!strcmp(val, "DEBUG_DUMP")) {
		if (cntl->dbg_dmp_enable) {
			dev_dbg(cntl->codec->dev,
<<<<<<< HEAD
				"%s: Collect dumps for debug use\n",
				__func__);
=======
				"%s: Collect dumps for debug use\n", __func__);
>>>>>>> 15f2fdee
			wcd_cntl_collect_debug_dumps(cntl, false);
		}
		/*
		 * simply ignore the request from userspace
		 * if dbg_dump_enable is not set from debugfs
		 */
		goto done;
	} else {
		dev_err(cntl->codec->dev, "%s: Invalid value %s\n",
			__func__, val);
		ret = -EINVAL;
		goto done;
	}

	dev_dbg(cntl->codec->dev,
		"%s: booted = %s, ref_cnt = %d, vote = %s\n",
		__func__, cntl->is_wdsp_booted ? "true" : "false",
		cntl->boot_reqs, vote ? "true" : "false");

	if (cntl->m_dev && cntl->m_ops &&
	    cntl->m_ops->vote_for_dsp)
		ret = cntl->m_ops->vote_for_dsp(cntl->m_dev, vote);
	else
		ret = -EINVAL;
done:
	if (ret)
		return ret;
	else
		return count;
}

static const struct file_operations wcd_miscdev_fops = {
	.write = wcd_miscdev_write,
	.release = wcd_miscdev_release,
};

static int wcd_cntl_miscdev_create(struct wcd_dsp_cntl *cntl)
{
	snprintf(cntl->miscdev_name, ARRAY_SIZE(cntl->miscdev_name),
		"wcd_dsp%u_control", cntl->dsp_instance);
	cntl->miscdev.minor = MISC_DYNAMIC_MINOR;
	cntl->miscdev.name = cntl->miscdev_name;
	cntl->miscdev.fops = &wcd_miscdev_fops;
	cntl->miscdev.parent = cntl->codec->dev;

	return misc_register(&cntl->miscdev);
}

static void wcd_cntl_miscdev_destroy(struct wcd_dsp_cntl *cntl)
{
	misc_deregister(&cntl->miscdev);
}

static int wcd_control_init(struct device *dev, void *priv_data)
{
	struct wcd_dsp_cntl *cntl = priv_data;
	struct snd_soc_codec *codec = cntl->codec;
	struct wcd9xxx *wcd9xxx = dev_get_drvdata(codec->dev->parent);
	struct wcd9xxx_core_resource *core_res = &wcd9xxx->core_res;
	int ret;
	bool err_irq_requested = false;

	ret = wcd9xxx_request_irq(core_res,
				  cntl->irqs.cpe_ipc1_irq,
				  wcd_cntl_ipc_irq, "CPE IPC1",
				  cntl);
	if (ret < 0) {
		dev_err(codec->dev,
			"%s: Failed to request cpe ipc irq, err = %d\n",
			__func__, ret);
		goto done;
	}

	/* Unmask the fatal irqs */
	snd_soc_write(codec, WCD934X_CPE_SS_SS_ERROR_INT_MASK_0A,
		      ~(cntl->irqs.fatal_irqs & 0xFF));
	snd_soc_write(codec, WCD934X_CPE_SS_SS_ERROR_INT_MASK_0B,
		      ~((cntl->irqs.fatal_irqs >> 8) & 0xFF));

	/*
	 * CPE ERR irq is used only for error reporting from WCD DSP,
	 * even if this request fails, DSP can be function normally.
	 * Continuing with init even if the CPE ERR irq request fails.
	 */
	if (wcd9xxx_request_irq(core_res, cntl->irqs.cpe_err_irq,
				wcd_cntl_err_irq, "CPE ERR", cntl))
		dev_info(codec->dev, "%s: Failed request_irq(cpe_err_irq)",
			__func__);
	else
		err_irq_requested = true;


	/* Enable all the clocks */
	ret = wcd_cntl_clocks_enable(cntl);
	if (ret < 0) {
		dev_err(codec->dev, "%s: Failed to enable clocks, err = %d\n",
			__func__, ret);
		goto err_clk_enable;
	}
	wcd_cntl_cpar_ctrl(cntl, true);

	return 0;

err_clk_enable:
	/* Mask all error interrupts */
	snd_soc_write(codec, WCD934X_CPE_SS_SS_ERROR_INT_MASK_0A, 0xFF);
	snd_soc_write(codec, WCD934X_CPE_SS_SS_ERROR_INT_MASK_0B, 0xFF);

	/* Free the irq's requested */
	wcd9xxx_free_irq(core_res, cntl->irqs.cpe_ipc1_irq, cntl);

	if (err_irq_requested)
		wcd9xxx_free_irq(core_res, cntl->irqs.cpe_err_irq, cntl);
done:
	return ret;
}

static int wcd_control_deinit(struct device *dev, void *priv_data)
{
	struct wcd_dsp_cntl *cntl = priv_data;
	struct snd_soc_codec *codec = cntl->codec;
	struct wcd9xxx *wcd9xxx = dev_get_drvdata(codec->dev->parent);
	struct wcd9xxx_core_resource *core_res = &wcd9xxx->core_res;

	wcd_cntl_clocks_disable(cntl);
	wcd_cntl_cpar_ctrl(cntl, false);

	/* Mask all error interrupts */
	snd_soc_write(codec, WCD934X_CPE_SS_SS_ERROR_INT_MASK_0A, 0xFF);
	snd_soc_write(codec, WCD934X_CPE_SS_SS_ERROR_INT_MASK_0B, 0xFF);

	/* Free the irq's requested */
	wcd9xxx_free_irq(core_res, cntl->irqs.cpe_err_irq, cntl);
	wcd9xxx_free_irq(core_res, cntl->irqs.cpe_ipc1_irq, cntl);

	return 0;
}

static struct wdsp_cmpnt_ops control_ops = {
	.init = wcd_control_init,
	.deinit = wcd_control_deinit,
	.event_handler = wcd_control_handler,
};

static int wcd_ctrl_component_bind(struct device *dev,
				   struct device *master,
				   void *data)
{
	struct wcd_dsp_cntl *cntl;
	struct snd_soc_codec *codec;
	struct snd_card *card;
	struct snd_info_entry *entry;
	char proc_name[WCD_PROCFS_ENTRY_MAX_LEN];
	char wcd_cntl_dir_name[WCD_CNTL_DIR_NAME_LEN_MAX];
	int ret = 0;

	if (!dev || !master || !data) {
		pr_err("%s: Invalid parameters\n", __func__);
		return -EINVAL;
	}

	cntl = tavil_get_wcd_dsp_cntl(dev);
	if (!cntl) {
		dev_err(dev, "%s: Failed to get cntl reference\n",
			__func__);
		return -EINVAL;
	}

	cntl->m_dev = master;
	cntl->m_ops = data;

	if (!cntl->m_ops->register_cmpnt_ops) {
		dev_err(dev, "%s: invalid master callback register_cmpnt_ops\n",
			__func__);
		ret = -EINVAL;
		goto done;
	}

	ret = cntl->m_ops->register_cmpnt_ops(master, dev, cntl, &control_ops);
	if (ret) {
		dev_err(dev, "%s: register_cmpnt_ops failed, err = %d\n",
			__func__, ret);
		goto done;
	}

	ret = wcd_cntl_miscdev_create(cntl);
	if (ret < 0) {
		dev_err(dev, "%s: misc dev register failed, err = %d\n",
			__func__, ret);
		goto done;
	}

	snprintf(wcd_cntl_dir_name, WCD_CNTL_DIR_NAME_LEN_MAX,
		 "%s%d", "wdsp", cntl->dsp_instance);
	ret = wcd_cntl_sysfs_init(wcd_cntl_dir_name, cntl);
	if (ret < 0) {
		dev_err(dev, "%s: sysfs_init failed, err = %d\n",
			__func__, ret);
		goto err_sysfs_init;
	}

	wcd_cntl_debugfs_init(wcd_cntl_dir_name, cntl);

	codec = cntl->codec;
	card = codec->component.card->snd_card;
	snprintf(proc_name, WCD_PROCFS_ENTRY_MAX_LEN, "%s%d%s", "cpe",
		 cntl->dsp_instance, "_state");
	entry = snd_info_create_card_entry(card, proc_name, card->proc_root);
	if (!entry) {
		/* Do not treat this as Fatal error */
		dev_err(dev, "%s: Failed to create procfs entry %s\n",
			__func__, proc_name);
		goto err_sysfs_init;
	}

	cntl->ssr_entry.entry = entry;
	cntl->ssr_entry.offline = 1;
	entry->size = WCD_PROCFS_ENTRY_MAX_LEN;
	entry->content = SNDRV_INFO_CONTENT_DATA;
	entry->c.ops = &wdsp_ssr_entry_ops;
	entry->private_data = cntl;
	ret = snd_info_register(entry);
	if (ret < 0) {
		dev_err(dev, "%s: Failed to register entry %s, err = %d\n",
			__func__, proc_name, ret);
		snd_info_free_entry(entry);
		cntl->ssr_entry.entry = NULL;
		cntl->ssr_entry.offline = 0;
		/* Let bind still happen even if creating the entry failed */
		ret = 0;
	}
done:
	return ret;

err_sysfs_init:
	wcd_cntl_miscdev_destroy(cntl);
	return ret;
}

static void wcd_ctrl_component_unbind(struct device *dev,
				      struct device *master,
				      void *data)
{
	struct wcd_dsp_cntl *cntl;

	if (!dev) {
		pr_err("%s: Invalid device\n", __func__);
		return;
	}

	cntl = tavil_get_wcd_dsp_cntl(dev);
	if (!cntl) {
		dev_err(dev, "%s: Failed to get cntl reference\n",
			__func__);
		return;
	}

	/* Remove SSR proc entry */
	if (cntl->ssr_entry.entry) {
		snd_info_free_entry(cntl->ssr_entry.entry);
		cntl->ssr_entry.entry = NULL;
		cntl->ssr_entry.offline = 0;
	}

	cntl->m_dev = NULL;
	cntl->m_ops = NULL;

	/* Remove the sysfs entries */
	wcd_cntl_sysfs_remove(cntl);

	/* Remove the debugfs entries */
	wcd_cntl_debugfs_remove(cntl);

	/* Remove the misc device */
	wcd_cntl_miscdev_destroy(cntl);
}

static const struct component_ops wcd_ctrl_component_ops = {
	.bind = wcd_ctrl_component_bind,
	.unbind = wcd_ctrl_component_unbind,
};

/*
 * wcd_dsp_ssr_event: handle the SSR event raised by caller.
 * @cntl: Handle to the wcd_dsp_cntl structure
 * @event: The SSR event to be handled
 *
 * Notifies the manager driver about the SSR event.
 * Returns 0 on success and negative error code on error.
 */
int wcd_dsp_ssr_event(struct wcd_dsp_cntl *cntl, enum cdc_ssr_event event)
{
	int ret = 0;

	if (!cntl) {
		pr_err("%s: Invalid handle to control\n", __func__);
		return -EINVAL;
	}

	if (!cntl->m_dev || !cntl->m_ops || !cntl->m_ops->signal_handler) {
		dev_err(cntl->codec->dev,
			"%s: Invalid signal_handler callback\n", __func__);
		return -EINVAL;
	}

	switch (event) {
	case WCD_CDC_DOWN_EVENT:
		ret = cntl->m_ops->signal_handler(cntl->m_dev,
						  WDSP_CDC_DOWN_SIGNAL,
						  NULL);
		if (ret < 0)
			dev_err(cntl->codec->dev,
				"%s: WDSP_CDC_DOWN_SIGNAL failed, err = %d\n",
				__func__, ret);
		wcd_cntl_change_online_state(cntl, 0);
		break;
	case WCD_CDC_UP_EVENT:
		ret = cntl->m_ops->signal_handler(cntl->m_dev,
						  WDSP_CDC_UP_SIGNAL,
						  NULL);
		if (ret < 0)
			dev_err(cntl->codec->dev,
				"%s: WDSP_CDC_UP_SIGNAL failed, err = %d\n",
				__func__, ret);
		break;
	default:
		dev_err(cntl->codec->dev, "%s: Invalid event %d\n",
			__func__, event);
		ret = -EINVAL;
		break;
	}

	return ret;
}
EXPORT_SYMBOL(wcd_dsp_ssr_event);

/*
 * wcd_dsp_cntl_init: Initialize the wcd-dsp control
 * @codec: pointer to the codec handle
 * @params: Parameters required to initialize wcd-dsp control
 *
 * This API is expected to be invoked by the codec driver and
 * provide information essential for the wcd dsp control to
 * configure and initialize the dsp
 */
void wcd_dsp_cntl_init(struct snd_soc_codec *codec,
		       struct wcd_dsp_params *params,
		       struct wcd_dsp_cntl **cntl)
{
	struct wcd_dsp_cntl *control;
	int ret;

	if (!codec || !params) {
		pr_err("%s: Invalid handle to %s\n", __func__,
		       (!codec) ? "codec" : "params");
		*cntl = NULL;
		return;
	}

	if (*cntl) {
		pr_err("%s: cntl is non NULL, maybe already initialized ?\n",
			__func__);
		return;
	}

	if (!params->cb || !params->cb->cdc_clk_en ||
	    !params->cb->cdc_vote_svs) {
		dev_err(codec->dev,
			"%s: clk_en and vote_svs callbacks must be provided\n",
			__func__);
		return;
	}

	control = kzalloc(sizeof(*control), GFP_KERNEL);
	if (!(control))
		return;

	control->codec = codec;
	control->clk_rate = params->clk_rate;
	control->cdc_cb = params->cb;
	control->dsp_instance = params->dsp_instance;
	memcpy(&control->irqs, &params->irqs, sizeof(control->irqs));
	init_completion(&control->boot_complete);
	mutex_init(&control->clk_mutex);
	mutex_init(&control->ssr_mutex);
	init_waitqueue_head(&control->ssr_entry.offline_poll_wait);
	WCD_CNTL_CLR_ERR_IRQ_FLAG(control);

	/*
	 * The default state of WDSP is in SVS mode.
	 * Vote for SVS now, the vote will be removed only
	 * after DSP is booted up.
	 */
	control->cdc_cb->cdc_vote_svs(codec, true);

	/*
	 * If this is the last component needed by master to be ready,
	 * then component_bind will be called within the component_add.
	 * Hence, the data pointer should be assigned before component_add,
	 * so that we can access it during this component's bind call.
	 */
	*cntl = control;
	ret = component_add(codec->dev, &wcd_ctrl_component_ops);
	if (ret) {
		dev_err(codec->dev, "%s: component_add failed, err = %d\n",
			__func__, ret);
		kfree(*cntl);
		*cntl = NULL;
	}
}
EXPORT_SYMBOL(wcd_dsp_cntl_init);

/*
 * wcd_dsp_cntl_deinit: De-initialize the wcd-dsp control
 * @cntl: The struct wcd_dsp_cntl to de-initialize
 *
 * This API is intended to be invoked by the codec driver
 * to de-initialize the wcd dsp control
 */
void wcd_dsp_cntl_deinit(struct wcd_dsp_cntl **cntl)
{
	struct wcd_dsp_cntl *control = *cntl;
	struct snd_soc_codec *codec;

	/* If control is NULL, there is nothing to de-initialize */
	if (!control)
		return;
	codec = control->codec;

	/*
	 * Calling shutdown will cleanup all register states,
	 * irrespective of DSP was booted up or not.
	 */
	wcd_cntl_do_shutdown(control);
	wcd_cntl_disable_memory(control, WCD_MEM_TYPE_SWITCHABLE);
	wcd_cntl_disable_memory(control, WCD_MEM_TYPE_ALWAYS_ON);

	component_del(codec->dev, &wcd_ctrl_component_ops);

	mutex_destroy(&control->clk_mutex);
	mutex_destroy(&control->ssr_mutex);
	kfree(*cntl);
	*cntl = NULL;
}
EXPORT_SYMBOL(wcd_dsp_cntl_deinit);<|MERGE_RESOLUTION|>--- conflicted
+++ resolved
@@ -1051,12 +1051,7 @@
 	} else if (!strcmp(val, "DEBUG_DUMP")) {
 		if (cntl->dbg_dmp_enable) {
 			dev_dbg(cntl->codec->dev,
-<<<<<<< HEAD
-				"%s: Collect dumps for debug use\n",
-				__func__);
-=======
 				"%s: Collect dumps for debug use\n", __func__);
->>>>>>> 15f2fdee
 			wcd_cntl_collect_debug_dumps(cntl, false);
 		}
 		/*
