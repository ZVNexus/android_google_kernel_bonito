// SPDX-License-Identifier: GPL-2.0
/*
 * fs/f2fs/data.c
 *
 * Copyright (c) 2012 Samsung Electronics Co., Ltd.
 *             http://www.samsung.com/
 */
#include <linux/fs.h>
#include <linux/f2fs_fs.h>
#include <linux/buffer_head.h>
#include <linux/mpage.h>
#include <linux/writeback.h>
#include <linux/backing-dev.h>
#include <linux/pagevec.h>
#include <linux/blkdev.h>
#include <linux/bio.h>
#include <linux/swap.h>
#include <linux/prefetch.h>
#include <linux/uio.h>
#include <linux/cleancache.h>

#include "f2fs.h"
#include "node.h"
#include "segment.h"
#include "trace.h"
#include <trace/events/f2fs.h>
#include <trace/events/android_fs.h>

#define NUM_PREALLOC_POST_READ_CTXS	128

static struct kmem_cache *bio_post_read_ctx_cache;
static mempool_t *bio_post_read_ctx_pool;

static bool __is_cp_guaranteed(struct page *page)
{
	struct address_space *mapping = page->mapping;
	struct inode *inode;
	struct f2fs_sb_info *sbi;

	if (!mapping)
		return false;

	inode = mapping->host;
	sbi = F2FS_I_SB(inode);

	if (inode->i_ino == F2FS_META_INO(sbi) ||
			inode->i_ino ==  F2FS_NODE_INO(sbi) ||
			S_ISDIR(inode->i_mode) ||
			(S_ISREG(inode->i_mode) &&
			(f2fs_is_atomic_file(inode) || IS_NOQUOTA(inode))) ||
			is_cold_data(page))
		return true;
	return false;
}

static enum count_type __read_io_type(struct page *page)
{
	struct address_space *mapping = page_file_mapping(page);

	if (mapping) {
		struct inode *inode = mapping->host;
		struct f2fs_sb_info *sbi = F2FS_I_SB(inode);

		if (inode->i_ino == F2FS_META_INO(sbi))
			return F2FS_RD_META;

		if (inode->i_ino == F2FS_NODE_INO(sbi))
			return F2FS_RD_NODE;
	}
	return F2FS_RD_DATA;
}

/* postprocessing steps for read bios */
enum bio_post_read_step {
	STEP_INITIAL = 0,
	STEP_DECRYPT,
};

struct bio_post_read_ctx {
	struct bio *bio;
	struct work_struct work;
	unsigned int cur_step;
	unsigned int enabled_steps;
};

static void __read_end_io(struct bio *bio)
{
	struct page *page;
	struct bio_vec *bv;
	int i;

	bio_for_each_segment_all(bv, bio, i) {
		page = bv->bv_page;

		/* PG_error was set if any post_read step failed */
		if (bio->bi_error || PageError(page)) {
			ClearPageUptodate(page);
			/* will re-read again later */
			ClearPageError(page);
		} else {
			SetPageUptodate(page);
		}
		dec_page_count(F2FS_P_SB(page), __read_io_type(page));
		unlock_page(page);
	}
	if (bio->bi_private)
		mempool_free(bio->bi_private, bio_post_read_ctx_pool);
	bio_put(bio);
}

static void bio_post_read_processing(struct bio_post_read_ctx *ctx);

static void decrypt_work(struct work_struct *work)
{
	struct bio_post_read_ctx *ctx =
		container_of(work, struct bio_post_read_ctx, work);

	fscrypt_decrypt_bio(ctx->bio);

	bio_post_read_processing(ctx);
}

static void bio_post_read_processing(struct bio_post_read_ctx *ctx)
{
	switch (++ctx->cur_step) {
	case STEP_DECRYPT:
		if (ctx->enabled_steps & (1 << STEP_DECRYPT)) {
			INIT_WORK(&ctx->work, decrypt_work);
			fscrypt_enqueue_decrypt_work(&ctx->work);
			return;
		}
		ctx->cur_step++;
		/* fall-through */
	default:
		__read_end_io(ctx->bio);
	}
}

static bool f2fs_bio_post_read_required(struct bio *bio)
{
	return bio->bi_private && !bio->bi_error;
}

static void f2fs_read_end_io(struct bio *bio)
{
	struct page *first_page = bio->bi_io_vec[0].bv_page;

	if (time_to_inject(F2FS_P_SB(bio->bi_io_vec->bv_page), FAULT_READ_IO)) {
		f2fs_show_injection_info(FAULT_READ_IO);
		bio->bi_error = -EIO;
	}

	if (f2fs_bio_post_read_required(bio)) {
		struct bio_post_read_ctx *ctx = bio->bi_private;

		ctx->cur_step = STEP_INITIAL;
		bio_post_read_processing(ctx);
		return;
	}

	if (first_page != NULL &&
		__read_io_type(first_page) == F2FS_RD_DATA) {
		trace_android_fs_dataread_end(first_page->mapping->host,
						page_offset(first_page),
						bio->bi_iter.bi_size);
	}

	__read_end_io(bio);
}

static void f2fs_write_end_io(struct bio *bio)
{
	struct f2fs_sb_info *sbi = bio->bi_private;
	struct bio_vec *bvec;
	int i;

	if (time_to_inject(sbi, FAULT_WRITE_IO)) {
		f2fs_show_injection_info(FAULT_WRITE_IO);
		bio->bi_error = -EIO;
	}

	bio_for_each_segment_all(bvec, bio, i) {
		struct page *page = bvec->bv_page;
		enum count_type type = WB_DATA_TYPE(page);

		if (IS_DUMMY_WRITTEN_PAGE(page)) {
			set_page_private(page, (unsigned long)NULL);
			ClearPagePrivate(page);
			unlock_page(page);
			mempool_free(page, sbi->write_io_dummy);

			if (unlikely(bio->bi_error))
				f2fs_stop_checkpoint(sbi, true);
			continue;
		}

		fscrypt_finalize_bounce_page(&page);

		if (unlikely(bio->bi_error)) {
			mapping_set_error(page->mapping, -EIO);
			if (type == F2FS_WB_CP_DATA)
				f2fs_stop_checkpoint(sbi, true);
		}

		f2fs_bug_on(sbi, page->mapping == NODE_MAPPING(sbi) &&
					page->index != nid_of_node(page));

		dec_page_count(sbi, type);
		if (f2fs_in_warm_node_list(sbi, page))
			f2fs_del_fsync_node_entry(sbi, page);
		clear_cold_data(page);
		end_page_writeback(page);
	}
	if (!get_pages(sbi, F2FS_WB_CP_DATA) &&
				wq_has_sleeper(&sbi->cp_wait))
		wake_up(&sbi->cp_wait);

	bio_put(bio);
}

/*
 * Return true, if pre_bio's bdev is same as its target device.
 */
struct block_device *f2fs_target_device(struct f2fs_sb_info *sbi,
				block_t blk_addr, struct bio *bio)
{
	struct block_device *bdev = sbi->sb->s_bdev;
	int i;

	if (f2fs_is_multi_device(sbi)) {
		for (i = 0; i < sbi->s_ndevs; i++) {
			if (FDEV(i).start_blk <= blk_addr &&
			    FDEV(i).end_blk >= blk_addr) {
				blk_addr -= FDEV(i).start_blk;
				bdev = FDEV(i).bdev;
				break;
			}
		}
	}
	if (bio) {
		bio->bi_bdev = bdev;
		bio->bi_iter.bi_sector = SECTOR_FROM_BLOCK(blk_addr);
	}
	return bdev;
}

int f2fs_target_device_index(struct f2fs_sb_info *sbi, block_t blkaddr)
{
	int i;

	if (!f2fs_is_multi_device(sbi))
		return 0;

	for (i = 0; i < sbi->s_ndevs; i++)
		if (FDEV(i).start_blk <= blkaddr && FDEV(i).end_blk >= blkaddr)
			return i;
	return 0;
}

static bool __same_bdev(struct f2fs_sb_info *sbi,
				block_t blk_addr, struct bio *bio)
{
	return f2fs_target_device(sbi, blk_addr, NULL) == bio->bi_bdev;
}

/*
 * Low-level block read/write IO operations.
 */
static struct bio *__bio_alloc(struct f2fs_io_info *fio, int npages)
{
	struct f2fs_sb_info *sbi = fio->sbi;
	struct bio *bio;

	bio = f2fs_bio_alloc(sbi, npages, true);

	f2fs_target_device(sbi, fio->new_blkaddr, bio);
	if (is_read_io(fio->op)) {
		bio->bi_end_io = f2fs_read_end_io;
		bio->bi_private = NULL;
	} else {
		bio->bi_end_io = f2fs_write_end_io;
		bio->bi_private = sbi;
		bio->bi_write_hint = f2fs_io_type_to_rw_hint(sbi,
						fio->type, fio->temp);
	}
	if (fio->io_wbc)
		wbc_init_bio(fio->io_wbc, bio);

	return bio;
}

static inline void __submit_bio(struct f2fs_sb_info *sbi,
				struct bio *bio, enum page_type type)
{
	if (!is_read_io(bio_op(bio))) {
		unsigned int start;

		if (type != DATA && type != NODE)
			goto submit_io;

		if (test_opt(sbi, LFS) && current->plug)
			blk_finish_plug(current->plug);

		if (F2FS_IO_ALIGNED(sbi))
			goto submit_io;

		start = bio->bi_iter.bi_size >> F2FS_BLKSIZE_BITS;
		start %= F2FS_IO_SIZE(sbi);

		if (start == 0)
			goto submit_io;

		/* fill dummy pages */
		for (; start < F2FS_IO_SIZE(sbi); start++) {
			struct page *page =
				mempool_alloc(sbi->write_io_dummy,
					      GFP_NOIO | __GFP_NOFAIL);
			f2fs_bug_on(sbi, !page);

			zero_user_segment(page, 0, PAGE_SIZE);
			SetPagePrivate(page);
			set_page_private(page, (unsigned long)DUMMY_WRITTEN_PAGE);
			lock_page(page);
			if (bio_add_page(bio, page, PAGE_SIZE, 0) < PAGE_SIZE)
				f2fs_bug_on(sbi, 1);
		}
		/*
		 * In the NODE case, we lose next block address chain. So, we
		 * need to do checkpoint in f2fs_sync_file.
		 */
		if (type == NODE)
			set_sbi_flag(sbi, SBI_NEED_CP);
	}
submit_io:
	if (is_read_io(bio_op(bio)))
		trace_f2fs_submit_read_bio(sbi->sb, type, bio);
	else
		trace_f2fs_submit_write_bio(sbi->sb, type, bio);
	submit_bio(bio);
}

static void __f2fs_submit_read_bio(struct f2fs_sb_info *sbi,
				struct bio *bio, enum page_type type)
{
	if (trace_android_fs_dataread_start_enabled() && (type == DATA)) {
		struct page *first_page = bio->bi_io_vec[0].bv_page;

		if (first_page != NULL &&
			__read_io_type(first_page) == F2FS_RD_DATA) {
			char *path, pathbuf[MAX_TRACE_PATHBUF_LEN];

			path = android_fstrace_get_pathname(pathbuf,
						MAX_TRACE_PATHBUF_LEN,
						first_page->mapping->host);

			trace_android_fs_dataread_start(
				first_page->mapping->host,
				page_offset(first_page),
				bio->bi_iter.bi_size,
				current->pid,
				path,
				current->comm);
		}
	}
	__submit_bio(sbi, bio, type);
}

static void __submit_merged_bio(struct f2fs_bio_info *io)
{
	struct f2fs_io_info *fio = &io->fio;

	if (!io->bio)
		return;

	bio_set_op_attrs(io->bio, fio->op, fio->op_flags);

	if (is_read_io(fio->op))
		trace_f2fs_prepare_read_bio(io->sbi->sb, fio->type, io->bio);
	else
		trace_f2fs_prepare_write_bio(io->sbi->sb, fio->type, io->bio);

	__submit_bio(io->sbi, io->bio, fio->type);
	io->bio = NULL;
}

static bool __has_merged_page(struct bio *bio, struct inode *inode,
						struct page *page, nid_t ino)
{
	struct bio_vec *bvec;
	struct page *target;
	int i;

	if (!bio)
		return false;

	if (!inode && !page && !ino)
		return true;

	bio_for_each_segment_all(bvec, bio, i) {

		target = bvec->bv_page;
		if (fscrypt_is_bounce_page(target))
			target = fscrypt_pagecache_page(target);

		if (inode && inode == target->mapping->host)
			return true;
		if (page && page == target)
			return true;
		if (ino && ino == ino_of_node(target))
			return true;
	}

	return false;
}

static void __f2fs_submit_merged_write(struct f2fs_sb_info *sbi,
				enum page_type type, enum temp_type temp)
{
	enum page_type btype = PAGE_TYPE_OF_BIO(type);
	struct f2fs_bio_info *io = sbi->write_io[btype] + temp;

	down_write(&io->io_rwsem);

	/* change META to META_FLUSH in the checkpoint procedure */
	if (type >= META_FLUSH) {
		io->fio.type = META_FLUSH;
		io->fio.op = REQ_OP_WRITE;
		io->fio.op_flags = REQ_META | REQ_PRIO | REQ_SYNC;
		if (!test_opt(sbi, NOBARRIER))
			io->fio.op_flags |= REQ_PREFLUSH | REQ_FUA;
	}
	__submit_merged_bio(io);
	up_write(&io->io_rwsem);
}

static void __submit_merged_write_cond(struct f2fs_sb_info *sbi,
				struct inode *inode, struct page *page,
				nid_t ino, enum page_type type, bool force)
{
	enum temp_type temp;
	bool ret = true;

	for (temp = HOT; temp < NR_TEMP_TYPE; temp++) {
		if (!force)	{
			enum page_type btype = PAGE_TYPE_OF_BIO(type);
			struct f2fs_bio_info *io = sbi->write_io[btype] + temp;

			down_read(&io->io_rwsem);
			ret = __has_merged_page(io->bio, inode, page, ino);
			up_read(&io->io_rwsem);
		}
		if (ret)
			__f2fs_submit_merged_write(sbi, type, temp);

		/* TODO: use HOT temp only for meta pages now. */
		if (type >= META)
			break;
	}
}

void f2fs_submit_merged_write(struct f2fs_sb_info *sbi, enum page_type type)
{
	__submit_merged_write_cond(sbi, NULL, NULL, 0, type, true);
}

void f2fs_submit_merged_write_cond(struct f2fs_sb_info *sbi,
				struct inode *inode, struct page *page,
				nid_t ino, enum page_type type)
{
	__submit_merged_write_cond(sbi, inode, page, ino, type, false);
}

void f2fs_flush_merged_writes(struct f2fs_sb_info *sbi)
{
	f2fs_submit_merged_write(sbi, DATA);
	f2fs_submit_merged_write(sbi, NODE);
	f2fs_submit_merged_write(sbi, META);
}

/*
 * Fill the locked page with data located in the block address.
 * A caller needs to unlock the page on failure.
 */
int f2fs_submit_page_bio(struct f2fs_io_info *fio)
{
	struct bio *bio;
	struct page *page = fio->encrypted_page ?
			fio->encrypted_page : fio->page;
	struct inode *inode = fio->page->mapping->host;

	if (!f2fs_is_valid_blkaddr(fio->sbi, fio->new_blkaddr,
			fio->is_por ? META_POR : (__is_meta_io(fio) ?
			META_GENERIC : DATA_GENERIC_ENHANCE)))
		return -EFSCORRUPTED;

	trace_f2fs_submit_page_bio(page, fio);
	f2fs_trace_ios(fio, 0);

	/* Allocate a new bio */
	bio = __bio_alloc(fio, 1);

	if (f2fs_may_encrypt_bio(inode, fio))
		fscrypt_set_ice_dun(inode, bio, PG_DUN(inode, fio->page));
	fscrypt_set_ice_skip(bio, fio->encrypted_page ? 1 : 0);

	if (bio_add_page(bio, page, PAGE_SIZE, 0) < PAGE_SIZE) {
		bio_put(bio);
		return -EFAULT;
	}

	fio->op_flags |= fio->encrypted_page ? REQ_NOENCRYPT : 0;

	if (fio->io_wbc && !is_read_io(fio->op))
		wbc_account_io(fio->io_wbc, page, PAGE_SIZE);

	bio_set_op_attrs(bio, fio->op, fio->op_flags);

	inc_page_count(fio->sbi, is_read_io(fio->op) ?
			__read_io_type(page): WB_DATA_TYPE(fio->page));

	if (is_read_io(fio->op))
		__f2fs_submit_read_bio(fio->sbi, bio, fio->type);
	else
		__submit_bio(fio->sbi, bio, fio->type);
	return 0;
}

static bool page_is_mergeable(struct f2fs_sb_info *sbi, struct bio *bio,
				block_t last_blkaddr, block_t cur_blkaddr)
{
	if (last_blkaddr + 1 != cur_blkaddr)
		return false;
	return __same_bdev(sbi, cur_blkaddr, bio);
}

static bool io_type_is_mergeable(struct f2fs_bio_info *io,
						struct f2fs_io_info *fio)
{
	if (io->fio.op != fio->op)
		return false;
	return io->fio.op_flags == fio->op_flags;
}

static bool io_is_mergeable(struct f2fs_sb_info *sbi, struct bio *bio,
					struct f2fs_bio_info *io,
					struct f2fs_io_info *fio,
					block_t last_blkaddr,
					block_t cur_blkaddr)
{
	if (F2FS_IO_ALIGNED(sbi) && (fio->type == DATA || fio->type == NODE)) {
		unsigned int filled_blocks =
				F2FS_BYTES_TO_BLK(bio->bi_iter.bi_size);
		unsigned int io_size = F2FS_IO_SIZE(sbi);
		unsigned int left_vecs = bio->bi_max_vecs - bio->bi_vcnt;

		/* IOs in bio is aligned and left space of vectors is not enough */
		if (!(filled_blocks % io_size) && left_vecs < io_size)
			return false;
	}
	if (!page_is_mergeable(sbi, bio, last_blkaddr, cur_blkaddr))
		return false;
	return io_type_is_mergeable(io, fio);
}

int f2fs_merge_page_bio(struct f2fs_io_info *fio)
{
	struct bio *bio = *fio->bio;
	struct page *page = fio->encrypted_page ?
			fio->encrypted_page : fio->page;

	if (!f2fs_is_valid_blkaddr(fio->sbi, fio->new_blkaddr,
			__is_meta_io(fio) ? META_GENERIC : DATA_GENERIC))
		return -EFSCORRUPTED;

	trace_f2fs_submit_page_bio(page, fio);
	f2fs_trace_ios(fio, 0);

	if (bio && !page_is_mergeable(fio->sbi, bio, *fio->last_block,
						fio->new_blkaddr)) {
		__submit_bio(fio->sbi, bio, fio->type);
		bio = NULL;
	}
alloc_new:
	if (!bio) {
		bio = __bio_alloc(fio, BIO_MAX_PAGES);
		bio_set_op_attrs(bio, fio->op, fio->op_flags);
	}

	if (bio_add_page(bio, page, PAGE_SIZE, 0) < PAGE_SIZE) {
		__submit_bio(fio->sbi, bio, fio->type);
		bio = NULL;
		goto alloc_new;
	}

	if (fio->io_wbc)
		wbc_account_io(fio->io_wbc, page, PAGE_SIZE);

	inc_page_count(fio->sbi, WB_DATA_TYPE(page));

	*fio->last_block = fio->new_blkaddr;
	*fio->bio = bio;

	return 0;
}

static void f2fs_submit_ipu_bio(struct f2fs_sb_info *sbi, struct bio **bio,
							struct page *page)
{
	if (!bio)
		return;

	if (!__has_merged_page(*bio, NULL, page, 0))
		return;

	__submit_bio(sbi, *bio, DATA);
	*bio = NULL;
}

void f2fs_submit_page_write(struct f2fs_io_info *fio)
{
	struct f2fs_sb_info *sbi = fio->sbi;
	enum page_type btype = PAGE_TYPE_OF_BIO(fio->type);
	struct f2fs_bio_info *io = sbi->write_io[btype] + fio->temp;
	struct page *bio_page;
	struct inode *inode;
	bool bio_encrypted;
	int bi_crypt_skip;
	u64 dun;

	f2fs_bug_on(sbi, is_read_io(fio->op));

	down_write(&io->io_rwsem);
next:
	if (fio->in_list) {
		spin_lock(&io->io_lock);
		if (list_empty(&io->io_list)) {
			spin_unlock(&io->io_lock);
			goto out;
		}
		fio = list_first_entry(&io->io_list,
						struct f2fs_io_info, list);
		list_del(&fio->list);
		spin_unlock(&io->io_lock);
	}

	verify_fio_blkaddr(fio);

	bio_page = fio->encrypted_page ? fio->encrypted_page : fio->page;
	fio->op_flags |= fio->encrypted_page ? REQ_NOENCRYPT : 0;

	inode = fio->page->mapping->host;
	dun = PG_DUN(inode, fio->page);
	bi_crypt_skip = fio->encrypted_page ? 1 : 0;
	bio_encrypted = f2fs_may_encrypt_bio(inode, fio);

	/* set submitted = true as a return value */
	fio->submitted = true;

	inc_page_count(sbi, WB_DATA_TYPE(bio_page));

	if (io->bio && !io_is_mergeable(sbi, io->bio, io, fio,
			io->last_block_in_bio, fio->new_blkaddr))
		__submit_merged_bio(io);

	/* ICE support */
	if (!fscrypt_mergeable_bio(io->bio, dun, bio_encrypted, bi_crypt_skip))
		__submit_merged_bio(io);

alloc_new:
	if (io->bio == NULL) {
		if (F2FS_IO_ALIGNED(sbi) &&
				(fio->type == DATA || fio->type == NODE) &&
				fio->new_blkaddr & F2FS_IO_SIZE_MASK(sbi)) {
			dec_page_count(sbi, WB_DATA_TYPE(bio_page));
			fio->retry = true;
			goto skip;
		}
<<<<<<< HEAD
		io->bio = __bio_alloc(sbi, fio->new_blkaddr, fio->io_wbc,
						BIO_MAX_PAGES, false,
						fio->type, fio->temp);
		if (bio_encrypted)
			fscrypt_set_ice_dun(inode, io->bio, dun);
		fscrypt_set_ice_skip(io->bio, bi_crypt_skip);
=======
		io->bio = __bio_alloc(fio, BIO_MAX_PAGES);
>>>>>>> 65635095
		io->fio = *fio;
	}

	if (bio_add_page(io->bio, bio_page, PAGE_SIZE, 0) < PAGE_SIZE) {
		__submit_merged_bio(io);
		goto alloc_new;
	}

	if (fio->io_wbc)
		wbc_account_io(fio->io_wbc, bio_page, PAGE_SIZE);

	io->last_block_in_bio = fio->new_blkaddr;
	f2fs_trace_ios(fio, 0);

	trace_f2fs_submit_page_write(fio->page, fio);
skip:
	if (fio->in_list)
		goto next;
out:
	if (is_sbi_flag_set(sbi, SBI_IS_SHUTDOWN) ||
				!f2fs_is_checkpoint_ready(sbi))
		__submit_merged_bio(io);
	up_write(&io->io_rwsem);
}

static struct bio *f2fs_grab_read_bio(struct inode *inode, block_t blkaddr,
					unsigned nr_pages, unsigned op_flag)
{
	struct f2fs_sb_info *sbi = F2FS_I_SB(inode);
	struct bio *bio;
	struct bio_post_read_ctx *ctx;
	unsigned int post_read_steps = 0;

	bio = f2fs_bio_alloc(sbi, min_t(int, nr_pages, BIO_MAX_PAGES), false);
	if (!bio)
		return ERR_PTR(-ENOMEM);
	f2fs_target_device(sbi, blkaddr, bio);
	bio->bi_end_io = f2fs_read_end_io;
	bio_set_op_attrs(bio, REQ_OP_READ,
			 (IS_ENCRYPTED(inode) ?
			  REQ_NOENCRYPT :
			  op_flag));

        if (f2fs_encrypted_file(inode) &&
            !fscrypt_using_hardware_encryption(inode))
		post_read_steps |= 1 << STEP_DECRYPT;
	if (post_read_steps) {
		ctx = mempool_alloc(bio_post_read_ctx_pool, GFP_NOFS);
		if (!ctx) {
			bio_put(bio);
			return ERR_PTR(-ENOMEM);
		}
		ctx->bio = bio;
		ctx->enabled_steps = post_read_steps;
		bio->bi_private = ctx;
	}

	return bio;
}

/* This can handle encryption stuffs */
static int f2fs_submit_page_read(struct inode *inode, struct page *page,
							block_t blkaddr)
{
	struct f2fs_sb_info *sbi = F2FS_I_SB(inode);
	struct bio *bio;

	bio = f2fs_grab_read_bio(inode, blkaddr, 1, 0);
	if (IS_ERR(bio))
		return PTR_ERR(bio);

	if (f2fs_may_encrypt_bio(inode, NULL))
		fscrypt_set_ice_dun(inode, bio, PG_DUN(inode, page));

	/* wait for GCed page writeback via META_MAPPING */
	f2fs_wait_on_block_writeback(inode, blkaddr);

	if (bio_add_page(bio, page, PAGE_SIZE, 0) < PAGE_SIZE) {
		bio_put(bio);
		return -EFAULT;
	}
	ClearPageError(page);
	inc_page_count(sbi, F2FS_RD_DATA);
	__f2fs_submit_read_bio(sbi, bio, DATA);
	return 0;
}

static void __set_data_blkaddr(struct dnode_of_data *dn)
{
	struct f2fs_node *rn = F2FS_NODE(dn->node_page);
	__le32 *addr_array;
	int base = 0;

	if (IS_INODE(dn->node_page) && f2fs_has_extra_attr(dn->inode))
		base = get_extra_isize(dn->inode);

	/* Get physical address of data block */
	addr_array = blkaddr_in_node(rn);
	addr_array[base + dn->ofs_in_node] = cpu_to_le32(dn->data_blkaddr);
}

/*
 * Lock ordering for the change of data block address:
 * ->data_page
 *  ->node_page
 *    update block addresses in the node page
 */
void f2fs_set_data_blkaddr(struct dnode_of_data *dn)
{
	f2fs_wait_on_page_writeback(dn->node_page, NODE, true, true);
	__set_data_blkaddr(dn);
	if (set_page_dirty(dn->node_page))
		dn->node_changed = true;
}

void f2fs_update_data_blkaddr(struct dnode_of_data *dn, block_t blkaddr)
{
	dn->data_blkaddr = blkaddr;
	f2fs_set_data_blkaddr(dn);
	f2fs_update_extent_cache(dn);
}

/* dn->ofs_in_node will be returned with up-to-date last block pointer */
int f2fs_reserve_new_blocks(struct dnode_of_data *dn, blkcnt_t count)
{
	struct f2fs_sb_info *sbi = F2FS_I_SB(dn->inode);
	int err;

	if (!count)
		return 0;

	if (unlikely(is_inode_flag_set(dn->inode, FI_NO_ALLOC)))
		return -EPERM;
	if (unlikely((err = inc_valid_block_count(sbi, dn->inode, &count))))
		return err;

	trace_f2fs_reserve_new_blocks(dn->inode, dn->nid,
						dn->ofs_in_node, count);

	f2fs_wait_on_page_writeback(dn->node_page, NODE, true, true);

	for (; count > 0; dn->ofs_in_node++) {
		block_t blkaddr = datablock_addr(dn->inode,
					dn->node_page, dn->ofs_in_node);
		if (blkaddr == NULL_ADDR) {
			dn->data_blkaddr = NEW_ADDR;
			__set_data_blkaddr(dn);
			count--;
		}
	}

	if (set_page_dirty(dn->node_page))
		dn->node_changed = true;
	return 0;
}

/* Should keep dn->ofs_in_node unchanged */
int f2fs_reserve_new_block(struct dnode_of_data *dn)
{
	unsigned int ofs_in_node = dn->ofs_in_node;
	int ret;

	ret = f2fs_reserve_new_blocks(dn, 1);
	dn->ofs_in_node = ofs_in_node;
	return ret;
}

int f2fs_reserve_block(struct dnode_of_data *dn, pgoff_t index)
{
	bool need_put = dn->inode_page ? false : true;
	int err;

	err = f2fs_get_dnode_of_data(dn, index, ALLOC_NODE);
	if (err)
		return err;

	if (dn->data_blkaddr == NULL_ADDR)
		err = f2fs_reserve_new_block(dn);
	if (err || need_put)
		f2fs_put_dnode(dn);
	return err;
}

int f2fs_get_block(struct dnode_of_data *dn, pgoff_t index)
{
	struct extent_info ei  = {0,0,0};
	struct inode *inode = dn->inode;

	if (f2fs_lookup_extent_cache(inode, index, &ei)) {
		dn->data_blkaddr = ei.blk + index - ei.fofs;
		return 0;
	}

	return f2fs_reserve_block(dn, index);
}

struct page *f2fs_get_read_data_page(struct inode *inode, pgoff_t index,
						int op_flags, bool for_write)
{
	struct address_space *mapping = inode->i_mapping;
	struct dnode_of_data dn;
	struct page *page;
	struct extent_info ei = {0,0,0};
	int err;

	page = f2fs_grab_cache_page(mapping, index, for_write);
	if (!page)
		return ERR_PTR(-ENOMEM);

	if (f2fs_lookup_extent_cache(inode, index, &ei)) {
		dn.data_blkaddr = ei.blk + index - ei.fofs;
		if (!f2fs_is_valid_blkaddr(F2FS_I_SB(inode), dn.data_blkaddr,
						DATA_GENERIC_ENHANCE_READ)) {
			err = -EFSCORRUPTED;
			goto put_err;
		}
		goto got_it;
	}

	set_new_dnode(&dn, inode, NULL, NULL, 0);
	err = f2fs_get_dnode_of_data(&dn, index, LOOKUP_NODE);
	if (err)
		goto put_err;
	f2fs_put_dnode(&dn);

	if (unlikely(dn.data_blkaddr == NULL_ADDR)) {
		err = -ENOENT;
		goto put_err;
	}
	if (dn.data_blkaddr != NEW_ADDR &&
			!f2fs_is_valid_blkaddr(F2FS_I_SB(inode),
						dn.data_blkaddr,
						DATA_GENERIC_ENHANCE)) {
		err = -EFSCORRUPTED;
		goto put_err;
	}
got_it:
	if (PageUptodate(page)) {
		unlock_page(page);
		return page;
	}

	/*
	 * A new dentry page is allocated but not able to be written, since its
	 * new inode page couldn't be allocated due to -ENOSPC.
	 * In such the case, its blkaddr can be remained as NEW_ADDR.
	 * see, f2fs_add_link -> f2fs_get_new_data_page ->
	 * f2fs_init_inode_metadata.
	 */
	if (dn.data_blkaddr == NEW_ADDR) {
		zero_user_segment(page, 0, PAGE_SIZE);
		if (!PageUptodate(page))
			SetPageUptodate(page);
		unlock_page(page);
		return page;
	}

	err = f2fs_submit_page_read(inode, page, dn.data_blkaddr);
	if (err)
		goto put_err;
	return page;

put_err:
	f2fs_put_page(page, 1);
	return ERR_PTR(err);
}

struct page *f2fs_find_data_page(struct inode *inode, pgoff_t index)
{
	struct address_space *mapping = inode->i_mapping;
	struct page *page;

	page = find_get_page(mapping, index);
	if (page && PageUptodate(page))
		return page;
	f2fs_put_page(page, 0);

	page = f2fs_get_read_data_page(inode, index, 0, false);
	if (IS_ERR(page))
		return page;

	if (PageUptodate(page))
		return page;

	wait_on_page_locked(page);
	if (unlikely(!PageUptodate(page))) {
		f2fs_put_page(page, 0);
		return ERR_PTR(-EIO);
	}
	return page;
}

/*
 * If it tries to access a hole, return an error.
 * Because, the callers, functions in dir.c and GC, should be able to know
 * whether this page exists or not.
 */
struct page *f2fs_get_lock_data_page(struct inode *inode, pgoff_t index,
							bool for_write)
{
	struct address_space *mapping = inode->i_mapping;
	struct page *page;
repeat:
	page = f2fs_get_read_data_page(inode, index, 0, for_write);
	if (IS_ERR(page))
		return page;

	/* wait for read completion */
	lock_page(page);
	if (unlikely(page->mapping != mapping)) {
		f2fs_put_page(page, 1);
		goto repeat;
	}
	if (unlikely(!PageUptodate(page))) {
		f2fs_put_page(page, 1);
		return ERR_PTR(-EIO);
	}
	return page;
}

/*
 * Caller ensures that this data page is never allocated.
 * A new zero-filled data page is allocated in the page cache.
 *
 * Also, caller should grab and release a rwsem by calling f2fs_lock_op() and
 * f2fs_unlock_op().
 * Note that, ipage is set only by make_empty_dir, and if any error occur,
 * ipage should be released by this function.
 */
struct page *f2fs_get_new_data_page(struct inode *inode,
		struct page *ipage, pgoff_t index, bool new_i_size)
{
	struct address_space *mapping = inode->i_mapping;
	struct page *page;
	struct dnode_of_data dn;
	int err;

	page = f2fs_grab_cache_page(mapping, index, true);
	if (!page) {
		/*
		 * before exiting, we should make sure ipage will be released
		 * if any error occur.
		 */
		f2fs_put_page(ipage, 1);
		return ERR_PTR(-ENOMEM);
	}

	set_new_dnode(&dn, inode, ipage, NULL, 0);
	err = f2fs_reserve_block(&dn, index);
	if (err) {
		f2fs_put_page(page, 1);
		return ERR_PTR(err);
	}
	if (!ipage)
		f2fs_put_dnode(&dn);

	if (PageUptodate(page))
		goto got_it;

	if (dn.data_blkaddr == NEW_ADDR) {
		zero_user_segment(page, 0, PAGE_SIZE);
		if (!PageUptodate(page))
			SetPageUptodate(page);
	} else {
		f2fs_put_page(page, 1);

		/* if ipage exists, blkaddr should be NEW_ADDR */
		f2fs_bug_on(F2FS_I_SB(inode), ipage);
		page = f2fs_get_lock_data_page(inode, index, true);
		if (IS_ERR(page))
			return page;
	}
got_it:
	if (new_i_size && i_size_read(inode) <
				((loff_t)(index + 1) << PAGE_SHIFT))
		f2fs_i_size_write(inode, ((loff_t)(index + 1) << PAGE_SHIFT));
	return page;
}

static int __allocate_data_block(struct dnode_of_data *dn, int seg_type)
{
	struct f2fs_sb_info *sbi = F2FS_I_SB(dn->inode);
	struct f2fs_summary sum;
	struct node_info ni;
	block_t old_blkaddr;
	blkcnt_t count = 1;
	int err;

	if (unlikely(is_inode_flag_set(dn->inode, FI_NO_ALLOC)))
		return -EPERM;

	err = f2fs_get_node_info(sbi, dn->nid, &ni);
	if (err)
		return err;

	dn->data_blkaddr = datablock_addr(dn->inode,
				dn->node_page, dn->ofs_in_node);
	if (dn->data_blkaddr != NULL_ADDR)
		goto alloc;

	if (unlikely((err = inc_valid_block_count(sbi, dn->inode, &count))))
		return err;

alloc:
	set_summary(&sum, dn->nid, dn->ofs_in_node, ni.version);
	old_blkaddr = dn->data_blkaddr;
	f2fs_allocate_data_block(sbi, NULL, old_blkaddr, &dn->data_blkaddr,
					&sum, seg_type, NULL, false);
	if (GET_SEGNO(sbi, old_blkaddr) != NULL_SEGNO)
		invalidate_mapping_pages(META_MAPPING(sbi),
					old_blkaddr, old_blkaddr);
	f2fs_update_data_blkaddr(dn, dn->data_blkaddr);

	/*
	 * i_size will be updated by direct_IO. Otherwise, we'll get stale
	 * data from unwritten block via dio_read.
	 */
	return 0;
}

int f2fs_preallocate_blocks(struct kiocb *iocb, struct iov_iter *from)
{
	struct inode *inode = file_inode(iocb->ki_filp);
	struct f2fs_map_blocks map;
	int flag;
	int err = 0;
	bool direct_io = iocb->ki_flags & IOCB_DIRECT;

	/* convert inline data for Direct I/O*/
	if (direct_io) {
		err = f2fs_convert_inline_inode(inode);
		if (err)
			return err;
	}

	if (direct_io && allow_outplace_dio(inode, iocb, from))
		return 0;

	if (is_inode_flag_set(inode, FI_NO_PREALLOC))
		return 0;

	map.m_lblk = F2FS_BLK_ALIGN(iocb->ki_pos);
	map.m_len = F2FS_BYTES_TO_BLK(iocb->ki_pos + iov_iter_count(from));
	if (map.m_len > map.m_lblk)
		map.m_len -= map.m_lblk;
	else
		map.m_len = 0;

	map.m_next_pgofs = NULL;
	map.m_next_extent = NULL;
	map.m_seg_type = NO_CHECK_TYPE;
	map.m_may_create = true;

	if (direct_io) {
		map.m_seg_type = f2fs_rw_hint_to_seg_type(iocb->ki_hint);
		flag = f2fs_force_buffered_io(inode, iocb, from) ?
					F2FS_GET_BLOCK_PRE_AIO :
					F2FS_GET_BLOCK_PRE_DIO;
		goto map_blocks;
	}
	if (iocb->ki_pos + iov_iter_count(from) > MAX_INLINE_DATA(inode)) {
		err = f2fs_convert_inline_inode(inode);
		if (err)
			return err;
	}
	if (f2fs_has_inline_data(inode))
		return err;

	flag = F2FS_GET_BLOCK_PRE_AIO;

map_blocks:
	err = f2fs_map_blocks(inode, &map, 1, flag);
	if (map.m_len > 0 && err == -ENOSPC) {
		if (!direct_io)
			set_inode_flag(inode, FI_NO_PREALLOC);
		err = 0;
	}
	return err;
}

void __do_map_lock(struct f2fs_sb_info *sbi, int flag, bool lock)
{
	if (flag == F2FS_GET_BLOCK_PRE_AIO) {
		if (lock)
			down_read(&sbi->node_change);
		else
			up_read(&sbi->node_change);
	} else {
		if (lock)
			f2fs_lock_op(sbi);
		else
			f2fs_unlock_op(sbi);
	}
}

/*
 * f2fs_map_blocks() now supported readahead/bmap/rw direct_IO with
 * f2fs_map_blocks structure.
 * If original data blocks are allocated, then give them to blockdev.
 * Otherwise,
 *     a. preallocate requested block addresses
 *     b. do not use extent cache for better performance
 *     c. give the block addresses to blockdev
 */
int f2fs_map_blocks(struct inode *inode, struct f2fs_map_blocks *map,
						int create, int flag)
{
	unsigned int maxblocks = map->m_len;
	struct dnode_of_data dn;
	struct f2fs_sb_info *sbi = F2FS_I_SB(inode);
	int mode = map->m_may_create ? ALLOC_NODE : LOOKUP_NODE;
	pgoff_t pgofs, end_offset, end;
	int err = 0, ofs = 1;
	unsigned int ofs_in_node, last_ofs_in_node;
	blkcnt_t prealloc;
	struct extent_info ei = {0,0,0};
	block_t blkaddr;
	unsigned int start_pgofs;

	if (!maxblocks)
		return 0;

	map->m_len = 0;
	map->m_flags = 0;

	/* it only supports block size == page size */
	pgofs =	(pgoff_t)map->m_lblk;
	end = pgofs + maxblocks;

	if (!create && f2fs_lookup_extent_cache(inode, pgofs, &ei)) {
		if (test_opt(sbi, LFS) && flag == F2FS_GET_BLOCK_DIO &&
							map->m_may_create)
			goto next_dnode;

		map->m_pblk = ei.blk + pgofs - ei.fofs;
		map->m_len = min((pgoff_t)maxblocks, ei.fofs + ei.len - pgofs);
		map->m_flags = F2FS_MAP_MAPPED;
		if (map->m_next_extent)
			*map->m_next_extent = pgofs + map->m_len;

		/* for hardware encryption, but to avoid potential issue in future */
		if (flag == F2FS_GET_BLOCK_DIO)
			f2fs_wait_on_block_writeback_range(inode,
						map->m_pblk, map->m_len);
		goto out;
	}

next_dnode:
	if (map->m_may_create)
		__do_map_lock(sbi, flag, true);

	/* When reading holes, we need its node page */
	set_new_dnode(&dn, inode, NULL, NULL, 0);
	err = f2fs_get_dnode_of_data(&dn, pgofs, mode);
	if (err) {
		if (flag == F2FS_GET_BLOCK_BMAP)
			map->m_pblk = 0;
		if (err == -ENOENT) {
			err = 0;
			if (map->m_next_pgofs)
				*map->m_next_pgofs =
					f2fs_get_next_page_offset(&dn, pgofs);
			if (map->m_next_extent)
				*map->m_next_extent =
					f2fs_get_next_page_offset(&dn, pgofs);
		}
		goto unlock_out;
	}

	start_pgofs = pgofs;
	prealloc = 0;
	last_ofs_in_node = ofs_in_node = dn.ofs_in_node;
	end_offset = ADDRS_PER_PAGE(dn.node_page, inode);

next_block:
	blkaddr = datablock_addr(dn.inode, dn.node_page, dn.ofs_in_node);

	if (__is_valid_data_blkaddr(blkaddr) &&
		!f2fs_is_valid_blkaddr(sbi, blkaddr, DATA_GENERIC_ENHANCE)) {
		err = -EFSCORRUPTED;
		goto sync_out;
	}

	if (__is_valid_data_blkaddr(blkaddr)) {
		/* use out-place-update for driect IO under LFS mode */
		if (test_opt(sbi, LFS) && flag == F2FS_GET_BLOCK_DIO &&
							map->m_may_create) {
			err = __allocate_data_block(&dn, map->m_seg_type);
			if (err)
				goto sync_out;
			blkaddr = dn.data_blkaddr;
			set_inode_flag(inode, FI_APPEND_WRITE);
		}
	} else {
		if (create) {
			if (unlikely(f2fs_cp_error(sbi))) {
				err = -EIO;
				goto sync_out;
			}
			if (flag == F2FS_GET_BLOCK_PRE_AIO) {
				if (blkaddr == NULL_ADDR) {
					prealloc++;
					last_ofs_in_node = dn.ofs_in_node;
				}
			} else {
				WARN_ON(flag != F2FS_GET_BLOCK_PRE_DIO &&
					flag != F2FS_GET_BLOCK_DIO);
				err = __allocate_data_block(&dn,
							map->m_seg_type);
				if (!err)
					set_inode_flag(inode, FI_APPEND_WRITE);
			}
			if (err)
				goto sync_out;
			map->m_flags |= F2FS_MAP_NEW;
			blkaddr = dn.data_blkaddr;
		} else {
			if (flag == F2FS_GET_BLOCK_BMAP) {
				map->m_pblk = 0;
				goto sync_out;
			}
			if (flag == F2FS_GET_BLOCK_PRECACHE)
				goto sync_out;
			if (flag == F2FS_GET_BLOCK_FIEMAP &&
						blkaddr == NULL_ADDR) {
				if (map->m_next_pgofs)
					*map->m_next_pgofs = pgofs + 1;
				goto sync_out;
			}
			if (flag != F2FS_GET_BLOCK_FIEMAP) {
				/* for defragment case */
				if (map->m_next_pgofs)
					*map->m_next_pgofs = pgofs + 1;
				goto sync_out;
			}
		}
	}

	if (flag == F2FS_GET_BLOCK_PRE_AIO)
		goto skip;

	if (map->m_len == 0) {
		/* preallocated unwritten block should be mapped for fiemap. */
		if (blkaddr == NEW_ADDR)
			map->m_flags |= F2FS_MAP_UNWRITTEN;
		map->m_flags |= F2FS_MAP_MAPPED;

		map->m_pblk = blkaddr;
		map->m_len = 1;
	} else if ((map->m_pblk != NEW_ADDR &&
			blkaddr == (map->m_pblk + ofs)) ||
			(map->m_pblk == NEW_ADDR && blkaddr == NEW_ADDR) ||
			flag == F2FS_GET_BLOCK_PRE_DIO) {
		ofs++;
		map->m_len++;
	} else {
		goto sync_out;
	}

skip:
	dn.ofs_in_node++;
	pgofs++;

	/* preallocate blocks in batch for one dnode page */
	if (flag == F2FS_GET_BLOCK_PRE_AIO &&
			(pgofs == end || dn.ofs_in_node == end_offset)) {

		dn.ofs_in_node = ofs_in_node;
		err = f2fs_reserve_new_blocks(&dn, prealloc);
		if (err)
			goto sync_out;

		map->m_len += dn.ofs_in_node - ofs_in_node;
		if (prealloc && dn.ofs_in_node != last_ofs_in_node + 1) {
			err = -ENOSPC;
			goto sync_out;
		}
		dn.ofs_in_node = end_offset;
	}

	if (pgofs >= end)
		goto sync_out;
	else if (dn.ofs_in_node < end_offset)
		goto next_block;

	if (flag == F2FS_GET_BLOCK_PRECACHE) {
		if (map->m_flags & F2FS_MAP_MAPPED) {
			unsigned int ofs = start_pgofs - map->m_lblk;

			f2fs_update_extent_cache_range(&dn,
				start_pgofs, map->m_pblk + ofs,
				map->m_len - ofs);
		}
	}

	f2fs_put_dnode(&dn);

	if (map->m_may_create) {
		__do_map_lock(sbi, flag, false);
		f2fs_balance_fs(sbi, dn.node_changed);
	}
	goto next_dnode;

sync_out:

	/* for hardware encryption, but to avoid potential issue in future */
	if (flag == F2FS_GET_BLOCK_DIO && map->m_flags & F2FS_MAP_MAPPED)
		f2fs_wait_on_block_writeback_range(inode,
						map->m_pblk, map->m_len);

	if (flag == F2FS_GET_BLOCK_PRECACHE) {
		if (map->m_flags & F2FS_MAP_MAPPED) {
			unsigned int ofs = start_pgofs - map->m_lblk;

			f2fs_update_extent_cache_range(&dn,
				start_pgofs, map->m_pblk + ofs,
				map->m_len - ofs);
		}
		if (map->m_next_extent)
			*map->m_next_extent = pgofs + 1;
	}
	f2fs_put_dnode(&dn);
unlock_out:
	if (map->m_may_create) {
		__do_map_lock(sbi, flag, false);
		f2fs_balance_fs(sbi, dn.node_changed);
	}
out:
	trace_f2fs_map_blocks(inode, map, err);
	return err;
}

bool f2fs_overwrite_io(struct inode *inode, loff_t pos, size_t len)
{
	struct f2fs_map_blocks map;
	block_t last_lblk;
	int err;

	if (pos + len > i_size_read(inode))
		return false;

	map.m_lblk = F2FS_BYTES_TO_BLK(pos);
	map.m_next_pgofs = NULL;
	map.m_next_extent = NULL;
	map.m_seg_type = NO_CHECK_TYPE;
	map.m_may_create = false;
	last_lblk = F2FS_BLK_ALIGN(pos + len);

	while (map.m_lblk < last_lblk) {
		map.m_len = last_lblk - map.m_lblk;
		err = f2fs_map_blocks(inode, &map, 0, F2FS_GET_BLOCK_DEFAULT);
		if (err || map.m_len == 0)
			return false;
		map.m_lblk += map.m_len;
	}
	return true;
}

static int __get_data_block(struct inode *inode, sector_t iblock,
			struct buffer_head *bh, int create, int flag,
			pgoff_t *next_pgofs, int seg_type, bool may_write)
{
	struct f2fs_map_blocks map;
	int err;

	map.m_lblk = iblock;
	map.m_len = bh->b_size >> inode->i_blkbits;
	map.m_next_pgofs = next_pgofs;
	map.m_next_extent = NULL;
	map.m_seg_type = seg_type;
	map.m_may_create = may_write;

	err = f2fs_map_blocks(inode, &map, create, flag);
	if (!err) {
		map_bh(bh, inode->i_sb, map.m_pblk);
		bh->b_state = (bh->b_state & ~F2FS_MAP_FLAGS) | map.m_flags;
		bh->b_size = (u64)map.m_len << inode->i_blkbits;
	}
	return err;
}

static int get_data_block(struct inode *inode, sector_t iblock,
			struct buffer_head *bh_result, int create, int flag,
			pgoff_t *next_pgofs)
{
	return __get_data_block(inode, iblock, bh_result, create,
							flag, next_pgofs,
							NO_CHECK_TYPE, create);
}

static int get_data_block_dio_write(struct inode *inode, sector_t iblock,
			struct buffer_head *bh_result, int create)
{
	return __get_data_block(inode, iblock, bh_result, create,
				F2FS_GET_BLOCK_DIO, NULL,
				f2fs_rw_hint_to_seg_type(inode->i_write_hint),
				IS_SWAPFILE(inode) ? false : true);
}

static int get_data_block_dio(struct inode *inode, sector_t iblock,
			struct buffer_head *bh_result, int create)
{
	return __get_data_block(inode, iblock, bh_result, create,
				F2FS_GET_BLOCK_DIO, NULL,
				f2fs_rw_hint_to_seg_type(inode->i_write_hint),
				false);
}

static int get_data_block_bmap(struct inode *inode, sector_t iblock,
			struct buffer_head *bh_result, int create)
{
	/* Block number less than F2FS MAX BLOCKS */
	if (unlikely(iblock >= F2FS_I_SB(inode)->max_file_blocks))
		return -EFBIG;

	return __get_data_block(inode, iblock, bh_result, create,
						F2FS_GET_BLOCK_BMAP, NULL,
						NO_CHECK_TYPE, create);
}

static inline sector_t logical_to_blk(struct inode *inode, loff_t offset)
{
	return (offset >> inode->i_blkbits);
}

static inline loff_t blk_to_logical(struct inode *inode, sector_t blk)
{
	return (blk << inode->i_blkbits);
}

static int f2fs_xattr_fiemap(struct inode *inode,
				struct fiemap_extent_info *fieinfo)
{
	struct f2fs_sb_info *sbi = F2FS_I_SB(inode);
	struct page *page;
	struct node_info ni;
	__u64 phys = 0, len;
	__u32 flags;
	nid_t xnid = F2FS_I(inode)->i_xattr_nid;
	int err = 0;

	if (f2fs_has_inline_xattr(inode)) {
		int offset;

		page = f2fs_grab_cache_page(NODE_MAPPING(sbi),
						inode->i_ino, false);
		if (!page)
			return -ENOMEM;

		err = f2fs_get_node_info(sbi, inode->i_ino, &ni);
		if (err) {
			f2fs_put_page(page, 1);
			return err;
		}

		phys = (__u64)blk_to_logical(inode, ni.blk_addr);
		offset = offsetof(struct f2fs_inode, i_addr) +
					sizeof(__le32) * (DEF_ADDRS_PER_INODE -
					get_inline_xattr_addrs(inode));

		phys += offset;
		len = inline_xattr_size(inode);

		f2fs_put_page(page, 1);

		flags = FIEMAP_EXTENT_DATA_INLINE | FIEMAP_EXTENT_NOT_ALIGNED;

		if (!xnid)
			flags |= FIEMAP_EXTENT_LAST;

		err = fiemap_fill_next_extent(fieinfo, 0, phys, len, flags);
		if (err || err == 1)
			return err;
	}

	if (xnid) {
		page = f2fs_grab_cache_page(NODE_MAPPING(sbi), xnid, false);
		if (!page)
			return -ENOMEM;

		err = f2fs_get_node_info(sbi, xnid, &ni);
		if (err) {
			f2fs_put_page(page, 1);
			return err;
		}

		phys = (__u64)blk_to_logical(inode, ni.blk_addr);
		len = inode->i_sb->s_blocksize;

		f2fs_put_page(page, 1);

		flags = FIEMAP_EXTENT_LAST;
	}

	if (phys)
		err = fiemap_fill_next_extent(fieinfo, 0, phys, len, flags);

	return (err < 0 ? err : 0);
}

int f2fs_fiemap(struct inode *inode, struct fiemap_extent_info *fieinfo,
		u64 start, u64 len)
{
	struct buffer_head map_bh;
	sector_t start_blk, last_blk;
	pgoff_t next_pgofs;
	u64 logical = 0, phys = 0, size = 0;
	u32 flags = 0;
	int ret = 0;

	if (fieinfo->fi_flags & FIEMAP_FLAG_CACHE) {
		ret = f2fs_precache_extents(inode);
		if (ret)
			return ret;
	}

	ret = fiemap_check_flags(fieinfo, FIEMAP_FLAG_SYNC | FIEMAP_FLAG_XATTR);
	if (ret)
		return ret;

	inode_lock(inode);

	if (fieinfo->fi_flags & FIEMAP_FLAG_XATTR) {
		ret = f2fs_xattr_fiemap(inode, fieinfo);
		goto out;
	}

	if (f2fs_has_inline_data(inode) || f2fs_has_inline_dentry(inode)) {
		ret = f2fs_inline_data_fiemap(inode, fieinfo, start, len);
		if (ret != -EAGAIN)
			goto out;
	}

	if (logical_to_blk(inode, len) == 0)
		len = blk_to_logical(inode, 1);

	start_blk = logical_to_blk(inode, start);
	last_blk = logical_to_blk(inode, start + len - 1);

next:
	memset(&map_bh, 0, sizeof(struct buffer_head));
	map_bh.b_size = len;

	ret = get_data_block(inode, start_blk, &map_bh, 0,
					F2FS_GET_BLOCK_FIEMAP, &next_pgofs);
	if (ret)
		goto out;

	/* HOLE */
	if (!buffer_mapped(&map_bh)) {
		start_blk = next_pgofs;

		if (blk_to_logical(inode, start_blk) < blk_to_logical(inode,
					F2FS_I_SB(inode)->max_file_blocks))
			goto prep_next;

		flags |= FIEMAP_EXTENT_LAST;
	}

	if (size) {
		if (IS_ENCRYPTED(inode))
			flags |= FIEMAP_EXTENT_DATA_ENCRYPTED;

		ret = fiemap_fill_next_extent(fieinfo, logical,
				phys, size, flags);
	}

	if (start_blk > last_blk || ret)
		goto out;

	logical = blk_to_logical(inode, start_blk);
	phys = blk_to_logical(inode, map_bh.b_blocknr);
	size = map_bh.b_size;
	flags = 0;
	if (buffer_unwritten(&map_bh))
		flags = FIEMAP_EXTENT_UNWRITTEN;

	start_blk += logical_to_blk(inode, size);

prep_next:
	cond_resched();
	if (fatal_signal_pending(current))
		ret = -EINTR;
	else
		goto next;
out:
	if (ret == 1)
		ret = 0;

	inode_unlock(inode);
	return ret;
}

static int f2fs_read_single_page(struct inode *inode, struct page *page,
					unsigned nr_pages,
					struct f2fs_map_blocks *map,
					struct bio **bio_ret,
					sector_t *last_block_in_bio,
					bool is_readahead)
{
	struct bio *bio = *bio_ret;
	const unsigned blkbits = inode->i_blkbits;
	const unsigned blocksize = 1 << blkbits;
	sector_t block_in_file;
	sector_t last_block;
	sector_t last_block_in_file;
	sector_t block_nr;
	bool bio_encrypted;
	u64 dun;
	int ret = 0;

	block_in_file = (sector_t)page_index(page);
	last_block = block_in_file + nr_pages;
	last_block_in_file = (i_size_read(inode) + blocksize - 1) >>
							blkbits;
	if (last_block > last_block_in_file)
		last_block = last_block_in_file;

	/* just zeroing out page which is beyond EOF */
	if (block_in_file >= last_block)
		goto zero_out;
	/*
	 * Map blocks using the previous result first.
	 */
	if ((map->m_flags & F2FS_MAP_MAPPED) &&
			block_in_file > map->m_lblk &&
			block_in_file < (map->m_lblk + map->m_len))
		goto got_it;

	/*
	 * Then do more f2fs_map_blocks() calls until we are
	 * done with this page.
	 */
	map->m_lblk = block_in_file;
	map->m_len = last_block - block_in_file;

	ret = f2fs_map_blocks(inode, map, 0, F2FS_GET_BLOCK_DEFAULT);
	if (ret)
		goto out;
got_it:
	if ((map->m_flags & F2FS_MAP_MAPPED)) {
		block_nr = map->m_pblk + block_in_file - map->m_lblk;
		SetPageMappedToDisk(page);

		if (!PageUptodate(page) && (!PageSwapCache(page) &&
					!cleancache_get_page(page))) {
			SetPageUptodate(page);
			goto confused;
		}

		if (!f2fs_is_valid_blkaddr(F2FS_I_SB(inode), block_nr,
<<<<<<< HEAD
							DATA_GENERIC_ENHANCE_READ)) {
			ret = -EFAULT;
=======
						DATA_GENERIC_ENHANCE_READ)) {
			ret = -EFSCORRUPTED;
>>>>>>> 65635095
			goto out;
		}
	} else {
zero_out:
		zero_user_segment(page, 0, PAGE_SIZE);
		if (!PageUptodate(page))
			SetPageUptodate(page);
		unlock_page(page);
		goto out;
	}

	/*
	 * This page will go to BIO.  Do we need to send this
	 * BIO off first?
	 */
	if (bio && !page_is_mergeable(F2FS_I_SB(inode), bio,
				*last_block_in_bio, block_nr)) {
submit_and_realloc:
		__submit_bio(F2FS_I_SB(inode), bio, DATA);
		bio = NULL;
	}

	dun = PG_DUN(inode, page);
	bio_encrypted = f2fs_may_encrypt_bio(inode, NULL);
	if (!fscrypt_mergeable_bio(bio, dun, bio_encrypted, 0)) {
		__submit_bio(F2FS_I_SB(inode), bio, DATA);
		bio = NULL;
	}

	if (bio == NULL) {
		bio = f2fs_grab_read_bio(inode, block_nr, nr_pages,
				is_readahead ? REQ_RAHEAD : 0);
		if (IS_ERR(bio)) {
			ret = PTR_ERR(bio);
			bio = NULL;
			goto out;
		}
		if (bio_encrypted)
			fscrypt_set_ice_dun(inode, bio, dun);
	}

	/*
	 * If the page is under writeback, we need to wait for
	 * its completion to see the correct decrypted data.
	 */
	f2fs_wait_on_block_writeback(inode, block_nr);

	if (bio_add_page(bio, page, blocksize, 0) < blocksize)
		goto submit_and_realloc;

	inc_page_count(F2FS_I_SB(inode), F2FS_RD_DATA);
	ClearPageError(page);
	*last_block_in_bio = block_nr;
	goto out;
confused:
	if (bio) {
		__submit_bio(F2FS_I_SB(inode), bio, DATA);
		bio = NULL;
	}
	unlock_page(page);
out:
	*bio_ret = bio;
	return ret;
}

/*
 * This function was originally taken from fs/mpage.c, and customized for f2fs.
 * Major change was from block_size == page_size in f2fs by default.
 *
 * Note that the aops->readpages() function is ONLY used for read-ahead. If
 * this function ever deviates from doing just read-ahead, it should either
 * use ->readpage() or do the necessary surgery to decouple ->readpages()
 * from read-ahead.
 */
static int f2fs_mpage_readpages(struct address_space *mapping,
			struct list_head *pages, struct page *page,
			unsigned nr_pages, bool is_readahead)
{
	struct bio *bio = NULL;
	sector_t last_block_in_bio = 0;
	struct inode *inode = mapping->host;
	struct f2fs_map_blocks map;
	int ret = 0;

	map.m_pblk = 0;
	map.m_lblk = 0;
	map.m_len = 0;
	map.m_flags = 0;
	map.m_next_pgofs = NULL;
	map.m_next_extent = NULL;
	map.m_seg_type = NO_CHECK_TYPE;
	map.m_may_create = false;

	for (; nr_pages; nr_pages--) {
		if (pages) {
			page = list_last_entry(pages, struct page, lru);

			prefetchw(&page->flags);
			list_del(&page->lru);
			if (add_to_page_cache_lru(page, mapping,
						  page_index(page),
						  readahead_gfp_mask(mapping)))
				goto next_page;
		}

		ret = f2fs_read_single_page(inode, page, nr_pages, &map, &bio,
					&last_block_in_bio, is_readahead);
		if (ret) {
			SetPageError(page);
			zero_user_segment(page, 0, PAGE_SIZE);
			unlock_page(page);
		}

next_page:
		if (pages)
			put_page(page);
	}
	BUG_ON(pages && !list_empty(pages));
	if (bio)
		__submit_bio(F2FS_I_SB(inode), bio, DATA);
	return pages ? 0 : ret;
}

static int f2fs_read_data_page(struct file *file, struct page *page)
{
	struct inode *inode = page_file_mapping(page)->host;
	int ret = -EAGAIN;

	trace_f2fs_readpage(page, DATA);

	/* If the file has inline data, try to read it directly */
	if (f2fs_has_inline_data(inode))
		ret = f2fs_read_inline_data(inode, page);
	if (ret == -EAGAIN)
		ret = f2fs_mpage_readpages(page_file_mapping(page),
						NULL, page, 1, false);
	return ret;
}

static int f2fs_read_data_pages(struct file *file,
			struct address_space *mapping,
			struct list_head *pages, unsigned nr_pages)
{
	struct inode *inode = mapping->host;
	struct page *page = list_last_entry(pages, struct page, lru);

	trace_f2fs_readpages(inode, page, nr_pages);

	/* If the file has inline data, skip readpages */
	if (f2fs_has_inline_data(inode))
		return 0;

	return f2fs_mpage_readpages(mapping, pages, NULL, nr_pages, true);
}

static int encrypt_one_page(struct f2fs_io_info *fio)
{
	struct inode *inode = fio->page->mapping->host;
	struct page *mpage;
	gfp_t gfp_flags = GFP_NOFS;

	if (!f2fs_encrypted_file(inode))
		return 0;

	/* wait for GCed page writeback via META_MAPPING */
	f2fs_wait_on_block_writeback(inode, fio->old_blkaddr);

retry_encrypt:
<<<<<<< HEAD
	if (fscrypt_using_hardware_encryption(inode))
		return 0;

	fio->encrypted_page = fscrypt_encrypt_page(inode, fio->page,
			PAGE_SIZE, 0, fio->page->index, gfp_flags);
=======
	fio->encrypted_page = fscrypt_encrypt_pagecache_blocks(fio->page,
							       PAGE_SIZE, 0,
							       gfp_flags);
>>>>>>> 65635095
	if (IS_ERR(fio->encrypted_page)) {
		/* flush pending IOs and wait for a while in the ENOMEM case */
		if (PTR_ERR(fio->encrypted_page) == -ENOMEM) {
			f2fs_flush_merged_writes(fio->sbi);
			congestion_wait(BLK_RW_ASYNC, HZ/50);
			gfp_flags |= __GFP_NOFAIL;
			goto retry_encrypt;
		}
		return PTR_ERR(fio->encrypted_page);
	}

	mpage = find_lock_page(META_MAPPING(fio->sbi), fio->old_blkaddr);
	if (mpage) {
		if (PageUptodate(mpage))
			memcpy(page_address(mpage),
				page_address(fio->encrypted_page), PAGE_SIZE);
		f2fs_put_page(mpage, 1);
	}
	return 0;
}

static inline bool check_inplace_update_policy(struct inode *inode,
				struct f2fs_io_info *fio)
{
	struct f2fs_sb_info *sbi = F2FS_I_SB(inode);
	unsigned int policy = SM_I(sbi)->ipu_policy;

	if (policy & (0x1 << F2FS_IPU_FORCE))
		return true;
	if (policy & (0x1 << F2FS_IPU_SSR) && f2fs_need_SSR(sbi))
		return true;
	if (policy & (0x1 << F2FS_IPU_UTIL) &&
			utilization(sbi) > SM_I(sbi)->min_ipu_util)
		return true;
	if (policy & (0x1 << F2FS_IPU_SSR_UTIL) && f2fs_need_SSR(sbi) &&
			utilization(sbi) > SM_I(sbi)->min_ipu_util)
		return true;

	/*
	 * IPU for rewrite async pages
	 */
	if (policy & (0x1 << F2FS_IPU_ASYNC) &&
			fio && fio->op == REQ_OP_WRITE &&
			!(fio->op_flags & REQ_SYNC) &&
			!IS_ENCRYPTED(inode))
		return true;

	/* this is only set during fdatasync */
	if (policy & (0x1 << F2FS_IPU_FSYNC) &&
			is_inode_flag_set(inode, FI_NEED_IPU))
		return true;

	if (unlikely(fio && is_sbi_flag_set(sbi, SBI_CP_DISABLED) &&
			!f2fs_is_checkpointed_data(sbi, fio->old_blkaddr)))
		return true;

	return false;
}

bool f2fs_should_update_inplace(struct inode *inode, struct f2fs_io_info *fio)
{
	if (f2fs_is_pinned_file(inode))
		return true;

	/* if this is cold file, we should overwrite to avoid fragmentation */
	if (file_is_cold(inode))
		return true;

	return check_inplace_update_policy(inode, fio);
}

bool f2fs_should_update_outplace(struct inode *inode, struct f2fs_io_info *fio)
{
	struct f2fs_sb_info *sbi = F2FS_I_SB(inode);

	if (test_opt(sbi, LFS))
		return true;
	if (S_ISDIR(inode->i_mode))
		return true;
	if (IS_NOQUOTA(inode))
		return true;
	if (f2fs_is_atomic_file(inode))
		return true;
	if (fio) {
		if (is_cold_data(fio->page))
			return true;
		if (IS_ATOMIC_WRITTEN_PAGE(fio->page))
			return true;
		if (unlikely(is_sbi_flag_set(sbi, SBI_CP_DISABLED) &&
			f2fs_is_checkpointed_data(sbi, fio->old_blkaddr)))
			return true;
	}
	return false;
}

static inline bool need_inplace_update(struct f2fs_io_info *fio)
{
	struct inode *inode = fio->page->mapping->host;

	if (f2fs_should_update_outplace(inode, fio))
		return false;

	return f2fs_should_update_inplace(inode, fio);
}

int f2fs_do_write_data_page(struct f2fs_io_info *fio)
{
	struct page *page = fio->page;
	struct inode *inode = page->mapping->host;
	struct dnode_of_data dn;
	struct extent_info ei = {0,0,0};
	struct node_info ni;
	bool ipu_force = false;
	int err = 0;

	set_new_dnode(&dn, inode, NULL, NULL, 0);
	if (need_inplace_update(fio) &&
			f2fs_lookup_extent_cache(inode, page->index, &ei)) {
		fio->old_blkaddr = ei.blk + page->index - ei.fofs;

		if (!f2fs_is_valid_blkaddr(fio->sbi, fio->old_blkaddr,
						DATA_GENERIC_ENHANCE))
			return -EFSCORRUPTED;

		ipu_force = true;
		fio->need_lock = LOCK_DONE;
		goto got_it;
	}

	/* Deadlock due to between page->lock and f2fs_lock_op */
	if (fio->need_lock == LOCK_REQ && !f2fs_trylock_op(fio->sbi))
		return -EAGAIN;

	err = f2fs_get_dnode_of_data(&dn, page->index, LOOKUP_NODE);
	if (err)
		goto out;

	fio->old_blkaddr = dn.data_blkaddr;

	/* This page is already truncated */
	if (fio->old_blkaddr == NULL_ADDR) {
		ClearPageUptodate(page);
		clear_cold_data(page);
		goto out_writepage;
	}
got_it:
	if (__is_valid_data_blkaddr(fio->old_blkaddr) &&
		!f2fs_is_valid_blkaddr(fio->sbi, fio->old_blkaddr,
						DATA_GENERIC_ENHANCE)) {
		err = -EFSCORRUPTED;
		goto out_writepage;
	}
	/*
	 * If current allocation needs SSR,
	 * it had better in-place writes for updated data.
	 */
	if (ipu_force ||
		(__is_valid_data_blkaddr(fio->old_blkaddr) &&
					need_inplace_update(fio))) {
		err = encrypt_one_page(fio);
		if (err)
			goto out_writepage;

		set_page_writeback(page);
		ClearPageError(page);
		f2fs_put_dnode(&dn);
		if (fio->need_lock == LOCK_REQ)
			f2fs_unlock_op(fio->sbi);
		err = f2fs_inplace_write_data(fio);
		if (err) {
			if (f2fs_encrypted_file(inode))
				fscrypt_finalize_bounce_page(&fio->encrypted_page);
			if (PageWriteback(page))
				end_page_writeback(page);
		} else {
			set_inode_flag(inode, FI_UPDATE_WRITE);
		}
		trace_f2fs_do_write_data_page(fio->page, IPU);
		return err;
	}

	if (fio->need_lock == LOCK_RETRY) {
		if (!f2fs_trylock_op(fio->sbi)) {
			err = -EAGAIN;
			goto out_writepage;
		}
		fio->need_lock = LOCK_REQ;
	}

	err = f2fs_get_node_info(fio->sbi, dn.nid, &ni);
	if (err)
		goto out_writepage;

	fio->version = ni.version;

	err = encrypt_one_page(fio);
	if (err)
		goto out_writepage;

	set_page_writeback(page);
	ClearPageError(page);

	/* LFS mode write path */
	f2fs_outplace_write_data(&dn, fio);
	trace_f2fs_do_write_data_page(page, OPU);
	set_inode_flag(inode, FI_APPEND_WRITE);
	if (page->index == 0)
		set_inode_flag(inode, FI_FIRST_BLOCK_WRITTEN);
out_writepage:
	f2fs_put_dnode(&dn);
out:
	if (fio->need_lock == LOCK_REQ)
		f2fs_unlock_op(fio->sbi);
	return err;
}

static int __write_data_page(struct page *page, bool *submitted,
				struct bio **bio,
				sector_t *last_block,
				struct writeback_control *wbc,
				enum iostat_type io_type)
{
	struct inode *inode = page->mapping->host;
	struct f2fs_sb_info *sbi = F2FS_I_SB(inode);
	loff_t i_size = i_size_read(inode);
	const pgoff_t end_index = ((unsigned long long) i_size)
							>> PAGE_SHIFT;
	loff_t psize = (page->index + 1) << PAGE_SHIFT;
	unsigned offset = 0;
	bool need_balance_fs = false;
	int err = 0;
	struct f2fs_io_info fio = {
		.sbi = sbi,
		.ino = inode->i_ino,
		.type = DATA,
		.op = REQ_OP_WRITE,
		.op_flags = wbc_to_write_flags(wbc),
		.old_blkaddr = NULL_ADDR,
		.page = page,
		.encrypted_page = NULL,
		.submitted = false,
		.need_lock = LOCK_RETRY,
		.io_type = io_type,
		.io_wbc = wbc,
		.bio = bio,
		.last_block = last_block,
	};

	trace_f2fs_writepage(page, DATA);

	/* we should bypass data pages to proceed the kworkder jobs */
	if (unlikely(f2fs_cp_error(sbi))) {
		mapping_set_error(page->mapping, -EIO);
		/*
		 * don't drop any dirty dentry pages for keeping lastest
		 * directory structure.
		 */
		if (S_ISDIR(inode->i_mode))
			goto redirty_out;
		goto out;
	}

	if (unlikely(is_sbi_flag_set(sbi, SBI_POR_DOING)))
		goto redirty_out;

	if (page->index < end_index)
		goto write;

	/*
	 * If the offset is out-of-range of file size,
	 * this page does not have to be written to disk.
	 */
	offset = i_size & (PAGE_SIZE - 1);
	if ((page->index >= end_index + 1) || !offset)
		goto out;

	zero_user_segment(page, offset, PAGE_SIZE);
write:
	if (f2fs_is_drop_cache(inode))
		goto out;
	/* we should not write 0'th page having journal header */
	if (f2fs_is_volatile_file(inode) && (!page->index ||
			(!wbc->for_reclaim &&
			f2fs_available_free_memory(sbi, BASE_CHECK))))
		goto redirty_out;

	/* Dentry blocks are controlled by checkpoint */
	if (S_ISDIR(inode->i_mode)) {
		fio.need_lock = LOCK_DONE;
		err = f2fs_do_write_data_page(&fio);
		goto done;
	}

	if (!wbc->for_reclaim)
		need_balance_fs = true;
	else if (has_not_enough_free_secs(sbi, 0, 0))
		goto redirty_out;
	else
		set_inode_flag(inode, FI_HOT_DATA);

	err = -EAGAIN;
	if (f2fs_has_inline_data(inode)) {
		err = f2fs_write_inline_data(inode, page);
		if (!err)
			goto out;
	}

	if (err == -EAGAIN) {
		err = f2fs_do_write_data_page(&fio);
		if (err == -EAGAIN) {
			fio.need_lock = LOCK_REQ;
			err = f2fs_do_write_data_page(&fio);
		}
	}

	if (err) {
		file_set_keep_isize(inode);
	} else {
		down_write(&F2FS_I(inode)->i_sem);
		if (F2FS_I(inode)->last_disk_size < psize)
			F2FS_I(inode)->last_disk_size = psize;
		up_write(&F2FS_I(inode)->i_sem);
	}

done:
	if (err && err != -ENOENT)
		goto redirty_out;

out:
	inode_dec_dirty_pages(inode);
	if (err) {
		ClearPageUptodate(page);
		clear_cold_data(page);
	}

	if (wbc->for_reclaim) {
		f2fs_submit_merged_write_cond(sbi, NULL, page, 0, DATA);
		clear_inode_flag(inode, FI_HOT_DATA);
		f2fs_remove_dirty_inode(inode);
		submitted = NULL;
	}

	unlock_page(page);
	if (!S_ISDIR(inode->i_mode) && !IS_NOQUOTA(inode) &&
					!F2FS_I(inode)->cp_task) {
		f2fs_submit_ipu_bio(sbi, bio, page);
		f2fs_balance_fs(sbi, need_balance_fs);
	}

	if (unlikely(f2fs_cp_error(sbi))) {
		f2fs_submit_ipu_bio(sbi, bio, page);
		f2fs_submit_merged_write(sbi, DATA);
		submitted = NULL;
	}

	if (submitted)
		*submitted = fio.submitted;

	return 0;

redirty_out:
	redirty_page_for_writepage(wbc, page);
	/*
	 * pageout() in MM traslates EAGAIN, so calls handle_write_error()
	 * -> mapping_set_error() -> set_bit(AS_EIO, ...).
	 * file_write_and_wait_range() will see EIO error, which is critical
	 * to return value of fsync() followed by atomic_write failure to user.
	 */
	if (!err || wbc->for_reclaim)
		return AOP_WRITEPAGE_ACTIVATE;
	unlock_page(page);
	return err;
}

static int f2fs_write_data_page(struct page *page,
					struct writeback_control *wbc)
{
	return __write_data_page(page, NULL, NULL, NULL, wbc, FS_DATA_IO);
}

/*
 * This function was copied from write_cche_pages from mm/page-writeback.c.
 * The major change is making write step of cold data page separately from
 * warm/hot data page.
 */
static int f2fs_write_cache_pages(struct address_space *mapping,
					struct writeback_control *wbc,
					enum iostat_type io_type)
{
	int ret = 0;
	int done = 0;
	struct pagevec pvec;
	struct f2fs_sb_info *sbi = F2FS_M_SB(mapping);
	struct bio *bio = NULL;
	sector_t last_block;
	int nr_pages;
	pgoff_t uninitialized_var(writeback_index);
	pgoff_t index;
	pgoff_t end;		/* Inclusive */
	pgoff_t done_index;
	int cycled;
	int range_whole = 0;
	int tag;
	int nwritten = 0;

	pagevec_init(&pvec, 0);

	if (get_dirty_pages(mapping->host) <=
				SM_I(F2FS_M_SB(mapping))->min_hot_blocks)
		set_inode_flag(mapping->host, FI_HOT_DATA);
	else
		clear_inode_flag(mapping->host, FI_HOT_DATA);

	if (wbc->range_cyclic) {
		writeback_index = mapping->writeback_index; /* prev offset */
		index = writeback_index;
		if (index == 0)
			cycled = 1;
		else
			cycled = 0;
		end = -1;
	} else {
		index = wbc->range_start >> PAGE_SHIFT;
		end = wbc->range_end >> PAGE_SHIFT;
		if (wbc->range_start == 0 && wbc->range_end == LLONG_MAX)
			range_whole = 1;
		cycled = 1; /* ignore range_cyclic tests */
	}
	if (wbc->sync_mode == WB_SYNC_ALL || wbc->tagged_writepages)
		tag = PAGECACHE_TAG_TOWRITE;
	else
		tag = PAGECACHE_TAG_DIRTY;
retry:
	if (wbc->sync_mode == WB_SYNC_ALL || wbc->tagged_writepages)
		tag_pages_for_writeback(mapping, index, end);
	done_index = index;
	while (!done && (index <= end)) {
		int i;

		nr_pages = pagevec_lookup_range_tag(&pvec, mapping, &index, end,
				tag);
		if (nr_pages == 0)
			break;

		for (i = 0; i < nr_pages; i++) {
			struct page *page = pvec.pages[i];
			bool submitted = false;

			/* give a priority to WB_SYNC threads */
			if (atomic_read(&sbi->wb_sync_req[DATA]) &&
					wbc->sync_mode == WB_SYNC_NONE) {
				done = 1;
				break;
			}

			done_index = page->index;
retry_write:
			lock_page(page);

			if (unlikely(page->mapping != mapping)) {
continue_unlock:
				unlock_page(page);
				continue;
			}

			if (!PageDirty(page)) {
				/* someone wrote it for us */
				goto continue_unlock;
			}

			if (PageWriteback(page)) {
				if (wbc->sync_mode != WB_SYNC_NONE) {
					f2fs_wait_on_page_writeback(page,
							DATA, true, true);
					f2fs_submit_ipu_bio(sbi, &bio, page);
				} else {
					goto continue_unlock;
				}
			}

			if (!clear_page_dirty_for_io(page))
				goto continue_unlock;

			ret = __write_data_page(page, &submitted, &bio,
					&last_block, wbc, io_type);
			if (unlikely(ret)) {
				/*
				 * keep nr_to_write, since vfs uses this to
				 * get # of written pages.
				 */
				if (ret == AOP_WRITEPAGE_ACTIVATE) {
					unlock_page(page);
					ret = 0;
					continue;
				} else if (ret == -EAGAIN) {
					ret = 0;
					if (wbc->sync_mode == WB_SYNC_ALL) {
						cond_resched();
						congestion_wait(BLK_RW_ASYNC,
									HZ/50);
						goto retry_write;
					}
					continue;
				}
				done_index = page->index + 1;
				done = 1;
				break;
			} else if (submitted) {
				nwritten++;
			}

			if (--wbc->nr_to_write <= 0 &&
					wbc->sync_mode == WB_SYNC_NONE) {
				done = 1;
				break;
			}
		}
		pagevec_release(&pvec);
		cond_resched();
	}

	if (!cycled && !done) {
		cycled = 1;
		index = 0;
		end = writeback_index - 1;
		goto retry;
	}
	if (wbc->range_cyclic || (range_whole && wbc->nr_to_write > 0))
		mapping->writeback_index = done_index;

	if (nwritten)
		f2fs_submit_merged_write_cond(F2FS_M_SB(mapping), mapping->host,
								NULL, 0, DATA);
	/* submit cached bio of IPU write */
	if (bio)
		__submit_bio(sbi, bio, DATA);

	return ret;
}

static inline bool __should_serialize_io(struct inode *inode,
					struct writeback_control *wbc)
{
	if (!S_ISREG(inode->i_mode))
		return false;
	if (IS_NOQUOTA(inode))
		return false;
	/* to avoid deadlock in path of data flush */
	if (F2FS_I(inode)->cp_task)
		return false;
	if (wbc->sync_mode != WB_SYNC_ALL)
		return true;
	if (get_dirty_pages(inode) >= SM_I(F2FS_I_SB(inode))->min_seq_blocks)
		return true;
	return false;
}

static int __f2fs_write_data_pages(struct address_space *mapping,
						struct writeback_control *wbc,
						enum iostat_type io_type)
{
	struct inode *inode = mapping->host;
	struct f2fs_sb_info *sbi = F2FS_I_SB(inode);
	struct blk_plug plug;
	int ret;
	bool locked = false;

	/* deal with chardevs and other special file */
	if (!mapping->a_ops->writepage)
		return 0;

	/* skip writing if there is no dirty page in this inode */
	if (!get_dirty_pages(inode) && wbc->sync_mode == WB_SYNC_NONE)
		return 0;

	/* during POR, we don't need to trigger writepage at all. */
	if (unlikely(is_sbi_flag_set(sbi, SBI_POR_DOING)))
		goto skip_write;

	if ((S_ISDIR(inode->i_mode) || IS_NOQUOTA(inode)) &&
			wbc->sync_mode == WB_SYNC_NONE &&
			get_dirty_pages(inode) < nr_pages_to_skip(sbi, DATA) &&
			f2fs_available_free_memory(sbi, DIRTY_DENTS))
		goto skip_write;

	/* skip writing during file defragment */
	if (is_inode_flag_set(inode, FI_DO_DEFRAG))
		goto skip_write;

	trace_f2fs_writepages(mapping->host, wbc, DATA);

	/* to avoid spliting IOs due to mixed WB_SYNC_ALL and WB_SYNC_NONE */
	if (wbc->sync_mode == WB_SYNC_ALL)
		atomic_inc(&sbi->wb_sync_req[DATA]);
	else if (atomic_read(&sbi->wb_sync_req[DATA]))
		goto skip_write;

	if (__should_serialize_io(inode, wbc)) {
		mutex_lock(&sbi->writepages);
		locked = true;
	}

	blk_start_plug(&plug);
	ret = f2fs_write_cache_pages(mapping, wbc, io_type);
	blk_finish_plug(&plug);

	if (locked)
		mutex_unlock(&sbi->writepages);

	if (wbc->sync_mode == WB_SYNC_ALL)
		atomic_dec(&sbi->wb_sync_req[DATA]);
	/*
	 * if some pages were truncated, we cannot guarantee its mapping->host
	 * to detect pending bios.
	 */

	f2fs_remove_dirty_inode(inode);
	return ret;

skip_write:
	wbc->pages_skipped += get_dirty_pages(inode);
	trace_f2fs_writepages(mapping->host, wbc, DATA);
	return 0;
}

static int f2fs_write_data_pages(struct address_space *mapping,
			    struct writeback_control *wbc)
{
	struct inode *inode = mapping->host;

	return __f2fs_write_data_pages(mapping, wbc,
			F2FS_I(inode)->cp_task == current ?
			FS_CP_DATA_IO : FS_DATA_IO);
}

static void f2fs_write_failed(struct address_space *mapping, loff_t to)
{
	struct inode *inode = mapping->host;
	loff_t i_size = i_size_read(inode);

	if (to > i_size) {
		down_write(&F2FS_I(inode)->i_gc_rwsem[WRITE]);
		down_write(&F2FS_I(inode)->i_mmap_sem);

		truncate_pagecache(inode, i_size);
		if (!IS_NOQUOTA(inode))
			f2fs_truncate_blocks(inode, i_size, true);

		up_write(&F2FS_I(inode)->i_mmap_sem);
		up_write(&F2FS_I(inode)->i_gc_rwsem[WRITE]);
	}
}

static int prepare_write_begin(struct f2fs_sb_info *sbi,
			struct page *page, loff_t pos, unsigned len,
			block_t *blk_addr, bool *node_changed)
{
	struct inode *inode = page->mapping->host;
	pgoff_t index = page->index;
	struct dnode_of_data dn;
	struct page *ipage;
	bool locked = false;
	struct extent_info ei = {0,0,0};
	int err = 0;
	int flag;

	/*
	 * we already allocated all the blocks, so we don't need to get
	 * the block addresses when there is no need to fill the page.
	 */
	if (!f2fs_has_inline_data(inode) && len == PAGE_SIZE &&
			!is_inode_flag_set(inode, FI_NO_PREALLOC))
		return 0;

	/* f2fs_lock_op avoids race between write CP and convert_inline_page */
	if (f2fs_has_inline_data(inode) && pos + len > MAX_INLINE_DATA(inode))
		flag = F2FS_GET_BLOCK_DEFAULT;
	else
		flag = F2FS_GET_BLOCK_PRE_AIO;

	if (f2fs_has_inline_data(inode) ||
			(pos & PAGE_MASK) >= i_size_read(inode)) {
		__do_map_lock(sbi, flag, true);
		locked = true;
	}
restart:
	/* check inline_data */
	ipage = f2fs_get_node_page(sbi, inode->i_ino);
	if (IS_ERR(ipage)) {
		err = PTR_ERR(ipage);
		goto unlock_out;
	}

	set_new_dnode(&dn, inode, ipage, ipage, 0);

	if (f2fs_has_inline_data(inode)) {
		if (pos + len <= MAX_INLINE_DATA(inode)) {
			f2fs_do_read_inline_data(page, ipage);
			set_inode_flag(inode, FI_DATA_EXIST);
			if (inode->i_nlink)
				set_inline_node(ipage);
		} else {
			err = f2fs_convert_inline_page(&dn, page);
			if (err)
				goto out;
			if (dn.data_blkaddr == NULL_ADDR)
				err = f2fs_get_block(&dn, index);
		}
	} else if (locked) {
		err = f2fs_get_block(&dn, index);
	} else {
		if (f2fs_lookup_extent_cache(inode, index, &ei)) {
			dn.data_blkaddr = ei.blk + index - ei.fofs;
		} else {
			/* hole case */
			err = f2fs_get_dnode_of_data(&dn, index, LOOKUP_NODE);
			if (err || dn.data_blkaddr == NULL_ADDR) {
				f2fs_put_dnode(&dn);
				__do_map_lock(sbi, F2FS_GET_BLOCK_PRE_AIO,
								true);
				WARN_ON(flag != F2FS_GET_BLOCK_PRE_AIO);
				locked = true;
				goto restart;
			}
		}
	}

	/* convert_inline_page can make node_changed */
	*blk_addr = dn.data_blkaddr;
	*node_changed = dn.node_changed;
out:
	f2fs_put_dnode(&dn);
unlock_out:
	if (locked)
		__do_map_lock(sbi, flag, false);
	return err;
}

static int f2fs_write_begin(struct file *file, struct address_space *mapping,
		loff_t pos, unsigned len, unsigned flags,
		struct page **pagep, void **fsdata)
{
	struct inode *inode = mapping->host;
	struct f2fs_sb_info *sbi = F2FS_I_SB(inode);
	struct page *page = NULL;
	pgoff_t index = ((unsigned long long) pos) >> PAGE_SHIFT;
	bool need_balance = false, drop_atomic = false;
	block_t blkaddr = NULL_ADDR;
	int err = 0;

	if (trace_android_fs_datawrite_start_enabled()) {
		char *path, pathbuf[MAX_TRACE_PATHBUF_LEN];

		path = android_fstrace_get_pathname(pathbuf,
						    MAX_TRACE_PATHBUF_LEN,
						    inode);
		trace_android_fs_datawrite_start(inode, pos, len,
						 current->pid, path,
						 current->comm);
	}
	trace_f2fs_write_begin(inode, pos, len, flags);

	if (!f2fs_is_checkpoint_ready(sbi)) {
		err = -ENOSPC;
		goto fail;
	}

	if ((f2fs_is_atomic_file(inode) &&
			!f2fs_available_free_memory(sbi, INMEM_PAGES)) ||
			is_inode_flag_set(inode, FI_ATOMIC_REVOKE_REQUEST)) {
		err = -ENOMEM;
		drop_atomic = true;
		goto fail;
	}

	/*
	 * We should check this at this moment to avoid deadlock on inode page
	 * and #0 page. The locking rule for inline_data conversion should be:
	 * lock_page(page #0) -> lock_page(inode_page)
	 */
	if (index != 0) {
		err = f2fs_convert_inline_inode(inode);
		if (err)
			goto fail;
	}
repeat:
	/*
	 * Do not use grab_cache_page_write_begin() to avoid deadlock due to
	 * wait_for_stable_page. Will wait that below with our IO control.
	 */
	page = f2fs_pagecache_get_page(mapping, index,
				FGP_LOCK | FGP_WRITE | FGP_CREAT, GFP_NOFS);
	if (!page) {
		err = -ENOMEM;
		goto fail;
	}

	*pagep = page;

	err = prepare_write_begin(sbi, page, pos, len,
					&blkaddr, &need_balance);
	if (err)
		goto fail;

	if (need_balance && !IS_NOQUOTA(inode) &&
			has_not_enough_free_secs(sbi, 0, 0)) {
		unlock_page(page);
		f2fs_balance_fs(sbi, true);
		lock_page(page);
		if (page->mapping != mapping) {
			/* The page got truncated from under us */
			f2fs_put_page(page, 1);
			goto repeat;
		}
	}

	f2fs_wait_on_page_writeback(page, DATA, false, true);

	if (len == PAGE_SIZE || PageUptodate(page))
		return 0;

	if (!(pos & (PAGE_SIZE - 1)) && (pos + len) >= i_size_read(inode)) {
		zero_user_segment(page, len, PAGE_SIZE);
		return 0;
	}

	if (blkaddr == NEW_ADDR) {
		zero_user_segment(page, 0, PAGE_SIZE);
		SetPageUptodate(page);
	} else {
		if (!f2fs_is_valid_blkaddr(sbi, blkaddr,
				DATA_GENERIC_ENHANCE_READ)) {
			err = -EFSCORRUPTED;
			goto fail;
		}
		err = f2fs_submit_page_read(inode, page, blkaddr);
		if (err)
			goto fail;

		lock_page(page);
		if (unlikely(page->mapping != mapping)) {
			f2fs_put_page(page, 1);
			goto repeat;
		}
		if (unlikely(!PageUptodate(page))) {
			err = -EIO;
			goto fail;
		}
	}
	return 0;

fail:
	f2fs_put_page(page, 1);
	f2fs_write_failed(mapping, pos + len);
	if (drop_atomic)
		f2fs_drop_inmem_pages_all(sbi, false);
	return err;
}

static int f2fs_write_end(struct file *file,
			struct address_space *mapping,
			loff_t pos, unsigned len, unsigned copied,
			struct page *page, void *fsdata)
{
	struct inode *inode = page->mapping->host;

	trace_android_fs_datawrite_end(inode, pos, len);
	trace_f2fs_write_end(inode, pos, len, copied);

	/*
	 * This should be come from len == PAGE_SIZE, and we expect copied
	 * should be PAGE_SIZE. Otherwise, we treat it with zero copied and
	 * let generic_perform_write() try to copy data again through copied=0.
	 */
	if (!PageUptodate(page)) {
		if (unlikely(copied != len))
			copied = 0;
		else
			SetPageUptodate(page);
	}
	if (!copied)
		goto unlock_out;

	set_page_dirty(page);

	if (pos + copied > i_size_read(inode))
		f2fs_i_size_write(inode, pos + copied);
unlock_out:
	f2fs_put_page(page, 1);
	f2fs_update_time(F2FS_I_SB(inode), REQ_TIME);
	return copied;
}

static int check_direct_IO(struct inode *inode, struct iov_iter *iter,
			   loff_t offset)
{
	unsigned i_blkbits = READ_ONCE(inode->i_blkbits);
	unsigned blkbits = i_blkbits;
	unsigned blocksize_mask = (1 << blkbits) - 1;
	unsigned long align = offset | iov_iter_alignment(iter);
	struct block_device *bdev = inode->i_sb->s_bdev;

	if (align & blocksize_mask) {
		if (bdev)
			blkbits = blksize_bits(bdev_logical_block_size(bdev));
		blocksize_mask = (1 << blkbits) - 1;
		if (align & blocksize_mask)
			return -EINVAL;
		return 1;
	}
	return 0;
}

static void f2fs_dio_end_io(struct bio *bio)
{
	struct f2fs_private_dio *dio = bio->bi_private;

	dec_page_count(F2FS_I_SB(dio->inode),
			dio->write ? F2FS_DIO_WRITE : F2FS_DIO_READ);

	bio->bi_private = dio->orig_private;
	bio->bi_end_io = dio->orig_end_io;

	kvfree(dio);

	bio_endio(bio);
}

static void f2fs_dio_submit_bio(struct bio *bio, struct inode *inode,
							loff_t file_offset)
{
	struct f2fs_private_dio *dio;
	bool write = (bio_op(bio) == REQ_OP_WRITE);

	dio = f2fs_kzalloc(F2FS_I_SB(inode),
			sizeof(struct f2fs_private_dio), GFP_NOFS);
	if (!dio)
		goto out;

	dio->inode = inode;
	dio->orig_end_io = bio->bi_end_io;
	dio->orig_private = bio->bi_private;
	dio->write = write;

	bio->bi_end_io = f2fs_dio_end_io;
	bio->bi_private = dio;

	inc_page_count(F2FS_I_SB(inode),
			write ? F2FS_DIO_WRITE : F2FS_DIO_READ);

	submit_bio(bio);
	return;
out:
	bio->bi_error = -EIO;
	bio_endio(bio);
}

static ssize_t f2fs_direct_IO(struct kiocb *iocb, struct iov_iter *iter)
{
	struct address_space *mapping = iocb->ki_filp->f_mapping;
	struct inode *inode = mapping->host;
	struct f2fs_sb_info *sbi = F2FS_I_SB(inode);
	struct f2fs_inode_info *fi = F2FS_I(inode);
	size_t count = iov_iter_count(iter);
	loff_t offset = iocb->ki_pos;
	int rw = iov_iter_rw(iter);
	int err;
	enum rw_hint hint = iocb->ki_hint;
	int whint_mode = F2FS_OPTION(sbi).whint_mode;
	bool do_opu;

	err = check_direct_IO(inode, iter, offset);
	if (err)
		return err < 0 ? err : 0;

	if (f2fs_force_buffered_io(inode, iocb, iter))
		return 0;

	do_opu = allow_outplace_dio(inode, iocb, iter);

	trace_f2fs_direct_IO_enter(inode, offset, count, rw);

	if (trace_android_fs_dataread_start_enabled() &&
	    (rw == READ)) {
		char *path, pathbuf[MAX_TRACE_PATHBUF_LEN];

		path = android_fstrace_get_pathname(pathbuf,
						    MAX_TRACE_PATHBUF_LEN,
						    inode);
		trace_android_fs_dataread_start(inode, offset,
						count, current->pid, path,
						current->comm);
	}
	if (trace_android_fs_datawrite_start_enabled() &&
	    (rw == WRITE)) {
		char *path, pathbuf[MAX_TRACE_PATHBUF_LEN];

		path = android_fstrace_get_pathname(pathbuf,
						    MAX_TRACE_PATHBUF_LEN,
						    inode);
		trace_android_fs_datawrite_start(inode, offset, count,
						 current->pid, path,
						 current->comm);
	}
	if (rw == WRITE && whint_mode == WHINT_MODE_OFF)
		iocb->ki_hint = WRITE_LIFE_NOT_SET;

	if (iocb->ki_flags & IOCB_NOWAIT) {
		if (!down_read_trylock(&fi->i_gc_rwsem[rw])) {
			iocb->ki_hint = hint;
			err = -EAGAIN;
			goto out;
		}
		if (do_opu && !down_read_trylock(&fi->i_gc_rwsem[READ])) {
			up_read(&fi->i_gc_rwsem[rw]);
			iocb->ki_hint = hint;
			err = -EAGAIN;
			goto out;
		}
	} else {
		down_read(&fi->i_gc_rwsem[rw]);
		if (do_opu)
			down_read(&fi->i_gc_rwsem[READ]);
	}

	err = __blockdev_direct_IO(iocb, inode, inode->i_sb->s_bdev,
			iter, rw == WRITE ? get_data_block_dio_write :
			get_data_block_dio, NULL, f2fs_dio_submit_bio,
			DIO_LOCKING | DIO_SKIP_HOLES);

	if (do_opu)
		up_read(&fi->i_gc_rwsem[READ]);

	up_read(&fi->i_gc_rwsem[rw]);

	if (rw == WRITE) {
		if (whint_mode == WHINT_MODE_OFF)
			iocb->ki_hint = hint;
		if (err > 0) {
			f2fs_update_iostat(F2FS_I_SB(inode), APP_DIRECT_IO,
									err);
			if (!do_opu)
				set_inode_flag(inode, FI_UPDATE_WRITE);
		} else if (err < 0) {
			f2fs_write_failed(mapping, offset + count);
		}
	}
out:
	if (trace_android_fs_dataread_start_enabled() &&
	    (rw == READ))
		trace_android_fs_dataread_end(inode, offset, count);
	if (trace_android_fs_datawrite_start_enabled() &&
	    (rw == WRITE))
		trace_android_fs_datawrite_end(inode, offset, count);

	trace_f2fs_direct_IO_exit(inode, offset, count, rw, err);

	return err;
}

void f2fs_invalidate_page(struct page *page, unsigned int offset,
							unsigned int length)
{
	struct inode *inode = page->mapping->host;
	struct f2fs_sb_info *sbi = F2FS_I_SB(inode);

	if (inode->i_ino >= F2FS_ROOT_INO(sbi) &&
		(offset % PAGE_SIZE || length != PAGE_SIZE))
		return;

	if (PageDirty(page)) {
		if (inode->i_ino == F2FS_META_INO(sbi)) {
			dec_page_count(sbi, F2FS_DIRTY_META);
		} else if (inode->i_ino == F2FS_NODE_INO(sbi)) {
			dec_page_count(sbi, F2FS_DIRTY_NODES);
		} else {
			inode_dec_dirty_pages(inode);
			f2fs_remove_dirty_inode(inode);
		}
	}

	clear_cold_data(page);

	if (IS_ATOMIC_WRITTEN_PAGE(page))
		return f2fs_drop_inmem_page(inode, page);

	f2fs_clear_page_private(page);
}

int f2fs_release_page(struct page *page, gfp_t wait)
{
	/* If this is dirty page, keep PagePrivate */
	if (PageDirty(page))
		return 0;

	/* This is atomic written page, keep Private */
	if (IS_ATOMIC_WRITTEN_PAGE(page))
		return 0;

	clear_cold_data(page);
	f2fs_clear_page_private(page);
	return 1;
}

static int f2fs_set_data_page_dirty(struct page *page)
{
	struct inode *inode = page_file_mapping(page)->host;

	trace_f2fs_set_page_dirty(page, DATA);

	if (!PageUptodate(page))
		SetPageUptodate(page);
	if (PageSwapCache(page))
		return __set_page_dirty_nobuffers(page);

	if (f2fs_is_atomic_file(inode) && !f2fs_is_commit_atomic_write(inode)) {
		if (!IS_ATOMIC_WRITTEN_PAGE(page)) {
			f2fs_register_inmem_page(inode, page);
			return 1;
		}
		/*
		 * Previously, this page has been registered, we just
		 * return here.
		 */
		return 0;
	}

	if (!PageDirty(page)) {
		__set_page_dirty_nobuffers(page);
		f2fs_update_dirty_page(inode, page);
		return 1;
	}
	return 0;
}

static sector_t f2fs_bmap(struct address_space *mapping, sector_t block)
{
	struct inode *inode = mapping->host;

	if (f2fs_has_inline_data(inode))
		return 0;

	/* make sure allocating whole blocks */
	if (mapping_tagged(mapping, PAGECACHE_TAG_DIRTY))
		filemap_write_and_wait(mapping);

	return generic_block_bmap(mapping, block, get_data_block_bmap);
}

#ifdef CONFIG_MIGRATION
#include <linux/migrate.h>

int f2fs_migrate_page(struct address_space *mapping,
		struct page *newpage, struct page *page, enum migrate_mode mode)
{
	int rc, extra_count;
	struct f2fs_inode_info *fi = F2FS_I(mapping->host);
	bool atomic_written = IS_ATOMIC_WRITTEN_PAGE(page);

	BUG_ON(PageWriteback(page));

	/* migrating an atomic written page is safe with the inmem_lock hold */
	if (atomic_written) {
		if (mode != MIGRATE_SYNC)
			return -EBUSY;
		if (!mutex_trylock(&fi->inmem_lock))
			return -EAGAIN;
	}

	/* one extra reference was held for atomic_write page */
	extra_count = atomic_written ? 1 : 0;
	rc = migrate_page_move_mapping(mapping, newpage,
				page, NULL, mode, extra_count);
	if (rc != MIGRATEPAGE_SUCCESS) {
		if (atomic_written)
			mutex_unlock(&fi->inmem_lock);
		return rc;
	}

	if (atomic_written) {
		struct inmem_pages *cur;
		list_for_each_entry(cur, &fi->inmem_pages, list)
			if (cur->page == page) {
				cur->page = newpage;
				break;
			}
		mutex_unlock(&fi->inmem_lock);
		put_page(page);
		get_page(newpage);
	}

	if (PagePrivate(page)) {
		f2fs_set_page_private(newpage, page_private(page));
		f2fs_clear_page_private(page);
	}

	migrate_page_copy(newpage, page);

	return MIGRATEPAGE_SUCCESS;
}
#endif

#ifdef CONFIG_SWAP
/* Copied from generic_swapfile_activate() to check any holes */
static int check_swap_activate(struct file *swap_file, unsigned int max)
{
	struct address_space *mapping = swap_file->f_mapping;
	struct inode *inode = mapping->host;
	unsigned blocks_per_page;
	unsigned long page_no;
	unsigned blkbits;
	sector_t probe_block;
	sector_t last_block;
	sector_t lowest_block = -1;
	sector_t highest_block = 0;

	blkbits = inode->i_blkbits;
	blocks_per_page = PAGE_SIZE >> blkbits;

	/*
	 * Map all the blocks into the extent list.  This code doesn't try
	 * to be very smart.
	 */
	probe_block = 0;
	page_no = 0;
	last_block = i_size_read(inode) >> blkbits;
	while ((probe_block + blocks_per_page) <= last_block && page_no < max) {
		unsigned block_in_page;
		sector_t first_block;

		cond_resched();

		first_block = bmap(inode, probe_block);
		if (first_block == 0)
			goto bad_bmap;

		/*
		 * It must be PAGE_SIZE aligned on-disk
		 */
		if (first_block & (blocks_per_page - 1)) {
			probe_block++;
			goto reprobe;
		}

		for (block_in_page = 1; block_in_page < blocks_per_page;
					block_in_page++) {
			sector_t block;

			block = bmap(inode, probe_block + block_in_page);
			if (block == 0)
				goto bad_bmap;
			if (block != first_block + block_in_page) {
				/* Discontiguity */
				probe_block++;
				goto reprobe;
			}
		}

		first_block >>= (PAGE_SHIFT - blkbits);
		if (page_no) {	/* exclude the header page */
			if (first_block < lowest_block)
				lowest_block = first_block;
			if (first_block > highest_block)
				highest_block = first_block;
		}

		page_no++;
		probe_block += blocks_per_page;
reprobe:
		continue;
	}
	return 0;

bad_bmap:
	pr_err("swapon: swapfile has holes\n");
	return -EINVAL;
}

static int f2fs_swap_activate(struct swap_info_struct *sis, struct file *file,
				sector_t *span)
{
	struct inode *inode = file_inode(file);
	int ret;

	if (!S_ISREG(inode->i_mode))
		return -EINVAL;

	if (f2fs_readonly(F2FS_I_SB(inode)->sb))
		return -EROFS;

	ret = f2fs_convert_inline_inode(inode);
	if (ret)
		return ret;

	ret = check_swap_activate(file, sis->max);
	if (ret)
		return ret;

	set_inode_flag(inode, FI_PIN_FILE);
	f2fs_precache_extents(inode);
	f2fs_update_time(F2FS_I_SB(inode), REQ_TIME);
	return 0;
}

static void f2fs_swap_deactivate(struct file *file)
{
	struct inode *inode = file_inode(file);

	clear_inode_flag(inode, FI_PIN_FILE);
}
#else
static int f2fs_swap_activate(struct swap_info_struct *sis, struct file *file,
				sector_t *span)
{
	return -EOPNOTSUPP;
}

static void f2fs_swap_deactivate(struct file *file)
{
}
#endif

const struct address_space_operations f2fs_dblock_aops = {
	.readpage	= f2fs_read_data_page,
	.readpages	= f2fs_read_data_pages,
	.writepage	= f2fs_write_data_page,
	.writepages	= f2fs_write_data_pages,
	.write_begin	= f2fs_write_begin,
	.write_end	= f2fs_write_end,
	.set_page_dirty	= f2fs_set_data_page_dirty,
	.invalidatepage	= f2fs_invalidate_page,
	.releasepage	= f2fs_release_page,
	.direct_IO	= f2fs_direct_IO,
	.bmap		= f2fs_bmap,
	.swap_activate  = f2fs_swap_activate,
	.swap_deactivate = f2fs_swap_deactivate,
#ifdef CONFIG_MIGRATION
	.migratepage    = f2fs_migrate_page,
#endif
};

void f2fs_clear_radix_tree_dirty_tag(struct page *page)
{
	struct address_space *mapping = page_mapping(page);
	unsigned long flags;

	spin_lock_irqsave(&mapping->tree_lock, flags);
	radix_tree_tag_clear(&mapping->page_tree, page_index(page),
					PAGECACHE_TAG_DIRTY);
	spin_unlock_irqrestore(&mapping->tree_lock, flags);
}

int __init f2fs_init_post_read_processing(void)
{
	bio_post_read_ctx_cache = KMEM_CACHE(bio_post_read_ctx, 0);
	if (!bio_post_read_ctx_cache)
		goto fail;
	bio_post_read_ctx_pool =
		mempool_create_slab_pool(NUM_PREALLOC_POST_READ_CTXS,
					 bio_post_read_ctx_cache);
	if (!bio_post_read_ctx_pool)
		goto fail_free_cache;
	return 0;

fail_free_cache:
	kmem_cache_destroy(bio_post_read_ctx_cache);
fail:
	return -ENOMEM;
}

void __exit f2fs_destroy_post_read_processing(void)
{
	mempool_destroy(bio_post_read_ctx_pool);
	kmem_cache_destroy(bio_post_read_ctx_cache);
}<|MERGE_RESOLUTION|>--- conflicted
+++ resolved
@@ -675,16 +675,13 @@
 			fio->retry = true;
 			goto skip;
 		}
-<<<<<<< HEAD
 		io->bio = __bio_alloc(sbi, fio->new_blkaddr, fio->io_wbc,
 						BIO_MAX_PAGES, false,
 						fio->type, fio->temp);
 		if (bio_encrypted)
 			fscrypt_set_ice_dun(inode, io->bio, dun);
 		fscrypt_set_ice_skip(io->bio, bi_crypt_skip);
-=======
 		io->bio = __bio_alloc(fio, BIO_MAX_PAGES);
->>>>>>> 65635095
 		io->fio = *fio;
 	}
 
@@ -1736,13 +1733,8 @@
 		}
 
 		if (!f2fs_is_valid_blkaddr(F2FS_I_SB(inode), block_nr,
-<<<<<<< HEAD
-							DATA_GENERIC_ENHANCE_READ)) {
-			ret = -EFAULT;
-=======
 						DATA_GENERIC_ENHANCE_READ)) {
 			ret = -EFSCORRUPTED;
->>>>>>> 65635095
 			goto out;
 		}
 	} else {
@@ -1911,17 +1903,12 @@
 	f2fs_wait_on_block_writeback(inode, fio->old_blkaddr);
 
 retry_encrypt:
-<<<<<<< HEAD
 	if (fscrypt_using_hardware_encryption(inode))
 		return 0;
 
-	fio->encrypted_page = fscrypt_encrypt_page(inode, fio->page,
-			PAGE_SIZE, 0, fio->page->index, gfp_flags);
-=======
 	fio->encrypted_page = fscrypt_encrypt_pagecache_blocks(fio->page,
 							       PAGE_SIZE, 0,
 							       gfp_flags);
->>>>>>> 65635095
 	if (IS_ERR(fio->encrypted_page)) {
 		/* flush pending IOs and wait for a while in the ENOMEM case */
 		if (PTR_ERR(fio->encrypted_page) == -ENOMEM) {
