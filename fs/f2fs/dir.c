// SPDX-License-Identifier: GPL-2.0
/*
 * fs/f2fs/dir.c
 *
 * Copyright (c) 2012 Samsung Electronics Co., Ltd.
 *             http://www.samsung.com/
 */
#include <linux/fs.h>
#include <linux/f2fs_fs.h>
#include <linux/sched.h>
#include "f2fs.h"
#include "node.h"
#include "acl.h"
#include "xattr.h"
#include <trace/events/f2fs.h>

static unsigned long dir_blocks(struct inode *inode)
{
	return ((unsigned long long) (i_size_read(inode) + PAGE_SIZE - 1))
							>> PAGE_SHIFT;
}

static unsigned int dir_buckets(unsigned int level, int dir_level)
{
	if (level + dir_level < MAX_DIR_HASH_DEPTH / 2)
		return 1 << (level + dir_level);
	else
		return MAX_DIR_BUCKETS;
}

static unsigned int bucket_blocks(unsigned int level)
{
	if (level < MAX_DIR_HASH_DEPTH / 2)
		return 2;
	else
		return 4;
}

static unsigned char f2fs_filetype_table[F2FS_FT_MAX] = {
	[F2FS_FT_UNKNOWN]	= DT_UNKNOWN,
	[F2FS_FT_REG_FILE]	= DT_REG,
	[F2FS_FT_DIR]		= DT_DIR,
	[F2FS_FT_CHRDEV]	= DT_CHR,
	[F2FS_FT_BLKDEV]	= DT_BLK,
	[F2FS_FT_FIFO]		= DT_FIFO,
	[F2FS_FT_SOCK]		= DT_SOCK,
	[F2FS_FT_SYMLINK]	= DT_LNK,
};

static unsigned char f2fs_type_by_mode[S_IFMT >> S_SHIFT] = {
	[S_IFREG >> S_SHIFT]	= F2FS_FT_REG_FILE,
	[S_IFDIR >> S_SHIFT]	= F2FS_FT_DIR,
	[S_IFCHR >> S_SHIFT]	= F2FS_FT_CHRDEV,
	[S_IFBLK >> S_SHIFT]	= F2FS_FT_BLKDEV,
	[S_IFIFO >> S_SHIFT]	= F2FS_FT_FIFO,
	[S_IFSOCK >> S_SHIFT]	= F2FS_FT_SOCK,
	[S_IFLNK >> S_SHIFT]	= F2FS_FT_SYMLINK,
};

static void set_de_type(struct f2fs_dir_entry *de, umode_t mode)
{
	de->file_type = f2fs_type_by_mode[(mode & S_IFMT) >> S_SHIFT];
}

unsigned char f2fs_get_de_type(struct f2fs_dir_entry *de)
{
	if (de->file_type < F2FS_FT_MAX)
		return f2fs_filetype_table[de->file_type];
	return DT_UNKNOWN;
}

static unsigned long dir_block_index(unsigned int level,
				int dir_level, unsigned int idx)
{
	unsigned long i;
	unsigned long bidx = 0;

	for (i = 0; i < level; i++)
		bidx += dir_buckets(i, dir_level) * bucket_blocks(i);
	bidx += idx * bucket_blocks(level);
	return bidx;
}

static struct f2fs_dir_entry *find_in_block(struct page *dentry_page,
				struct fscrypt_name *fname,
				f2fs_hash_t namehash,
				int *max_slots,
				struct page **res_page)
{
	struct f2fs_dentry_block *dentry_blk;
	struct f2fs_dir_entry *de;
	struct f2fs_dentry_ptr d;

	dentry_blk = (struct f2fs_dentry_block *)page_address(dentry_page);

	make_dentry_ptr_block(NULL, &d, dentry_blk);
<<<<<<< HEAD
	de = find_target_dentry(fname, namehash, max_slots, &d);
=======
	de = f2fs_find_target_dentry(fname, namehash, max_slots, &d);
>>>>>>> ae6c134c
	if (de)
		*res_page = dentry_page;

	return de;
}

struct f2fs_dir_entry *f2fs_find_target_dentry(struct fscrypt_name *fname,
			f2fs_hash_t namehash, int *max_slots,
			struct f2fs_dentry_ptr *d)
{
	struct f2fs_dir_entry *de;
	unsigned long bit_pos = 0;
	int max_len = 0;

	if (max_slots)
		*max_slots = 0;
	while (bit_pos < d->max) {
		if (!test_bit_le(bit_pos, d->bitmap)) {
			bit_pos++;
			max_len++;
			continue;
		}

		de = &d->dentry[bit_pos];

		if (unlikely(!de->name_len)) {
			bit_pos++;
			continue;
		}

		if (de->hash_code == namehash &&
		    fscrypt_match_name(fname, d->filename[bit_pos],
				       le16_to_cpu(de->name_len)))
			goto found;

		if (max_slots && max_len > *max_slots)
			*max_slots = max_len;
		max_len = 0;

		bit_pos += GET_DENTRY_SLOTS(le16_to_cpu(de->name_len));
	}

	de = NULL;
found:
	if (max_slots && max_len > *max_slots)
		*max_slots = max_len;
	return de;
}

static struct f2fs_dir_entry *find_in_level(struct inode *dir,
					unsigned int level,
					struct fscrypt_name *fname,
					struct page **res_page)
{
	struct qstr name = FSTR_TO_QSTR(&fname->disk_name);
	int s = GET_DENTRY_SLOTS(name.len);
	unsigned int nbucket, nblock;
	unsigned int bidx, end_block;
	struct page *dentry_page;
	struct f2fs_dir_entry *de = NULL;
	bool room = false;
	int max_slots;
	f2fs_hash_t namehash = f2fs_dentry_hash(&name, fname);

	nbucket = dir_buckets(level, F2FS_I(dir)->i_dir_level);
	nblock = bucket_blocks(level);

	bidx = dir_block_index(level, F2FS_I(dir)->i_dir_level,
					le32_to_cpu(namehash) % nbucket);
	end_block = bidx + nblock;

	for (; bidx < end_block; bidx++) {
		/* no need to allocate new dentry pages to all the indices */
<<<<<<< HEAD
		dentry_page = find_data_page(dir, bidx, 0);
=======
		dentry_page = f2fs_find_data_page(dir, bidx, 0);
>>>>>>> ae6c134c
		if (IS_ERR(dentry_page)) {
			if (PTR_ERR(dentry_page) == -ENOENT) {
				room = true;
				continue;
			} else {
				*res_page = dentry_page;
				break;
			}
		}

		de = find_in_block(dentry_page, fname, namehash, &max_slots,
								res_page);
		if (de)
			break;

		if (max_slots >= s)
			room = true;
		f2fs_put_page(dentry_page, 0);
	}

	if (!de && room && F2FS_I(dir)->chash != namehash) {
		F2FS_I(dir)->chash = namehash;
		F2FS_I(dir)->clevel = level;
	}

	return de;
}

struct f2fs_dir_entry *__f2fs_find_entry(struct inode *dir,
			struct fscrypt_name *fname, struct page **res_page)
{
	unsigned long npages = dir_blocks(dir);
	struct f2fs_dir_entry *de = NULL;
	unsigned int max_depth;
	unsigned int level;

	if (f2fs_has_inline_dentry(dir)) {
		*res_page = NULL;
		de = f2fs_find_in_inline_dir(dir, fname, res_page);
		goto out;
	}

	if (npages == 0) {
		*res_page = NULL;
		goto out;
	}

	max_depth = F2FS_I(dir)->i_current_depth;
	if (unlikely(max_depth > MAX_DIR_HASH_DEPTH)) {
		f2fs_msg(F2FS_I_SB(dir)->sb, KERN_WARNING,
				"Corrupted max_depth of %lu: %u",
				dir->i_ino, max_depth);
		max_depth = MAX_DIR_HASH_DEPTH;
		f2fs_i_depth_write(dir, max_depth);
	}

	for (level = 0; level < max_depth; level++) {
		*res_page = NULL;
		de = find_in_level(dir, level, fname, res_page);
		if (de || IS_ERR(*res_page))
			break;
	}
out:
	/* This is to increase the speed of f2fs_create */
	if (!de)
		F2FS_I(dir)->task = current;
	return de;
}

/*
 * Find an entry in the specified directory with the wanted name.
 * It returns the page where the entry was found (as a parameter - res_page),
 * and the entry itself. Page is returned mapped and unlocked.
 * Entry is guaranteed to be valid.
 */
struct f2fs_dir_entry *f2fs_find_entry(struct inode *dir,
			const struct qstr *child, struct page **res_page)
{
	struct f2fs_dir_entry *de = NULL;
	struct fscrypt_name fname;
	int err;

	err = fscrypt_setup_filename(dir, child, 1, &fname);
	if (err) {
		if (err == -ENOENT)
			*res_page = NULL;
		else
			*res_page = ERR_PTR(err);
		return NULL;
	}

	de = __f2fs_find_entry(dir, &fname, res_page);

	fscrypt_free_filename(&fname);
	return de;
}

struct f2fs_dir_entry *f2fs_parent_dir(struct inode *dir, struct page **p)
{
	struct qstr dotdot = QSTR_INIT("..", 2);

	return f2fs_find_entry(dir, &dotdot, p);
}

ino_t f2fs_inode_by_name(struct inode *dir, const struct qstr *qstr,
							struct page **page)
{
	ino_t res = 0;
	struct f2fs_dir_entry *de;

	de = f2fs_find_entry(dir, qstr, page);
	if (de) {
		res = le32_to_cpu(de->ino);
		f2fs_put_page(*page, 0);
	}

	return res;
}

void f2fs_set_link(struct inode *dir, struct f2fs_dir_entry *de,
		struct page *page, struct inode *inode)
{
	enum page_type type = f2fs_has_inline_dentry(dir) ? NODE : DATA;
	lock_page(page);
	f2fs_wait_on_page_writeback(page, type, true, true);
	de->ino = cpu_to_le32(inode->i_ino);
	set_de_type(de, inode->i_mode);
	set_page_dirty(page);

	dir->i_mtime = dir->i_ctime = current_time(dir);
	f2fs_mark_inode_dirty_sync(dir, false);
	f2fs_put_page(page, 1);
}

static void init_dent_inode(const struct qstr *name, struct page *ipage)
{
	struct f2fs_inode *ri;

	f2fs_wait_on_page_writeback(ipage, NODE, true, true);

	/* copy name info. to this inode page */
	ri = F2FS_INODE(ipage);
	ri->i_namelen = cpu_to_le32(name->len);
	memcpy(ri->i_name, name->name, name->len);
	set_page_dirty(ipage);
}

<<<<<<< HEAD
void do_make_empty_dir(struct inode *inode, struct inode *parent,
=======
void f2fs_do_make_empty_dir(struct inode *inode, struct inode *parent,
>>>>>>> ae6c134c
					struct f2fs_dentry_ptr *d)
{
	struct qstr dot = QSTR_INIT(".", 1);
	struct qstr dotdot = QSTR_INIT("..", 2);

	/* update dirent of "." */
	f2fs_update_dentry(inode->i_ino, inode->i_mode, d, &dot, 0, 0);

	/* update dirent of ".." */
	f2fs_update_dentry(parent->i_ino, parent->i_mode, d, &dotdot, 0, 1);
}

static int make_empty_dir(struct inode *inode,
		struct inode *parent, struct page *page)
{
	struct page *dentry_page;
	struct f2fs_dentry_block *dentry_blk;
	struct f2fs_dentry_ptr d;

	if (f2fs_has_inline_dentry(inode))
		return f2fs_make_empty_inline_dir(inode, parent, page);

	dentry_page = f2fs_get_new_data_page(inode, page, 0, true);
	if (IS_ERR(dentry_page))
		return PTR_ERR(dentry_page);

	dentry_blk = page_address(dentry_page);

	make_dentry_ptr_block(NULL, &d, dentry_blk);
<<<<<<< HEAD
	do_make_empty_dir(inode, parent, &d);
=======
	f2fs_do_make_empty_dir(inode, parent, &d);
>>>>>>> ae6c134c

	set_page_dirty(dentry_page);
	f2fs_put_page(dentry_page, 1);
	return 0;
}

struct page *f2fs_init_inode_metadata(struct inode *inode, struct inode *dir,
			const struct qstr *new_name, const struct qstr *orig_name,
			struct page *dpage)
{
	struct page *page;
	int dummy_encrypt = DUMMY_ENCRYPTION_ENABLED(F2FS_I_SB(dir));
	int err;

	if (is_inode_flag_set(inode, FI_NEW_INODE)) {
		page = f2fs_new_inode_page(inode);
		if (IS_ERR(page))
			return page;

		if (S_ISDIR(inode->i_mode)) {
			/* in order to handle error case */
			get_page(page);
			err = make_empty_dir(inode, dir, page);
			if (err) {
				lock_page(page);
				goto put_error;
			}
			put_page(page);
		}

		err = f2fs_init_acl(inode, dir, page, dpage);
		if (err)
			goto put_error;

		err = f2fs_init_security(inode, dir, orig_name, page);
		if (err)
			goto put_error;

		if ((f2fs_encrypted_inode(dir) || dummy_encrypt) &&
					f2fs_may_encrypt(inode)) {
			err = fscrypt_inherit_context(dir, inode, page, false);
			if (err)
				goto put_error;
		}
	} else {
		page = f2fs_get_node_page(F2FS_I_SB(dir), inode->i_ino);
		if (IS_ERR(page))
			return page;
	}

	if (new_name) {
		init_dent_inode(new_name, page);
		if (f2fs_encrypted_inode(dir))
			file_set_enc_name(inode);
	}

	/*
	 * This file should be checkpointed during fsync.
	 * We lost i_pino from now on.
	 */
	if (is_inode_flag_set(inode, FI_INC_LINK)) {
		if (!S_ISDIR(inode->i_mode))
			file_lost_pino(inode);
		/*
		 * If link the tmpfile to alias through linkat path,
		 * we should remove this inode from orphan list.
		 */
		if (inode->i_nlink == 0)
			f2fs_remove_orphan_inode(F2FS_I_SB(dir), inode->i_ino);
		f2fs_i_links_write(inode, true);
	}
	return page;

put_error:
	clear_nlink(inode);
	f2fs_update_inode(inode, page);
	f2fs_put_page(page, 1);
	return ERR_PTR(err);
}

void f2fs_update_parent_metadata(struct inode *dir, struct inode *inode,
						unsigned int current_depth)
{
	if (inode && is_inode_flag_set(inode, FI_NEW_INODE)) {
		if (S_ISDIR(inode->i_mode))
			f2fs_i_links_write(dir, true);
		clear_inode_flag(inode, FI_NEW_INODE);
	}
	dir->i_mtime = dir->i_ctime = current_time(dir);
	f2fs_mark_inode_dirty_sync(dir, false);

	if (F2FS_I(dir)->i_current_depth != current_depth)
		f2fs_i_depth_write(dir, current_depth);

	if (inode && is_inode_flag_set(inode, FI_INC_LINK))
		clear_inode_flag(inode, FI_INC_LINK);
}

int f2fs_room_for_filename(const void *bitmap, int slots, int max_slots)
{
	int bit_start = 0;
	int zero_start, zero_end;
next:
	zero_start = find_next_zero_bit_le(bitmap, max_slots, bit_start);
	if (zero_start >= max_slots)
		return max_slots;

	zero_end = find_next_bit_le(bitmap, max_slots, zero_start);
	if (zero_end - zero_start >= slots)
		return zero_start;

	bit_start = zero_end + 1;

	if (zero_end + 1 >= max_slots)
		return max_slots;
	goto next;
}

void f2fs_update_dentry(nid_t ino, umode_t mode, struct f2fs_dentry_ptr *d,
				const struct qstr *name, f2fs_hash_t name_hash,
				unsigned int bit_pos)
{
	struct f2fs_dir_entry *de;
	int slots = GET_DENTRY_SLOTS(name->len);
	int i;

	de = &d->dentry[bit_pos];
	de->hash_code = name_hash;
	de->name_len = cpu_to_le16(name->len);
	memcpy(d->filename[bit_pos], name->name, name->len);
	de->ino = cpu_to_le32(ino);
	set_de_type(de, mode);
	for (i = 0; i < slots; i++) {
		__set_bit_le(bit_pos + i, (void *)d->bitmap);
		/* avoid wrong garbage data for readdir */
		if (i)
			(de + i)->name_len = 0;
	}
}

int f2fs_add_regular_entry(struct inode *dir, const struct qstr *new_name,
				const struct qstr *orig_name,
				struct inode *inode, nid_t ino, umode_t mode)
{
	unsigned int bit_pos;
	unsigned int level;
	unsigned int current_depth;
	unsigned long bidx, block;
	f2fs_hash_t dentry_hash;
	unsigned int nbucket, nblock;
	struct page *dentry_page = NULL;
	struct f2fs_dentry_block *dentry_blk = NULL;
	struct f2fs_dentry_ptr d;
	struct page *page = NULL;
	int slots, err = 0;

	level = 0;
	slots = GET_DENTRY_SLOTS(new_name->len);
	dentry_hash = f2fs_dentry_hash(new_name, NULL);

	current_depth = F2FS_I(dir)->i_current_depth;
	if (F2FS_I(dir)->chash == dentry_hash) {
		level = F2FS_I(dir)->clevel;
		F2FS_I(dir)->chash = 0;
	}

start:
<<<<<<< HEAD
#ifdef CONFIG_F2FS_FAULT_INJECTION
=======
>>>>>>> ae6c134c
	if (time_to_inject(F2FS_I_SB(dir), FAULT_DIR_DEPTH)) {
		f2fs_show_injection_info(FAULT_DIR_DEPTH);
		return -ENOSPC;
	}
<<<<<<< HEAD
#endif
=======

>>>>>>> ae6c134c
	if (unlikely(current_depth == MAX_DIR_HASH_DEPTH))
		return -ENOSPC;

	/* Increase the depth, if required */
	if (level == current_depth)
		++current_depth;

	nbucket = dir_buckets(level, F2FS_I(dir)->i_dir_level);
	nblock = bucket_blocks(level);

	bidx = dir_block_index(level, F2FS_I(dir)->i_dir_level,
				(le32_to_cpu(dentry_hash) % nbucket));

	for (block = bidx; block <= (bidx + nblock - 1); block++) {
		dentry_page = f2fs_get_new_data_page(dir, NULL, block, true);
		if (IS_ERR(dentry_page))
			return PTR_ERR(dentry_page);

		dentry_blk = page_address(dentry_page);
<<<<<<< HEAD
		bit_pos = room_for_filename(&dentry_blk->dentry_bitmap,
=======
		bit_pos = f2fs_room_for_filename(&dentry_blk->dentry_bitmap,
>>>>>>> ae6c134c
						slots, NR_DENTRY_IN_BLOCK);
		if (bit_pos < NR_DENTRY_IN_BLOCK)
			goto add_dentry;

		f2fs_put_page(dentry_page, 1);
	}

	/* Move to next level to find the empty slot for new dentry */
	++level;
	goto start;
add_dentry:
	f2fs_wait_on_page_writeback(dentry_page, DATA, true, true);

	if (inode) {
		down_write(&F2FS_I(inode)->i_sem);
		page = f2fs_init_inode_metadata(inode, dir, new_name,
						orig_name, NULL);
		if (IS_ERR(page)) {
			err = PTR_ERR(page);
			goto fail;
		}
	}

	make_dentry_ptr_block(NULL, &d, dentry_blk);
	f2fs_update_dentry(ino, mode, &d, new_name, dentry_hash, bit_pos);

	set_page_dirty(dentry_page);

	if (inode) {
		f2fs_i_pino_write(inode, dir->i_ino);
		f2fs_put_page(page, 1);
	}

	f2fs_update_parent_metadata(dir, inode, current_depth);
fail:
	if (inode)
		up_write(&F2FS_I(inode)->i_sem);

	f2fs_put_page(dentry_page, 1);

	return err;
}

int f2fs_add_dentry(struct inode *dir, struct fscrypt_name *fname,
				struct inode *inode, nid_t ino, umode_t mode)
{
	struct qstr new_name;
	int err = -EAGAIN;

	new_name.name = fname_name(fname);
	new_name.len = fname_len(fname);

	if (f2fs_has_inline_dentry(dir))
		err = f2fs_add_inline_entry(dir, &new_name, fname->usr_fname,
							inode, ino, mode);
	if (err == -EAGAIN)
		err = f2fs_add_regular_entry(dir, &new_name, fname->usr_fname,
							inode, ino, mode);

	f2fs_update_time(F2FS_I_SB(dir), REQ_TIME);
	return err;
}

/*
 * Caller should grab and release a rwsem by calling f2fs_lock_op() and
 * f2fs_unlock_op().
 */
int f2fs_do_add_link(struct inode *dir, const struct qstr *name,
				struct inode *inode, nid_t ino, umode_t mode)
{
	struct fscrypt_name fname;
	struct page *page = NULL;
	struct f2fs_dir_entry *de = NULL;
	int err;

	err = fscrypt_setup_filename(dir, name, 0, &fname);
	if (err)
		return err;

	/*
	 * An immature stakable filesystem shows a race condition between lookup
	 * and create. If we have same task when doing lookup and create, it's
	 * definitely fine as expected by VFS normally. Otherwise, let's just
	 * verify on-disk dentry one more time, which guarantees filesystem
	 * consistency more.
	 */
	if (current != F2FS_I(dir)->task) {
		de = __f2fs_find_entry(dir, &fname, &page);
		F2FS_I(dir)->task = NULL;
	}
	if (de) {
		f2fs_put_page(page, 0);
		err = -EEXIST;
	} else if (IS_ERR(page)) {
		err = PTR_ERR(page);
	} else {
		err = f2fs_add_dentry(dir, &fname, inode, ino, mode);
	}
	fscrypt_free_filename(&fname);
	return err;
}

int f2fs_do_tmpfile(struct inode *inode, struct inode *dir)
{
	struct page *page;
	int err = 0;

	down_write(&F2FS_I(inode)->i_sem);
	page = f2fs_init_inode_metadata(inode, dir, NULL, NULL, NULL);
	if (IS_ERR(page)) {
		err = PTR_ERR(page);
		goto fail;
	}
	f2fs_put_page(page, 1);

	clear_inode_flag(inode, FI_NEW_INODE);
	f2fs_update_time(F2FS_I_SB(inode), REQ_TIME);
fail:
	up_write(&F2FS_I(inode)->i_sem);
	return err;
}

void f2fs_drop_nlink(struct inode *dir, struct inode *inode)
{
	struct f2fs_sb_info *sbi = F2FS_I_SB(dir);

	down_write(&F2FS_I(inode)->i_sem);

	if (S_ISDIR(inode->i_mode))
		f2fs_i_links_write(dir, false);
	inode->i_ctime = current_time(inode);

	f2fs_i_links_write(inode, false);
	if (S_ISDIR(inode->i_mode)) {
		f2fs_i_links_write(inode, false);
		f2fs_i_size_write(inode, 0);
	}
	up_write(&F2FS_I(inode)->i_sem);

	if (inode->i_nlink == 0)
		f2fs_add_orphan_inode(inode);
	else
		f2fs_release_orphan_inode(sbi);
}

/*
 * It only removes the dentry from the dentry page, corresponding name
 * entry in name page does not need to be touched during deletion.
 */
void f2fs_delete_entry(struct f2fs_dir_entry *dentry, struct page *page,
					struct inode *dir, struct inode *inode)
{
	struct	f2fs_dentry_block *dentry_blk;
	unsigned int bit_pos;
	int slots = GET_DENTRY_SLOTS(le16_to_cpu(dentry->name_len));
	struct address_space *mapping = page_mapping(page);
	unsigned long flags;
	int i;

	f2fs_update_time(F2FS_I_SB(dir), REQ_TIME);

	if (F2FS_OPTION(F2FS_I_SB(dir)).fsync_mode == FSYNC_MODE_STRICT)
<<<<<<< HEAD
		add_ino_entry(F2FS_I_SB(dir), dir->i_ino, TRANS_DIR_INO);
=======
		f2fs_add_ino_entry(F2FS_I_SB(dir), dir->i_ino, TRANS_DIR_INO);
>>>>>>> ae6c134c

	if (f2fs_has_inline_dentry(dir))
		return f2fs_delete_inline_entry(dentry, page, dir, inode);

	lock_page(page);
	f2fs_wait_on_page_writeback(page, DATA, true, true);

	dentry_blk = page_address(page);
	bit_pos = dentry - dentry_blk->dentry;
	for (i = 0; i < slots; i++)
		__clear_bit_le(bit_pos + i, &dentry_blk->dentry_bitmap);

	/* Let's check and deallocate this dentry page */
	bit_pos = find_next_bit_le(&dentry_blk->dentry_bitmap,
			NR_DENTRY_IN_BLOCK,
			0);
	set_page_dirty(page);

	dir->i_ctime = dir->i_mtime = current_time(dir);
	f2fs_mark_inode_dirty_sync(dir, false);

	if (inode)
		f2fs_drop_nlink(dir, inode);

	if (bit_pos == NR_DENTRY_IN_BLOCK &&
<<<<<<< HEAD
			!truncate_hole(dir, page->index, page->index + 1)) {
		spin_lock_irqsave(&mapping->tree_lock, flags);
		radix_tree_tag_clear(&mapping->page_tree, page_index(page),
				     PAGECACHE_TAG_DIRTY);
		spin_unlock_irqrestore(&mapping->tree_lock, flags);

=======
		!f2fs_truncate_hole(dir, page->index, page->index + 1)) {
		f2fs_clear_radix_tree_dirty_tag(page);
>>>>>>> ae6c134c
		clear_page_dirty_for_io(page);
		ClearPagePrivate(page);
		ClearPageUptodate(page);
		clear_cold_data(page);
		inode_dec_dirty_pages(dir);
<<<<<<< HEAD
		remove_dirty_inode(dir);
=======
		f2fs_remove_dirty_inode(dir);
>>>>>>> ae6c134c
	}
	f2fs_put_page(page, 1);
}

bool f2fs_empty_dir(struct inode *dir)
{
	unsigned long bidx;
	struct page *dentry_page;
	unsigned int bit_pos;
	struct f2fs_dentry_block *dentry_blk;
	unsigned long nblock = dir_blocks(dir);

	if (f2fs_has_inline_dentry(dir))
		return f2fs_empty_inline_dir(dir);

	for (bidx = 0; bidx < nblock; bidx++) {
		dentry_page = f2fs_get_lock_data_page(dir, bidx, false);
		if (IS_ERR(dentry_page)) {
			if (PTR_ERR(dentry_page) == -ENOENT)
				continue;
			else
				return false;
		}

		dentry_blk = page_address(dentry_page);
		if (bidx == 0)
			bit_pos = 2;
		else
			bit_pos = 0;
		bit_pos = find_next_bit_le(&dentry_blk->dentry_bitmap,
						NR_DENTRY_IN_BLOCK,
						bit_pos);

		f2fs_put_page(dentry_page, 1);

		if (bit_pos < NR_DENTRY_IN_BLOCK)
			return false;
	}
	return true;
}

int f2fs_fill_dentries(struct dir_context *ctx, struct f2fs_dentry_ptr *d,
			unsigned int start_pos, struct fscrypt_str *fstr)
{
	unsigned char d_type = DT_UNKNOWN;
	unsigned int bit_pos;
	struct f2fs_dir_entry *de = NULL;
	struct fscrypt_str de_name = FSTR_INIT(NULL, 0);
	struct f2fs_sb_info *sbi = F2FS_I_SB(d->inode);
<<<<<<< HEAD
=======
	struct blk_plug plug;
	bool readdir_ra = sbi->readdir_ra == 1;
	int err = 0;
>>>>>>> ae6c134c

	bit_pos = ((unsigned long)ctx->pos % d->max);

	if (readdir_ra)
		blk_start_plug(&plug);

	while (bit_pos < d->max) {
		bit_pos = find_next_bit_le(d->bitmap, d->max, bit_pos);
		if (bit_pos >= d->max)
			break;

		de = &d->dentry[bit_pos];
		if (de->name_len == 0) {
			bit_pos++;
			ctx->pos = start_pos + bit_pos;
			printk_ratelimited(
				"%s, invalid namelen(0), ino:%u, run fsck to fix.",
				KERN_WARNING, le32_to_cpu(de->ino));
			set_sbi_flag(sbi, SBI_NEED_FSCK);
			continue;
		}

		d_type = f2fs_get_de_type(de);

		de_name.name = d->filename[bit_pos];
		de_name.len = le16_to_cpu(de->name_len);

		/* check memory boundary before moving forward */
		bit_pos += GET_DENTRY_SLOTS(le16_to_cpu(de->name_len));
		if (unlikely(bit_pos > d->max ||
				le16_to_cpu(de->name_len) > F2FS_NAME_LEN)) {
			f2fs_msg(sbi->sb, KERN_WARNING,
				"%s: corrupted namelen=%d, run fsck to fix.",
				__func__, le16_to_cpu(de->name_len));
			set_sbi_flag(sbi, SBI_NEED_FSCK);
			err = -EINVAL;
			goto out;
		}

		if (f2fs_encrypted_inode(d->inode)) {
			int save_len = fstr->len;

			err = fscrypt_fname_disk_to_usr(d->inode,
						(u32)de->hash_code, 0,
						&de_name, fstr);
			if (err)
<<<<<<< HEAD
				return err;
=======
				goto out;
>>>>>>> ae6c134c

			de_name = *fstr;
			fstr->len = save_len;
		}

		if (!dir_emit(ctx, de_name.name, de_name.len,
<<<<<<< HEAD
					le32_to_cpu(de->ino), d_type))
			return 1;

		if (sbi->readdir_ra == 1)
			ra_node_page(sbi, le32_to_cpu(de->ino));
=======
					le32_to_cpu(de->ino), d_type)) {
			err = 1;
			goto out;
		}

		if (readdir_ra)
			f2fs_ra_node_page(sbi, le32_to_cpu(de->ino));
>>>>>>> ae6c134c

		ctx->pos = start_pos + bit_pos;
	}
<<<<<<< HEAD
	return 0;
=======
out:
	if (readdir_ra)
		blk_finish_plug(&plug);
	return err;
>>>>>>> ae6c134c
}

static int f2fs_readdir(struct file *file, struct dir_context *ctx)
{
	struct inode *inode = file_inode(file);
	unsigned long npages = dir_blocks(inode);
	struct f2fs_dentry_block *dentry_blk = NULL;
	struct page *dentry_page = NULL;
	struct file_ra_state *ra = &file->f_ra;
	loff_t start_pos = ctx->pos;
	unsigned int n = ((unsigned long)ctx->pos / NR_DENTRY_IN_BLOCK);
	struct f2fs_dentry_ptr d;
	struct fscrypt_str fstr = FSTR_INIT(NULL, 0);
	int err = 0;

	if (f2fs_encrypted_inode(inode)) {
		err = fscrypt_get_encryption_info(inode);
		if (err && err != -ENOKEY)
			goto out;

		err = fscrypt_fname_alloc_buffer(inode, F2FS_NAME_LEN, &fstr);
		if (err < 0)
			goto out;
	}

	if (f2fs_has_inline_dentry(inode)) {
		err = f2fs_read_inline_dir(file, ctx, &fstr);
		goto out_free;
	}

	for (; n < npages; n++, ctx->pos = n * NR_DENTRY_IN_BLOCK) {

		/* allow readdir() to be interrupted */
		if (fatal_signal_pending(current)) {
			err = -ERESTARTSYS;
			goto out_free;
		}
		cond_resched();

		/* readahead for multi pages of dir */
		if (npages - n > 1 && !ra_has_index(ra, n))
			page_cache_sync_readahead(inode->i_mapping, ra, file, n,
				min(npages - n, (pgoff_t)MAX_DIR_RA_PAGES));

<<<<<<< HEAD
		dentry_page = get_lock_data_page(inode, n, false);
=======
		dentry_page = f2fs_get_lock_data_page(inode, n, false);
>>>>>>> ae6c134c
		if (IS_ERR(dentry_page)) {
			err = PTR_ERR(dentry_page);
			if (err == -ENOENT) {
				err = 0;
				continue;
			} else {
				goto out_free;
			}
		}

		dentry_blk = page_address(dentry_page);

		make_dentry_ptr_block(inode, &d, dentry_blk);

		err = f2fs_fill_dentries(ctx, &d,
				n * NR_DENTRY_IN_BLOCK, &fstr);
		if (err) {
			f2fs_put_page(dentry_page, 1);
			break;
		}

		f2fs_put_page(dentry_page, 1);
	}
out_free:
	fscrypt_fname_free_buffer(&fstr);
out:
	trace_f2fs_readdir(inode, start_pos, ctx->pos, err);
	return err < 0 ? err : 0;
}

static int f2fs_dir_open(struct inode *inode, struct file *filp)
{
	if (f2fs_encrypted_inode(inode))
		return fscrypt_get_encryption_info(inode) ? -EACCES : 0;
	return 0;
}

const struct file_operations f2fs_dir_operations = {
	.llseek		= generic_file_llseek,
	.read		= generic_read_dir,
	.iterate_shared	= f2fs_readdir,
	.fsync		= f2fs_sync_file,
	.open		= f2fs_dir_open,
	.unlocked_ioctl	= f2fs_ioctl,
#ifdef CONFIG_COMPAT
	.compat_ioctl   = f2fs_compat_ioctl,
#endif
};<|MERGE_RESOLUTION|>--- conflicted
+++ resolved
@@ -94,11 +94,7 @@
 	dentry_blk = (struct f2fs_dentry_block *)page_address(dentry_page);
 
 	make_dentry_ptr_block(NULL, &d, dentry_blk);
-<<<<<<< HEAD
-	de = find_target_dentry(fname, namehash, max_slots, &d);
-=======
 	de = f2fs_find_target_dentry(fname, namehash, max_slots, &d);
->>>>>>> ae6c134c
 	if (de)
 		*res_page = dentry_page;
 
@@ -172,11 +168,7 @@
 
 	for (; bidx < end_block; bidx++) {
 		/* no need to allocate new dentry pages to all the indices */
-<<<<<<< HEAD
-		dentry_page = find_data_page(dir, bidx, 0);
-=======
 		dentry_page = f2fs_find_data_page(dir, bidx, 0);
->>>>>>> ae6c134c
 		if (IS_ERR(dentry_page)) {
 			if (PTR_ERR(dentry_page) == -ENOENT) {
 				room = true;
@@ -324,11 +316,7 @@
 	set_page_dirty(ipage);
 }
 
-<<<<<<< HEAD
-void do_make_empty_dir(struct inode *inode, struct inode *parent,
-=======
 void f2fs_do_make_empty_dir(struct inode *inode, struct inode *parent,
->>>>>>> ae6c134c
 					struct f2fs_dentry_ptr *d)
 {
 	struct qstr dot = QSTR_INIT(".", 1);
@@ -358,11 +346,7 @@
 	dentry_blk = page_address(dentry_page);
 
 	make_dentry_ptr_block(NULL, &d, dentry_blk);
-<<<<<<< HEAD
-	do_make_empty_dir(inode, parent, &d);
-=======
 	f2fs_do_make_empty_dir(inode, parent, &d);
->>>>>>> ae6c134c
 
 	set_page_dirty(dentry_page);
 	f2fs_put_page(dentry_page, 1);
@@ -530,19 +514,11 @@
 	}
 
 start:
-<<<<<<< HEAD
-#ifdef CONFIG_F2FS_FAULT_INJECTION
-=======
->>>>>>> ae6c134c
 	if (time_to_inject(F2FS_I_SB(dir), FAULT_DIR_DEPTH)) {
 		f2fs_show_injection_info(FAULT_DIR_DEPTH);
 		return -ENOSPC;
 	}
-<<<<<<< HEAD
-#endif
-=======
-
->>>>>>> ae6c134c
+
 	if (unlikely(current_depth == MAX_DIR_HASH_DEPTH))
 		return -ENOSPC;
 
@@ -562,11 +538,7 @@
 			return PTR_ERR(dentry_page);
 
 		dentry_blk = page_address(dentry_page);
-<<<<<<< HEAD
-		bit_pos = room_for_filename(&dentry_blk->dentry_bitmap,
-=======
 		bit_pos = f2fs_room_for_filename(&dentry_blk->dentry_bitmap,
->>>>>>> ae6c134c
 						slots, NR_DENTRY_IN_BLOCK);
 		if (bit_pos < NR_DENTRY_IN_BLOCK)
 			goto add_dentry;
@@ -722,18 +694,12 @@
 	struct	f2fs_dentry_block *dentry_blk;
 	unsigned int bit_pos;
 	int slots = GET_DENTRY_SLOTS(le16_to_cpu(dentry->name_len));
-	struct address_space *mapping = page_mapping(page);
-	unsigned long flags;
 	int i;
 
 	f2fs_update_time(F2FS_I_SB(dir), REQ_TIME);
 
 	if (F2FS_OPTION(F2FS_I_SB(dir)).fsync_mode == FSYNC_MODE_STRICT)
-<<<<<<< HEAD
-		add_ino_entry(F2FS_I_SB(dir), dir->i_ino, TRANS_DIR_INO);
-=======
 		f2fs_add_ino_entry(F2FS_I_SB(dir), dir->i_ino, TRANS_DIR_INO);
->>>>>>> ae6c134c
 
 	if (f2fs_has_inline_dentry(dir))
 		return f2fs_delete_inline_entry(dentry, page, dir, inode);
@@ -759,27 +725,14 @@
 		f2fs_drop_nlink(dir, inode);
 
 	if (bit_pos == NR_DENTRY_IN_BLOCK &&
-<<<<<<< HEAD
-			!truncate_hole(dir, page->index, page->index + 1)) {
-		spin_lock_irqsave(&mapping->tree_lock, flags);
-		radix_tree_tag_clear(&mapping->page_tree, page_index(page),
-				     PAGECACHE_TAG_DIRTY);
-		spin_unlock_irqrestore(&mapping->tree_lock, flags);
-
-=======
 		!f2fs_truncate_hole(dir, page->index, page->index + 1)) {
 		f2fs_clear_radix_tree_dirty_tag(page);
->>>>>>> ae6c134c
 		clear_page_dirty_for_io(page);
 		ClearPagePrivate(page);
 		ClearPageUptodate(page);
 		clear_cold_data(page);
 		inode_dec_dirty_pages(dir);
-<<<<<<< HEAD
-		remove_dirty_inode(dir);
-=======
 		f2fs_remove_dirty_inode(dir);
->>>>>>> ae6c134c
 	}
 	f2fs_put_page(page, 1);
 }
@@ -829,12 +782,9 @@
 	struct f2fs_dir_entry *de = NULL;
 	struct fscrypt_str de_name = FSTR_INIT(NULL, 0);
 	struct f2fs_sb_info *sbi = F2FS_I_SB(d->inode);
-<<<<<<< HEAD
-=======
 	struct blk_plug plug;
 	bool readdir_ra = sbi->readdir_ra == 1;
 	int err = 0;
->>>>>>> ae6c134c
 
 	bit_pos = ((unsigned long)ctx->pos % d->max);
 
@@ -881,24 +831,13 @@
 						(u32)de->hash_code, 0,
 						&de_name, fstr);
 			if (err)
-<<<<<<< HEAD
-				return err;
-=======
 				goto out;
->>>>>>> ae6c134c
 
 			de_name = *fstr;
 			fstr->len = save_len;
 		}
 
 		if (!dir_emit(ctx, de_name.name, de_name.len,
-<<<<<<< HEAD
-					le32_to_cpu(de->ino), d_type))
-			return 1;
-
-		if (sbi->readdir_ra == 1)
-			ra_node_page(sbi, le32_to_cpu(de->ino));
-=======
 					le32_to_cpu(de->ino), d_type)) {
 			err = 1;
 			goto out;
@@ -906,18 +845,13 @@
 
 		if (readdir_ra)
 			f2fs_ra_node_page(sbi, le32_to_cpu(de->ino));
->>>>>>> ae6c134c
 
 		ctx->pos = start_pos + bit_pos;
 	}
-<<<<<<< HEAD
-	return 0;
-=======
 out:
 	if (readdir_ra)
 		blk_finish_plug(&plug);
 	return err;
->>>>>>> ae6c134c
 }
 
 static int f2fs_readdir(struct file *file, struct dir_context *ctx)
@@ -962,11 +896,7 @@
 			page_cache_sync_readahead(inode->i_mapping, ra, file, n,
 				min(npages - n, (pgoff_t)MAX_DIR_RA_PAGES));
 
-<<<<<<< HEAD
-		dentry_page = get_lock_data_page(inode, n, false);
-=======
 		dentry_page = f2fs_get_lock_data_page(inode, n, false);
->>>>>>> ae6c134c
 		if (IS_ERR(dentry_page)) {
 			err = PTR_ERR(dentry_page);
 			if (err == -ENOENT) {
