--- conflicted
+++ resolved
@@ -224,19 +224,11 @@
 {
 	struct f2fs_xattr_entry *entry;
 	unsigned int inline_size = inline_xattr_size(inode);
-<<<<<<< HEAD
-
-	list_for_each_xattr(entry, base_addr) {
-		if ((void *)entry + sizeof(__u32) > base_addr + inline_size ||
-			(void *)XATTR_NEXT_ENTRY(entry) + sizeof(__u32) >
-			base_addr + inline_size) {
-=======
 	void *max_addr = base_addr + inline_size;
 
 	list_for_each_xattr(entry, base_addr) {
 		if ((void *)entry + sizeof(__u32) > max_addr ||
 			(void *)XATTR_NEXT_ENTRY(entry) > max_addr) {
->>>>>>> e4311a36
 			*last_addr = entry;
 			return NULL;
 		}
@@ -247,8 +239,6 @@
 		if (!memcmp(entry->e_name, name, len))
 			break;
 	}
-<<<<<<< HEAD
-=======
 
 	/* inline xattr header or entry across max inline xattr size */
 	if (IS_XATTR_LAST_ENTRY(entry) &&
@@ -256,7 +246,6 @@
 		*last_addr = entry;
 		return NULL;
 	}
->>>>>>> e4311a36
 	return entry;
 }
 
@@ -299,7 +288,6 @@
 	xattr_addr = page_address(xpage);
 	memcpy(txattr_addr + inline_size, xattr_addr, VALID_XATTR_BLOCK_SIZE);
 	f2fs_put_page(xpage, 1);
-<<<<<<< HEAD
 
 	return 0;
 }
@@ -315,23 +303,6 @@
 	unsigned int inline_size = inline_xattr_size(inode);
 	int err = 0;
 
-=======
-
-	return 0;
-}
-
-static int lookup_all_xattrs(struct inode *inode, struct page *ipage,
-				unsigned int index, unsigned int len,
-				const char *name, struct f2fs_xattr_entry **xe,
-				void **base_addr, int *base_size)
-{
-	void *cur_addr, *txattr_addr, *last_addr = NULL;
-	nid_t xnid = F2FS_I(inode)->i_xattr_nid;
-	unsigned int size = xnid ? VALID_XATTR_BLOCK_SIZE : 0;
-	unsigned int inline_size = inline_xattr_size(inode);
-	int err = 0;
-
->>>>>>> e4311a36
 	if (!size && !inline_size)
 		return -ENODATA;
 
@@ -376,11 +347,7 @@
 	*base_addr = txattr_addr;
 	return 0;
 out:
-<<<<<<< HEAD
-	kzfree(txattr_addr);
-=======
 	kvfree(txattr_addr);
->>>>>>> e4311a36
 	return err;
 }
 
@@ -550,11 +517,7 @@
 	}
 	error = size;
 out:
-<<<<<<< HEAD
-	kzfree(base_addr);
-=======
 	kvfree(base_addr);
->>>>>>> e4311a36
 	return error;
 }
 
