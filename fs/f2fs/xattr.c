--- conflicted
+++ resolved
@@ -99,9 +99,6 @@
 	if (value == NULL)
 		return -EINVAL;
 
-<<<<<<< HEAD
-	F2FS_I(inode)->i_advise |= *(char *)value;
-=======
 	new_advise = *(char *)value;
 	if (new_advise & ~FADVISE_MODIFIABLE_BITS)
 		return -EINVAL;
@@ -110,7 +107,6 @@
 	new_advise |= old_advise & ~FADVISE_MODIFIABLE_BITS;
 
 	F2FS_I(inode)->i_advise = new_advise;
->>>>>>> ae6c134c
 	f2fs_mark_inode_dirty_sync(inode, true);
 	return 0;
 }
@@ -248,7 +244,6 @@
 
 static int read_inline_xattr(struct inode *inode, struct page *ipage,
 							void *txattr_addr)
-<<<<<<< HEAD
 {
 	struct f2fs_sb_info *sbi = F2FS_I_SB(inode);
 	unsigned int inline_size = inline_xattr_size(inode);
@@ -258,7 +253,7 @@
 	if (ipage) {
 		inline_addr = inline_xattr_addr(inode, ipage);
 	} else {
-		page = get_node_page(sbi, inode->i_ino);
+		page = f2fs_get_node_page(sbi, inode->i_ino);
 		if (IS_ERR(page))
 			return PTR_ERR(page);
 
@@ -279,7 +274,7 @@
 	void *xattr_addr;
 
 	/* The inode already has an extended attribute block. */
-	xpage = get_node_page(sbi, xnid);
+	xpage = f2fs_get_node_page(sbi, xnid);
 	if (IS_ERR(xpage))
 		return PTR_ERR(xpage);
 
@@ -293,7 +288,7 @@
 static int lookup_all_xattrs(struct inode *inode, struct page *ipage,
 				unsigned int index, unsigned int len,
 				const char *name, struct f2fs_xattr_entry **xe,
-				void **base_addr)
+				void **base_addr, int *base_size)
 {
 	void *cur_addr, *txattr_addr, *last_addr = NULL;
 	nid_t xnid = F2FS_I(inode)->i_xattr_nid;
@@ -304,8 +299,8 @@
 	if (!size && !inline_size)
 		return -ENODATA;
 
-	txattr_addr = f2fs_kzalloc(F2FS_I_SB(inode),
-			inline_size + size + XATTR_PADDING_SIZE, GFP_NOFS);
+	*base_size = inline_size + size + XATTR_PADDING_SIZE;
+	txattr_addr = f2fs_kzalloc(F2FS_I_SB(inode), *base_size, GFP_NOFS);
 	if (!txattr_addr)
 		return -ENOMEM;
 
@@ -317,8 +312,10 @@
 
 		*xe = __find_inline_xattr(inode, txattr_addr, &last_addr,
 						index, len, name);
-		if (*xe)
+		if (*xe) {
+			*base_size = inline_size;
 			goto check;
+		}
 	}
 
 	/* read from xattr node block */
@@ -359,127 +356,6 @@
 
 	txattr_addr = f2fs_kzalloc(F2FS_I_SB(inode),
 			inline_size + size + XATTR_PADDING_SIZE, GFP_NOFS);
-=======
-{
-	struct f2fs_sb_info *sbi = F2FS_I_SB(inode);
-	unsigned int inline_size = inline_xattr_size(inode);
-	struct page *page = NULL;
-	void *inline_addr;
-
-	if (ipage) {
-		inline_addr = inline_xattr_addr(inode, ipage);
-	} else {
-		page = f2fs_get_node_page(sbi, inode->i_ino);
-		if (IS_ERR(page))
-			return PTR_ERR(page);
-
-		inline_addr = inline_xattr_addr(inode, page);
-	}
-	memcpy(txattr_addr, inline_addr, inline_size);
-	f2fs_put_page(page, 1);
-
-	return 0;
-}
-
-static int read_xattr_block(struct inode *inode, void *txattr_addr)
-{
-	struct f2fs_sb_info *sbi = F2FS_I_SB(inode);
-	nid_t xnid = F2FS_I(inode)->i_xattr_nid;
-	unsigned int inline_size = inline_xattr_size(inode);
-	struct page *xpage;
-	void *xattr_addr;
-
-	/* The inode already has an extended attribute block. */
-	xpage = f2fs_get_node_page(sbi, xnid);
-	if (IS_ERR(xpage))
-		return PTR_ERR(xpage);
-
-	xattr_addr = page_address(xpage);
-	memcpy(txattr_addr + inline_size, xattr_addr, VALID_XATTR_BLOCK_SIZE);
-	f2fs_put_page(xpage, 1);
-
-	return 0;
-}
-
-static int lookup_all_xattrs(struct inode *inode, struct page *ipage,
-				unsigned int index, unsigned int len,
-				const char *name, struct f2fs_xattr_entry **xe,
-				void **base_addr, int *base_size)
-{
-	void *cur_addr, *txattr_addr, *last_addr = NULL;
-	nid_t xnid = F2FS_I(inode)->i_xattr_nid;
-	unsigned int size = xnid ? VALID_XATTR_BLOCK_SIZE : 0;
-	unsigned int inline_size = inline_xattr_size(inode);
-	int err = 0;
-
-	if (!size && !inline_size)
-		return -ENODATA;
-
-	*base_size = inline_size + size + XATTR_PADDING_SIZE;
-	txattr_addr = f2fs_kzalloc(F2FS_I_SB(inode), *base_size, GFP_NOFS);
->>>>>>> ae6c134c
-	if (!txattr_addr)
-		return -ENOMEM;
-
-	/* read from inline xattr */
-	if (inline_size) {
-		err = read_inline_xattr(inode, ipage, txattr_addr);
-		if (err)
-<<<<<<< HEAD
-			goto fail;
-=======
-			goto out;
-
-		*xe = __find_inline_xattr(inode, txattr_addr, &last_addr,
-						index, len, name);
-		if (*xe) {
-			*base_size = inline_size;
-			goto check;
-		}
->>>>>>> ae6c134c
-	}
-
-	/* read from xattr node block */
-	if (xnid) {
-		err = read_xattr_block(inode, txattr_addr);
-		if (err)
-<<<<<<< HEAD
-			goto fail;
-=======
-			goto out;
-	}
-
-	if (last_addr)
-		cur_addr = XATTR_HDR(last_addr) - 1;
-	else
-		cur_addr = txattr_addr;
-
-	*xe = __find_xattr(cur_addr, index, len, name);
-check:
-	if (IS_XATTR_LAST_ENTRY(*xe)) {
-		err = -ENODATA;
-		goto out;
-	}
-
-	*base_addr = txattr_addr;
-	return 0;
-out:
-	kzfree(txattr_addr);
-	return err;
-}
-
-static int read_all_xattrs(struct inode *inode, struct page *ipage,
-							void **base_addr)
-{
-	struct f2fs_xattr_header *header;
-	nid_t xnid = F2FS_I(inode)->i_xattr_nid;
-	unsigned int size = VALID_XATTR_BLOCK_SIZE;
-	unsigned int inline_size = inline_xattr_size(inode);
-	void *txattr_addr;
-	int err;
-
-	txattr_addr = f2fs_kzalloc(F2FS_I_SB(inode),
-			inline_size + size + XATTR_PADDING_SIZE, GFP_NOFS);
 	if (!txattr_addr)
 		return -ENOMEM;
 
@@ -495,7 +371,6 @@
 		err = read_xattr_block(inode, txattr_addr);
 		if (err)
 			goto fail;
->>>>>>> ae6c134c
 	}
 
 	header = XATTR_HDR(txattr_addr);
@@ -533,34 +408,20 @@
 		if (ipage) {
 			inline_addr = inline_xattr_addr(inode, ipage);
 		} else {
-<<<<<<< HEAD
-			in_page = get_node_page(sbi, inode->i_ino);
-			if (IS_ERR(in_page)) {
-				alloc_nid_failed(sbi, new_nid);
-=======
 			in_page = f2fs_get_node_page(sbi, inode->i_ino);
 			if (IS_ERR(in_page)) {
 				f2fs_alloc_nid_failed(sbi, new_nid);
->>>>>>> ae6c134c
 				return PTR_ERR(in_page);
 			}
 			inline_addr = inline_xattr_addr(inode, in_page);
 		}
 
 		f2fs_wait_on_page_writeback(ipage ? ipage : in_page,
-<<<<<<< HEAD
-							NODE, true);
-		/* no need to use xattr node block */
-		if (hsize <= inline_size) {
-			err = truncate_xattr_node(inode);
-			alloc_nid_failed(sbi, new_nid);
-=======
 							NODE, true, true);
 		/* no need to use xattr node block */
 		if (hsize <= inline_size) {
 			err = f2fs_truncate_xattr_node(inode);
 			f2fs_alloc_nid_failed(sbi, new_nid);
->>>>>>> ae6c134c
 			if (err) {
 				f2fs_put_page(in_page, 1);
 				return err;
@@ -576,11 +437,7 @@
 		xpage = f2fs_get_node_page(sbi, F2FS_I(inode)->i_xattr_nid);
 		if (IS_ERR(xpage)) {
 			err = PTR_ERR(xpage);
-<<<<<<< HEAD
-			alloc_nid_failed(sbi, new_nid);
-=======
 			f2fs_alloc_nid_failed(sbi, new_nid);
->>>>>>> ae6c134c
 			goto in_page_out;
 		}
 		f2fs_bug_on(sbi, new_nid);
@@ -588,17 +445,10 @@
 	} else {
 		struct dnode_of_data dn;
 		set_new_dnode(&dn, inode, NULL, NULL, new_nid);
-<<<<<<< HEAD
-		xpage = new_node_page(&dn, XATTR_NODE_OFFSET);
-		if (IS_ERR(xpage)) {
-			err = PTR_ERR(xpage);
-			alloc_nid_failed(sbi, new_nid);
-=======
 		xpage = f2fs_new_node_page(&dn, XATTR_NODE_OFFSET);
 		if (IS_ERR(xpage)) {
 			err = PTR_ERR(xpage);
 			f2fs_alloc_nid_failed(sbi, new_nid);
->>>>>>> ae6c134c
 			goto in_page_out;
 		}
 		f2fs_alloc_nid_done(sbi, new_nid);
@@ -626,10 +476,7 @@
 	int error = 0;
 	unsigned int size, len;
 	void *base_addr = NULL;
-<<<<<<< HEAD
-=======
 	int base_size;
->>>>>>> ae6c134c
 
 	if (name == NULL)
 		return -EINVAL;
@@ -640,11 +487,7 @@
 
 	down_read(&F2FS_I(inode)->i_xattr_sem);
 	error = lookup_all_xattrs(inode, ipage, index, len, name,
-<<<<<<< HEAD
-				&entry, &base_addr);
-=======
 				&entry, &base_addr, &base_size);
->>>>>>> ae6c134c
 	up_read(&F2FS_I(inode)->i_xattr_sem);
 	if (error)
 		return error;
@@ -859,11 +702,7 @@
 	if (err)
 		return err;
 
-<<<<<<< HEAD
-	/* this case is only from init_inode_metadata */
-=======
 	/* this case is only from f2fs_init_inode_metadata */
->>>>>>> ae6c134c
 	if (ipage)
 		return __f2fs_setxattr(inode, index, name, value,
 						size, ipage, flags);
