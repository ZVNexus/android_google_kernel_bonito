--- conflicted
+++ resolved
@@ -21,14 +21,9 @@
 {
 	if (!inode->i_sb->s_cop)
 		return 0;
-<<<<<<< HEAD
 
 	if (!IS_ENCRYPTED((struct inode *)inode))
-		return 0;
-=======
-	if (!IS_ENCRYPTED((struct inode *)inode))
 	return 0;
->>>>>>> 56828b8b
 
 	return fscrypt_using_hardware_encryption(inode);
 }
