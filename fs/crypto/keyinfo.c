/*
 * key management facility for FS encryption support.
 *
 * Copyright (C) 2015, Google, Inc.
 *
 * This contains encryption key functions.
 *
 * Written by Michael Halcrow, Ildar Muslukhov, and Uday Savagaonkar, 2015.
 */

#include <keys/user-type.h>
#include <linux/hashtable.h>
#include <linux/scatterlist.h>
#include <crypto/aes.h>
#include <crypto/algapi.h>
#include <crypto/sha.h>
#include <crypto/skcipher.h>
#include "fscrypt_private.h"
#include "fscrypt_ice.h"

static struct crypto_shash *essiv_hash_tfm;

/* Table of keys referenced by FS_POLICY_FLAG_DIRECT_KEY policies */
static DEFINE_HASHTABLE(fscrypt_master_keys, 6); /* 6 bits = 64 buckets */
static DEFINE_SPINLOCK(fscrypt_master_keys_lock);

/*
 * Key derivation function.  This generates the derived key by encrypting the
 * master key with AES-128-ECB using the inode's nonce as the AES key.
 *
 * The master key must be at least as long as the derived key.  If the master
 * key is longer, then only the first 'derived_keysize' bytes are used.
 */
static int derive_key_aes(const u8 *master_key,
			  const struct fscrypt_context *ctx,
			  u8 *derived_key, unsigned int derived_keysize)
{
	int res = 0;
	struct skcipher_request *req = NULL;
	DECLARE_CRYPTO_WAIT(wait);
	struct scatterlist src_sg, dst_sg;
	struct crypto_skcipher *tfm = crypto_alloc_skcipher("ecb(aes)", 0, 0);

	if (IS_ERR(tfm)) {
		res = PTR_ERR(tfm);
		tfm = NULL;
		goto out;
	}
	crypto_skcipher_set_flags(tfm, CRYPTO_TFM_REQ_WEAK_KEY);
	req = skcipher_request_alloc(tfm, GFP_NOFS);
	if (!req) {
		res = -ENOMEM;
		goto out;
	}
	skcipher_request_set_callback(req,
			CRYPTO_TFM_REQ_MAY_BACKLOG | CRYPTO_TFM_REQ_MAY_SLEEP,
			crypto_req_done, &wait);
	res = crypto_skcipher_setkey(tfm, ctx->nonce, sizeof(ctx->nonce));
	if (res < 0)
		goto out;

	sg_init_one(&src_sg, master_key, derived_keysize);
	sg_init_one(&dst_sg, derived_key, derived_keysize);
	skcipher_request_set_crypt(req, &src_sg, &dst_sg, derived_keysize,
				   NULL);
	res = crypto_wait_req(crypto_skcipher_encrypt(req), &wait);
out:
	skcipher_request_free(req);
	crypto_free_skcipher(tfm);
	return res;
}

/*
 * Search the current task's subscribed keyrings for a "logon" key with
 * description prefix:descriptor, and if found acquire a read lock on it and
 * return a pointer to its validated payload in *payload_ret.
 */
static struct key *
find_and_lock_process_key(const char *prefix,
			  const u8 descriptor[FS_KEY_DESCRIPTOR_SIZE],
			  unsigned int min_keysize,
			  const struct fscrypt_key **payload_ret)
{
	char *description;
	struct key *key;
	const struct user_key_payload *ukp;
	const struct fscrypt_key *payload;

	description = kasprintf(GFP_NOFS, "%s%*phN", prefix,
				FS_KEY_DESCRIPTOR_SIZE, descriptor);
	if (!description)
		return ERR_PTR(-ENOMEM);

	key = request_key(&key_type_logon, description, NULL);
	kfree(description);
	if (IS_ERR(key))
		return key;

	down_read(&key->sem);
	ukp = user_key_payload_locked(key);

	if (!ukp) /* was the key revoked before we acquired its semaphore? */
		goto invalid;

	payload = (const struct fscrypt_key *)ukp->data;

	if (ukp->datalen != sizeof(struct fscrypt_key) ||
	    payload->size < 1 || payload->size > FS_MAX_KEY_SIZE) {
		fscrypt_warn(NULL,
			     "key with description '%s' has invalid payload",
			     key->description);
		goto invalid;
	}

	if (payload->size < min_keysize) {
		fscrypt_warn(NULL,
			     "key with description '%s' is too short (got %u bytes, need %u+ bytes)",
			     key->description, payload->size, min_keysize);
		goto invalid;
	}

	*payload_ret = payload;
	return key;

invalid:
	up_read(&key->sem);
	key_put(key);
	return ERR_PTR(-ENOKEY);
}

static struct fscrypt_mode available_modes[] = {
	[FS_ENCRYPTION_MODE_AES_256_XTS] = {
		.friendly_name = "AES-256-XTS",
		.cipher_str = "xts(aes)",
		.keysize = 64,
		.ivsize = 16,
	},
	[FS_ENCRYPTION_MODE_AES_256_CTS] = {
		.friendly_name = "AES-256-CTS-CBC",
		.cipher_str = "cts(cbc(aes))",
		.keysize = 32,
		.ivsize = 16,
	},
	[FS_ENCRYPTION_MODE_AES_128_CBC] = {
		.friendly_name = "AES-128-CBC",
		.cipher_str = "cbc(aes)",
		.keysize = 16,
		.ivsize = 16,
		.needs_essiv = true,
	},
	[FS_ENCRYPTION_MODE_AES_128_CTS] = {
		.friendly_name = "AES-128-CTS-CBC",
		.cipher_str = "cts(cbc(aes))",
		.keysize = 16,
		.ivsize = 16,
	},
	[FS_ENCRYPTION_MODE_ADIANTUM] = {
		.friendly_name = "Adiantum",
		.cipher_str = "adiantum(xchacha12,aes)",
		.keysize = 32,
		.ivsize = 32,
	},
	[FS_ENCRYPTION_MODE_PRIVATE] = {
		.friendly_name = "ICE",
		.cipher_str = "bugon",
		.keysize = 64,
	},
};

static struct fscrypt_mode *
select_encryption_mode(struct fscrypt_info *ci, const struct inode *inode)
{
	if (!fscrypt_valid_enc_modes(ci->ci_data_mode, ci->ci_filename_mode)) {
		fscrypt_warn(inode->i_sb,
			     "inode %lu uses unsupported encryption modes (contents mode %d, filenames mode %d)",
			     inode->i_ino, ci->ci_data_mode,
			     ci->ci_filename_mode);
		return ERR_PTR(-EINVAL);
	}

	if (S_ISREG(inode->i_mode)) {
		ci->ci_type = CI_DATA_TYPE;
		return &available_modes[ci->ci_data_mode];
	}

	if (S_ISDIR(inode->i_mode) || S_ISLNK(inode->i_mode)) {
		ci->ci_type = CI_FNAME_TYPE;
		return &available_modes[ci->ci_filename_mode];
	}

	WARN_ONCE(1, "fscrypt: filesystem tried to load encryption info for inode %lu, which is not encryptable (file type %d)\n",
		  inode->i_ino, (inode->i_mode & S_IFMT));
	return ERR_PTR(-EINVAL);
}

/* Find the master key, then derive the inode's actual encryption key */
static int find_and_derive_key(const struct inode *inode,
			       const struct fscrypt_context *ctx,
			       u8 *derived_key, const struct fscrypt_mode *mode)
{
	struct key *key;
	const struct fscrypt_key *payload;
	int err;

	key = find_and_lock_process_key(FS_KEY_DESC_PREFIX,
					ctx->master_key_descriptor,
					mode->keysize, &payload);
	if (key == ERR_PTR(-ENOKEY) && inode->i_sb->s_cop->key_prefix) {
		key = find_and_lock_process_key(inode->i_sb->s_cop->key_prefix,
						ctx->master_key_descriptor,
						mode->keysize, &payload);
	}
	if (IS_ERR(key))
		return PTR_ERR(key);

	if (ctx->flags & FS_POLICY_FLAG_DIRECT_KEY) {
		if (mode->ivsize < offsetofend(union fscrypt_iv, nonce)) {
			fscrypt_warn(inode->i_sb,
				     "direct key mode not allowed with %s",
				     mode->friendly_name);
			err = -EINVAL;
		} else if (ctx->contents_encryption_mode !=
			   ctx->filenames_encryption_mode) {
			fscrypt_warn(inode->i_sb,
				     "direct key mode not allowed with different contents and filenames modes");
			err = -EINVAL;
		} else {
			memcpy(derived_key, payload->raw, mode->keysize);
			err = 0;
		}
	} else {
		err = derive_key_aes(payload->raw, ctx, derived_key,
				     mode->keysize);
	}
	up_read(&key->sem);
	key_put(key);
	return err;
}

/* Allocate and key a symmetric cipher object for the given encryption mode */
static struct crypto_skcipher *
allocate_skcipher_for_mode(struct fscrypt_mode *mode, const u8 *raw_key,
			   const struct inode *inode)
{
	struct crypto_skcipher *tfm;
	int err;

	tfm = crypto_alloc_skcipher(mode->cipher_str, 0, 0);
	if (IS_ERR(tfm)) {
		fscrypt_warn(inode->i_sb,
			     "error allocating '%s' transform for inode %lu: %ld",
			     mode->cipher_str, inode->i_ino, PTR_ERR(tfm));
		return tfm;
	}
	if (unlikely(!mode->logged_impl_name)) {
		/*
		 * fscrypt performance can vary greatly depending on which
		 * crypto algorithm implementation is used.  Help people debug
		 * performance problems by logging the ->cra_driver_name the
		 * first time a mode is used.  Note that multiple threads can
		 * race here, but it doesn't really matter.
		 */
		mode->logged_impl_name = true;
		pr_info("fscrypt: %s using implementation \"%s\"\n",
			mode->friendly_name,
			crypto_skcipher_alg(tfm)->base.cra_driver_name);
	}
	crypto_skcipher_set_flags(tfm, CRYPTO_TFM_REQ_WEAK_KEY);
	err = crypto_skcipher_setkey(tfm, raw_key, mode->keysize);
	if (err)
		goto err_free_tfm;

	return tfm;

err_free_tfm:
	crypto_free_skcipher(tfm);
	return ERR_PTR(err);
}

/* Master key referenced by FS_POLICY_FLAG_DIRECT_KEY policy */
struct fscrypt_master_key {
	struct hlist_node mk_node;
	atomic_t mk_refcount;
	const struct fscrypt_mode *mk_mode;
	struct crypto_skcipher *mk_ctfm;
	u8 mk_descriptor[FS_KEY_DESCRIPTOR_SIZE];
	u8 mk_raw[FS_MAX_KEY_SIZE];
};

static void free_master_key(struct fscrypt_master_key *mk)
{
	if (mk) {
		crypto_free_skcipher(mk->mk_ctfm);
		kzfree(mk);
	}
}

static void put_master_key(struct fscrypt_master_key *mk)
{
	if (!atomic_dec_and_lock(&mk->mk_refcount, &fscrypt_master_keys_lock))
		return;
	hash_del(&mk->mk_node);
	spin_unlock(&fscrypt_master_keys_lock);
	free_master_key(mk);
}

/*
 * Find/insert the given master key into the fscrypt_master_keys table.  If
 * found, it is returned with elevated refcount, and 'to_insert' is freed if
 * non-NULL.  If not found, 'to_insert' is inserted and returned if it's
 * non-NULL; otherwise NULL is returned.
 */
static struct fscrypt_master_key *
find_or_insert_master_key(struct fscrypt_master_key *to_insert,
			  const u8 *raw_key, const struct fscrypt_mode *mode,
			  const struct fscrypt_info *ci)
{
	unsigned long hash_key;
	struct fscrypt_master_key *mk;

	/*
	 * Careful: to avoid potentially leaking secret key bytes via timing
	 * information, we must key the hash table by descriptor rather than by
	 * raw key, and use crypto_memneq() when comparing raw keys.
	 */

	BUILD_BUG_ON(sizeof(hash_key) > FS_KEY_DESCRIPTOR_SIZE);
	memcpy(&hash_key, ci->ci_master_key_descriptor, sizeof(hash_key));

	spin_lock(&fscrypt_master_keys_lock);
	hash_for_each_possible(fscrypt_master_keys, mk, mk_node, hash_key) {
		if (memcmp(ci->ci_master_key_descriptor, mk->mk_descriptor,
			   FS_KEY_DESCRIPTOR_SIZE) != 0)
			continue;
		if (mode != mk->mk_mode)
			continue;
		if (crypto_memneq(raw_key, mk->mk_raw, mode->keysize))
			continue;
		/* using existing tfm with same (descriptor, mode, raw_key) */
		atomic_inc(&mk->mk_refcount);
		spin_unlock(&fscrypt_master_keys_lock);
		free_master_key(to_insert);
		return mk;
	}
	if (to_insert)
		hash_add(fscrypt_master_keys, &to_insert->mk_node, hash_key);
	spin_unlock(&fscrypt_master_keys_lock);
	return to_insert;
}

/* Prepare to encrypt directly using the master key in the given mode */
static struct fscrypt_master_key *
fscrypt_get_master_key(const struct fscrypt_info *ci, struct fscrypt_mode *mode,
		       const u8 *raw_key, const struct inode *inode)
{
	struct fscrypt_master_key *mk;
	int err;

	/* Is there already a tfm for this key? */
	mk = find_or_insert_master_key(NULL, raw_key, mode, ci);
	if (mk)
		return mk;

	/* Nope, allocate one. */
	mk = kzalloc(sizeof(*mk), GFP_NOFS);
	if (!mk)
		return ERR_PTR(-ENOMEM);
	atomic_set(&mk->mk_refcount, 1);
	mk->mk_mode = mode;
	mk->mk_ctfm = allocate_skcipher_for_mode(mode, raw_key, inode);
	if (IS_ERR(mk->mk_ctfm)) {
		err = PTR_ERR(mk->mk_ctfm);
		mk->mk_ctfm = NULL;
		goto err_free_mk;
	}
	memcpy(mk->mk_descriptor, ci->ci_master_key_descriptor,
	       FS_KEY_DESCRIPTOR_SIZE);
	memcpy(mk->mk_raw, raw_key, mode->keysize);

	return find_or_insert_master_key(mk, raw_key, mode, ci);

err_free_mk:
	free_master_key(mk);
	return ERR_PTR(err);
}

static int derive_essiv_salt(const u8 *key, int keysize, u8 *salt)
{
	struct crypto_shash *tfm = READ_ONCE(essiv_hash_tfm);

	/* init hash transform on demand */
	if (unlikely(!tfm)) {
		struct crypto_shash *prev_tfm;

		tfm = crypto_alloc_shash("sha256", 0, 0);
		if (IS_ERR(tfm)) {
			fscrypt_warn(NULL,
				     "error allocating SHA-256 transform: %ld",
				     PTR_ERR(tfm));
			return PTR_ERR(tfm);
		}
		prev_tfm = cmpxchg(&essiv_hash_tfm, NULL, tfm);
		if (prev_tfm) {
			crypto_free_shash(tfm);
			tfm = prev_tfm;
		}
	}

	{
		SHASH_DESC_ON_STACK(desc, tfm);
		desc->tfm = tfm;
		desc->flags = 0;

		return crypto_shash_digest(desc, key, keysize, salt);
	}
}

static int init_essiv_generator(struct fscrypt_info *ci, const u8 *raw_key,
				int keysize)
{
	int err;
	struct crypto_cipher *essiv_tfm;
	u8 salt[SHA256_DIGEST_SIZE];

	essiv_tfm = crypto_alloc_cipher("aes", 0, 0);
	if (IS_ERR(essiv_tfm))
		return PTR_ERR(essiv_tfm);

	ci->ci_essiv_tfm = essiv_tfm;

	err = derive_essiv_salt(raw_key, keysize, salt);
	if (err)
		goto out;

	/*
	 * Using SHA256 to derive the salt/key will result in AES-256 being
	 * used for IV generation. File contents encryption will still use the
	 * configured keysize (AES-128) nevertheless.
	 */
	err = crypto_cipher_setkey(essiv_tfm, salt, sizeof(salt));
	if (err)
		goto out;

out:
	memzero_explicit(salt, sizeof(salt));
	return err;
}

void __exit fscrypt_essiv_cleanup(void)
{
	crypto_free_shash(essiv_hash_tfm);
}

static int fscrypt_data_encryption_mode(struct inode *inode)
{
	return fscrypt_is_ice_capable(inode->i_sb) ?
	FS_ENCRYPTION_MODE_PRIVATE : FS_ENCRYPTION_MODE_AES_256_XTS;
}

int fscrypt_get_mode_key_size(int mode)
{
	return available_modes[mode].keysize;
}
EXPORT_SYMBOL(fscrypt_get_mode_key_size);
/*
 * Given the encryption mode and key (normally the derived key, but for
 * FS_POLICY_FLAG_DIRECT_KEY mode it's the master key), set up the inode's
 * symmetric cipher transform object(s).
 */
static int setup_crypto_transform(struct fscrypt_info *ci,
				  struct fscrypt_mode *mode,
				  const u8 *raw_key, const struct inode *inode)
{
	struct fscrypt_master_key *mk;
	struct crypto_skcipher *ctfm;
	int err;

	if (ci->ci_flags & FS_POLICY_FLAG_DIRECT_KEY) {
		mk = fscrypt_get_master_key(ci, mode, raw_key, inode);
		if (IS_ERR(mk))
			return PTR_ERR(mk);
		ctfm = mk->mk_ctfm;
	} else {
		mk = NULL;
		ctfm = allocate_skcipher_for_mode(mode, raw_key, inode);
		if (IS_ERR(ctfm))
			return PTR_ERR(ctfm);
	}
	ci->ci_master_key = mk;
	ci->ci_ctfm = ctfm;

	if (mode->needs_essiv) {
		/* ESSIV implies 16-byte IVs which implies !DIRECT_KEY */
		WARN_ON(mode->ivsize != AES_BLOCK_SIZE);
		WARN_ON(ci->ci_flags & FS_POLICY_FLAG_DIRECT_KEY);

		err = init_essiv_generator(ci, raw_key, mode->keysize);
		if (err) {
			fscrypt_warn(inode->i_sb,
				     "error initializing ESSIV generator for inode %lu: %d",
				     inode->i_ino, err);
			return err;
		}
	}
	return 0;
}

static void put_crypt_info(struct fscrypt_info *ci)
{
	if (!ci)
		return;

	if (ci->ci_master_key) {
		put_master_key(ci->ci_master_key);
	} else {
		crypto_free_skcipher(ci->ci_ctfm);
		crypto_free_cipher(ci->ci_essiv_tfm);
	}
	memset(ci, 0, sizeof(*ci)); /* sanitizes ->ci_raw_key */
	kmem_cache_free(fscrypt_info_cachep, ci);
}

int fscrypt_get_encryption_info(struct inode *inode)
{
	struct fscrypt_info *crypt_info;
	struct fscrypt_context ctx;
	struct fscrypt_mode *mode;
	u8 *raw_key = NULL;
	int res;

	if (fscrypt_has_encryption_key(inode))
		return 0;

	res = fscrypt_initialize(inode->i_sb->s_cop->flags);
	if (res)
		return res;

	res = inode->i_sb->s_cop->get_context(inode, &ctx, sizeof(ctx));
	if (res < 0) {
		if (!fscrypt_dummy_context_enabled(inode) ||
		    IS_ENCRYPTED(inode))
			return res;
		/* Fake up a context for an unencrypted directory */
		memset(&ctx, 0, sizeof(ctx));
		ctx.format = FS_ENCRYPTION_CONTEXT_FORMAT_V1;
		ctx.contents_encryption_mode =
			fscrypt_data_encryption_mode(inode);
		ctx.filenames_encryption_mode = FS_ENCRYPTION_MODE_AES_256_CTS;
		memset(ctx.master_key_descriptor, 0x42, FS_KEY_DESCRIPTOR_SIZE);
	} else if (res != sizeof(ctx)) {
		return -EINVAL;
	}

	if (ctx.format != FS_ENCRYPTION_CONTEXT_FORMAT_V1)
		return -EINVAL;

	if (ctx.flags & ~FS_POLICY_FLAGS_VALID)
		return -EINVAL;

	crypt_info = kmem_cache_zalloc(fscrypt_info_cachep, GFP_NOFS);
	if (!crypt_info)
		return -ENOMEM;

	crypt_info->ci_flags = ctx.flags;
	crypt_info->ci_data_mode = ctx.contents_encryption_mode;
	crypt_info->ci_filename_mode = ctx.filenames_encryption_mode;
	memcpy(crypt_info->ci_master_key_descriptor, ctx.master_key_descriptor,
	       FS_KEY_DESCRIPTOR_SIZE);
	memcpy(crypt_info->ci_nonce, ctx.nonce, FS_KEY_DERIVATION_NONCE_SIZE);

	mode = select_encryption_mode(crypt_info, inode);
	if (IS_ERR(mode)) {
		res = PTR_ERR(mode);
		goto out;
	}
	WARN_ON(mode->ivsize > FSCRYPT_MAX_IV_SIZE);
	crypt_info->ci_mode = mode;

	/*
	 * This cannot be a stack buffer because it may be passed to the
	 * scatterlist crypto API as part of key derivation.
	 */
	res = -ENOMEM;
	raw_key = kmalloc(mode->keysize, GFP_NOFS);
	if (!raw_key)
		goto out;

	res = find_and_derive_key(inode, &ctx, raw_key, mode);
	if (res)
		goto out;

	if (is_private_data_mode(crypt_info)) {
		if (!fscrypt_is_ice_capable(inode->i_sb)) {
			pr_warn("%s: ICE support not available\n",
				__func__);
			res = -EINVAL;
			goto out;
		}
		/* Let's encrypt/decrypt by ICE */
		memcpy(crypt_info->ci_raw_key, raw_key, mode->keysize);
		goto do_ice;
	}

	res = setup_crypto_transform(crypt_info, mode, raw_key, inode);
	if (res)
		goto out;

<<<<<<< HEAD
	memzero_explicit(crypt_info->ci_raw_key,
		sizeof(crypt_info->ci_raw_key));
do_ice:
	if (cmpxchg(&inode->i_crypt_info, NULL, crypt_info) == NULL)
=======
	if (cmpxchg_release(&inode->i_crypt_info, NULL, crypt_info) == NULL)
>>>>>>> 65635095
		crypt_info = NULL;
out:
	if (res == -ENOKEY)
		res = 0;
	put_crypt_info(crypt_info);
	kzfree(raw_key);
	return res;
}
EXPORT_SYMBOL(fscrypt_get_encryption_info);

/**
 * fscrypt_put_encryption_info - free most of an inode's fscrypt data
 *
 * Free the inode's fscrypt_info.  Filesystems must call this when the inode is
 * being evicted.  An RCU grace period need not have elapsed yet.
 */
void fscrypt_put_encryption_info(struct inode *inode)
{
	put_crypt_info(inode->i_crypt_info);
	inode->i_crypt_info = NULL;
}
EXPORT_SYMBOL(fscrypt_put_encryption_info);

/**
 * fscrypt_free_inode - free an inode's fscrypt data requiring RCU delay
 *
 * Free the inode's cached decrypted symlink target, if any.  Filesystems must
 * call this after an RCU grace period, just before they free the inode.
 */
void fscrypt_free_inode(struct inode *inode)
{
	if (IS_ENCRYPTED(inode) && S_ISLNK(inode->i_mode)) {
		kfree(inode->i_link);
		inode->i_link = NULL;
	}
}
EXPORT_SYMBOL(fscrypt_free_inode);<|MERGE_RESOLUTION|>--- conflicted
+++ resolved
@@ -605,14 +605,10 @@
 	if (res)
 		goto out;
 
-<<<<<<< HEAD
 	memzero_explicit(crypt_info->ci_raw_key,
 		sizeof(crypt_info->ci_raw_key));
 do_ice:
-	if (cmpxchg(&inode->i_crypt_info, NULL, crypt_info) == NULL)
-=======
 	if (cmpxchg_release(&inode->i_crypt_info, NULL, crypt_info) == NULL)
->>>>>>> 65635095
 		crypt_info = NULL;
 out:
 	if (res == -ENOKEY)
