--- conflicted
+++ resolved
@@ -39,18 +39,11 @@
 {
 	struct skcipher_request *req = NULL;
 	DECLARE_CRYPTO_WAIT(wait);
-<<<<<<< HEAD
-	struct crypto_skcipher *tfm = inode->i_crypt_info->ci_ctfm;
-	int res = 0;
-	char iv[FS_CRYPTO_BLOCK_SIZE];
-	struct scatterlist sg;
-=======
 	struct fscrypt_info *ci = inode->i_crypt_info;
 	struct crypto_skcipher *tfm = ci->ci_ctfm;
 	union fscrypt_iv iv;
 	struct scatterlist sg;
 	int res;
->>>>>>> ae6c134c
 
 	/*
 	 * Copy the filename to the output buffer for encrypting in-place and
@@ -72,11 +65,7 @@
 			CRYPTO_TFM_REQ_MAY_BACKLOG | CRYPTO_TFM_REQ_MAY_SLEEP,
 			crypto_req_done, &wait);
 	sg_init_one(&sg, out, olen);
-<<<<<<< HEAD
-	skcipher_request_set_crypt(req, &sg, &sg, olen, iv);
-=======
 	skcipher_request_set_crypt(req, &sg, &sg, olen, &iv);
->>>>>>> ae6c134c
 
 	/* Do the encryption */
 	res = crypto_wait_req(crypto_skcipher_encrypt(req), &wait);
@@ -124,11 +113,7 @@
 	/* Create decryption request */
 	sg_init_one(&src_sg, iname->name, iname->len);
 	sg_init_one(&dst_sg, oname->name, oname->len);
-<<<<<<< HEAD
-	skcipher_request_set_crypt(req, &src_sg, &dst_sg, iname->len, iv);
-=======
 	skcipher_request_set_crypt(req, &src_sg, &dst_sg, iname->len, &iv);
->>>>>>> ae6c134c
 	res = crypto_wait_req(crypto_skcipher_decrypt(req), &wait);
 	skcipher_request_free(req);
 	if (res < 0) {
@@ -214,17 +199,10 @@
 
 /**
  * fscrypt_fname_alloc_buffer - allocate a buffer for presented filenames
-<<<<<<< HEAD
  *
  * Allocate a buffer that is large enough to hold any decrypted or encoded
  * filename (null-terminated), for the given maximum encrypted filename length.
  *
-=======
- *
- * Allocate a buffer that is large enough to hold any decrypted or encoded
- * filename (null-terminated), for the given maximum encrypted filename length.
- *
->>>>>>> ae6c134c
  * Return: 0 on success, -errno on failure
  */
 int fscrypt_fname_alloc_buffer(const struct inode *inode,
@@ -359,11 +337,7 @@
 
 	if (dir->i_crypt_info) {
 		if (!fscrypt_fname_encrypted_size(dir, iname->len,
-<<<<<<< HEAD
-						  dir->i_sb->s_cop->max_namelen(dir),
-=======
 						  dir->i_sb->s_cop->max_namelen,
->>>>>>> ae6c134c
 						  &fname->crypto_buf.len))
 			return -ENAMETOOLONG;
 		fname->crypto_buf.name = kmalloc(fname->crypto_buf.len,
