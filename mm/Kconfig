--- conflicted
+++ resolved
@@ -758,32 +758,4 @@
 	  This option helps ensure that clients who require ZONE_DMA memory are
 	  always using ZONE_DMA memory.
 
-<<<<<<< HEAD
-	  If unsure, say "n".
-
-config PROCESS_RECLAIM
-	bool "Enable process reclaim"
-	depends on PROC_FS
-	default n
-	help
-	 It allows to reclaim pages of the process by /proc/pid/reclaim.
-
-	 (echo file > /proc/PID/reclaim) reclaims file-backed pages only.
-	 (echo anon > /proc/PID/reclaim) reclaims anonymous pages only.
-	 (echo all > /proc/PID/reclaim) reclaims all pages.
-
-	 (echo addr size-byte > /proc/PID/reclaim) reclaims pages in
-	 (addr, addr + size-bytes) of the process.
-
-	 Any other vaule is ignored.
-
-config VM_MAX_READAHEAD
-	int "default max readahead window size"
-	default 128
-	help
-	 This sets the VM_MAX_READAHEAD value to allow the readahead window
-	 to grow to a maximum size of configured. This will benefit sequential
-	 read throughput and thus early boot performance.
-=======
-	  If unsure, say "n".
->>>>>>> ae6c134c
+	  If unsure, say "n".