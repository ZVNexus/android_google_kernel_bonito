--- conflicted
+++ resolved
@@ -190,21 +190,12 @@
 	size_t sb_length;
 	struct ion_handle *ihandle; /* Retrieve phy addr */
 	wait_queue_head_t          rcv_req_wq;
-<<<<<<< HEAD
-	/* rcv_req_flag: -1: not ready; 0: ready and empty; 1: received req */
-=======
 	/* rcv_req_flag: 0: ready and empty; 1: received req */
->>>>>>> 2786ec57
 	int                        rcv_req_flag;
 	int                        send_resp_flag;
 	bool                       listener_in_use;
 	/* wq for thread blocked on this listener*/
 	wait_queue_head_t          listener_block_app_wq;
-<<<<<<< HEAD
-	struct sglist_info sglistinfo_ptr[MAX_ION_FD];
-	uint32_t sglist_cnt;
-	int abort;
-=======
 	struct sglist_info         sglistinfo_ptr[MAX_ION_FD];
 	uint32_t                   sglist_cnt;
 	int                        abort;
@@ -214,7 +205,6 @@
 struct qseecom_unregister_pending_list {
 	struct list_head		list;
 	struct qseecom_dev_handle	*data;
->>>>>>> 2786ec57
 };
 
 struct qseecom_registered_app_list {
@@ -1226,16 +1216,11 @@
 		return -EFAULT;
 
 	data->listener.id = rcvd_lstnr.listener_id;
-<<<<<<< HEAD
-	if (!__qseecom_is_svc_unique(data, &rcvd_lstnr)) {
-		pr_err("Service %d is not unique and failed to register\n",
-=======
 
 	ptr_svc = __qseecom_find_svc(rcvd_lstnr.listener_id);
 	if (ptr_svc) {
 		if (ptr_svc->unregister_pending == false) {
 			pr_err("Service %d is not unique\n",
->>>>>>> 2786ec57
 				rcvd_lstnr.listener_id);
 		data->released = true;
 		return -EBUSY;
@@ -1261,7 +1246,7 @@
 	if (!new_entry)
 		return -ENOMEM;
 	memcpy(&new_entry->svc, &rcvd_lstnr, sizeof(rcvd_lstnr));
-	new_entry->rcv_req_flag = -1;
+	new_entry->rcv_req_flag = 0;
 
 	new_entry->svc.listener_id = rcvd_lstnr.listener_id;
 	new_entry->sb_length = rcvd_lstnr.sb_size;
@@ -1283,40 +1268,13 @@
 	return ret;
 }
 
-<<<<<<< HEAD
-static void __qseecom_listener_abort_all(int abort)
-{
-	struct qseecom_registered_listener_list *entry = NULL;
-	unsigned long flags;
-
-	spin_lock_irqsave(&qseecom.registered_listener_list_lock, flags);
-	list_for_each_entry(entry,
-			&qseecom.registered_listener_list_head, list) {
-		pr_debug("set abort %d for listener %d\n",
-				abort, entry->svc.listener_id);
-		entry->abort = abort;
-	}
-	if (abort)
-		wake_up_interruptible_all(&qseecom.send_resp_wq);
-	spin_unlock_irqrestore(&qseecom.registered_listener_list_lock, flags);
-}
-
-static int qseecom_unregister_listener(struct qseecom_dev_handle *data)
-=======
 static int __qseecom_unregister_listener(struct qseecom_dev_handle *data,
 			struct qseecom_registered_listener_list *ptr_svc)
->>>>>>> 2786ec57
 {
 	int ret = 0;
 	struct qseecom_register_listener_ireq req;
 	struct qseecom_command_scm_resp resp;
 	struct ion_handle *ihandle = NULL;		/* Retrieve phy addr */
-
-	ptr_svc = __qseecom_find_svc(data->listener.id);
-	if (!ptr_svc) {
-		pr_err("Unregiser invalid listener ID %d\n", data->listener.id);
-		return -ENODATA;
-	}
 
 	req.qsee_cmd_id = QSEOS_DEREGISTER_LISTENER;
 	req.listener_id = data->listener.id;
@@ -1333,11 +1291,8 @@
 	if (ret) {
 		pr_err("scm_call() failed with err: %d (lstnr id=%d)\n",
 				ret, data->listener.id);
-<<<<<<< HEAD
-=======
 		if (ret == -EBUSY)
 			return ret;
->>>>>>> 2786ec57
 		goto exit;
 	}
 
@@ -1347,13 +1302,6 @@
 		ret = -EPERM;
 		goto exit;
 	}
-<<<<<<< HEAD
-
-	data->abort = 1;
-	ptr_svc->abort = 1;
-	wake_up_all(&ptr_svc->rcv_req_wq);
-=======
->>>>>>> 2786ec57
 
 	while (atomic_read(&data->ioctl_count) > 1) {
 		if (wait_event_interruptible(data->abort_wq,
@@ -1812,22 +1760,12 @@
 	}
 }
 
-static int __is_listener_rcv_wq_not_ready(
-			struct qseecom_registered_listener_list *ptr_svc)
-{
-	return ptr_svc->rcv_req_flag == -1;
-}
-
 static int __qseecom_process_incomplete_cmd(struct qseecom_dev_handle *data,
 					struct qseecom_command_scm_resp *resp)
 {
 	int ret = 0;
 	int rc = 0;
 	uint32_t lstnr;
-<<<<<<< HEAD
-	unsigned long flags;
-=======
->>>>>>> 2786ec57
 	struct qseecom_client_listener_data_irsp send_data_rsp = {0};
 	struct qseecom_client_listener_data_64bit_irsp send_data_rsp_64bit
 									= {0};
@@ -1838,7 +1776,6 @@
 	void *cmd_buf = NULL;
 	size_t cmd_len;
 	struct sglist_info *table = NULL;
-	bool not_ready = false;
 
 	qseecom.app_block_ref_cnt++;
 	while (resp->result == QSEOS_RESULT_INCOMPLETE) {
@@ -1850,10 +1787,6 @@
 		list_for_each_entry(ptr_svc,
 				&qseecom.registered_listener_list_head, list) {
 			if (ptr_svc->svc.listener_id == lstnr) {
-				if (__is_listener_rcv_wq_not_ready(ptr_svc)) {
-					not_ready = true;
-					break;
-				}
 				ptr_svc->listener_in_use = true;
 				ptr_svc->rcv_req_flag = 1;
 				wake_up_interruptible(&ptr_svc->rcv_req_wq);
@@ -1882,27 +1815,6 @@
 			ptr_svc = NULL;
 			status = QSEOS_RESULT_FAILURE;
 			goto err_resp;
-<<<<<<< HEAD
-		}
-
-		if (ptr_svc->abort == 1) {
-			pr_err("Service %d abort %d\n",
-						lstnr, ptr_svc->abort);
-			rc = -ENODEV;
-			status = QSEOS_RESULT_FAILURE;
-			goto err_resp;
-		}
-
-		if (not_ready) {
-			pr_err("Service %d is not ready to receive request\n",
-					lstnr);
-			rc = -ENOENT;
-			status = QSEOS_RESULT_FAILURE;
-			goto err_resp;
-
-		}
-
-=======
 		}
 
 		if (ptr_svc->abort == 1) {
@@ -1913,7 +1825,6 @@
 			goto err_resp;
 		}
 
->>>>>>> 2786ec57
 		pr_debug("waking up rcv_req_wq and waiting for send_resp_wq\n");
 
 		/* initialize the new signal mask with all signals*/
@@ -2036,10 +1947,7 @@
 			__qseecom_disable_clk(CLK_QSEE);
 
 	}
-<<<<<<< HEAD
-=======
 	qseecom.app_block_ref_cnt--;
->>>>>>> 2786ec57
 	wake_up_interruptible_all(&qseecom.app_block_wq);
 	if (rc)
 		return rc;
@@ -2179,10 +2087,6 @@
 	int ret = 0;
 	int rc = 0;
 	uint32_t lstnr;
-<<<<<<< HEAD
-	unsigned long flags;
-=======
->>>>>>> 2786ec57
 	struct qseecom_client_listener_data_irsp send_data_rsp = {0};
 	struct qseecom_client_listener_data_64bit_irsp send_data_rsp_64bit
 									= {0};
@@ -2193,7 +2097,6 @@
 	void *cmd_buf = NULL;
 	size_t cmd_len;
 	struct sglist_info *table = NULL;
-	bool not_ready = false;
 
 	while (ret == 0 && resp->result == QSEOS_RESULT_INCOMPLETE) {
 		lstnr = resp->data;
@@ -2204,10 +2107,6 @@
 		list_for_each_entry(ptr_svc,
 				&qseecom.registered_listener_list_head, list) {
 			if (ptr_svc->svc.listener_id == lstnr) {
-				if (__is_listener_rcv_wq_not_ready(ptr_svc)) {
-					not_ready = true;
-					break;
-				}
 				ptr_svc->listener_in_use = true;
 				ptr_svc->rcv_req_flag = 1;
 				wake_up_interruptible(&ptr_svc->rcv_req_wq);
@@ -2236,27 +2135,6 @@
 			ptr_svc = NULL;
 			status = QSEOS_RESULT_FAILURE;
 			goto err_resp;
-<<<<<<< HEAD
-		}
-
-		if (ptr_svc->abort == 1) {
-			pr_err("Service %d abort %d\n",
-						lstnr, ptr_svc->abort);
-			rc = -ENODEV;
-			status = QSEOS_RESULT_FAILURE;
-			goto err_resp;
-		}
-
-		if (not_ready) {
-			pr_err("Service %d is not ready to receive request\n",
-					lstnr);
-			rc = -ENOENT;
-			status = QSEOS_RESULT_FAILURE;
-			goto err_resp;
-
-		}
-
-=======
 		}
 
 		if (ptr_svc->abort == 1) {
@@ -2267,7 +2145,6 @@
 			goto err_resp;
 		}
 
->>>>>>> 2786ec57
 		pr_debug("waking up rcv_req_wq and waiting for send_resp_wq\n");
 
 		/* initialize the new signal mask with all signals*/
@@ -4091,11 +3968,7 @@
 	int ret;
 
 	ret = (svc->rcv_req_flag == 1);
-<<<<<<< HEAD
-	return ret || data->abort || svc->abort;
-=======
 	return ret || data->abort;
->>>>>>> 2786ec57
 }
 
 static int qseecom_receive_req(struct qseecom_dev_handle *data)
@@ -4111,9 +3984,6 @@
 		return -ENODATA;
 	}
 	mutex_unlock(&listener_access_lock);
-
-	if (this_lstnr->rcv_req_flag == -1)
-		this_lstnr->rcv_req_flag = 0;
 
 	while (1) {
 		if (wait_event_interruptible(this_lstnr->rcv_req_wq,
@@ -4122,11 +3992,10 @@
 			pr_warn("Interrupted: exiting Listener Service = %d\n",
 						(uint32_t)data->listener.id);
 			/* woken up for different reason */
-			this_lstnr->rcv_req_flag = -1;
 			return -ERESTARTSYS;
 		}
 
-		if (data->abort || this_lstnr->abort) {
+		if (data->abort) {
 			pr_err("Aborting Listener Service = %d\n",
 					(uint32_t)data->listener.id);
 			return -ENODEV;
@@ -7280,22 +7149,12 @@
 			break;
 		}
 		pr_debug("ioctl unregister_listener_req()\n");
-<<<<<<< HEAD
-		__qseecom_listener_abort_all(1);
-		mutex_lock(&app_access_lock);
-=======
 		mutex_lock(&listener_access_lock);
->>>>>>> 2786ec57
 		atomic_inc(&data->ioctl_count);
 		ret = qseecom_unregister_listener(data);
 		atomic_dec(&data->ioctl_count);
 		wake_up_all(&data->abort_wq);
-<<<<<<< HEAD
-		mutex_unlock(&app_access_lock);
-		__qseecom_listener_abort_all(0);
-=======
 		mutex_unlock(&listener_access_lock);
->>>>>>> 2786ec57
 		if (ret)
 			pr_err("failed qseecom_unregister_listener: %d\n", ret);
 		break;
@@ -7967,21 +7826,12 @@
 			data->type, data->mode, data);
 		switch (data->type) {
 		case QSEECOM_LISTENER_SERVICE:
-<<<<<<< HEAD
-			pr_warn("release lsnr svc %d\n", data->listener.id);
-			__qseecom_listener_abort_all(1);
-			mutex_lock(&app_access_lock);
-			ret = qseecom_unregister_listener(data);
-			mutex_unlock(&app_access_lock);
-			__qseecom_listener_abort_all(0);
-=======
 			pr_debug("release lsnr svc %d\n", data->listener.id);
 			free_private_data = false;
 			mutex_lock(&listener_access_lock);
 			ret = qseecom_unregister_listener(data);
 			data->listener.release_called = true;
 			mutex_unlock(&listener_access_lock);
->>>>>>> 2786ec57
 			break;
 		case QSEECOM_CLIENT_APP:
 			mutex_lock(&app_access_lock);
