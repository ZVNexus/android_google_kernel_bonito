/*
 *
 * drivers/staging/android/ion/ion.c
 *
 * Copyright (C) 2011 Google, Inc.
 * Copyright (c) 2011-2017, The Linux Foundation. All rights reserved.
 *
 * This software is licensed under the terms of the GNU General Public
 * License version 2, as published by the Free Software Foundation, and
 * may be copied, distributed, and modified under those terms.
 *
 * This program is distributed in the hope that it will be useful,
 * but WITHOUT ANY WARRANTY; without even the implied warranty of
 * MERCHANTABILITY or FITNESS FOR A PARTICULAR PURPOSE.  See the
 * GNU General Public License for more details.
 *
 */

#include <linux/atomic.h>
#include <linux/err.h>
#include <linux/file.h>
#include <linux/freezer.h>
#include <linux/fs.h>
#include <linux/anon_inodes.h>
#include <linux/kthread.h>
#include <linux/list.h>
#include <linux/list_sort.h>
#include <linux/memblock.h>
#include <linux/miscdevice.h>
#include <linux/export.h>
#include <linux/mm.h>
#include <linux/mm_types.h>
#include <linux/rbtree.h>
#include <linux/slab.h>
#include <linux/seq_file.h>
#include <linux/uaccess.h>
#include <linux/vmalloc.h>
#include <linux/debugfs.h>
#include <linux/dma-buf.h>
#include <linux/idr.h>
#include <linux/msm_ion.h>
#include <linux/msm_dma_iommu_mapping.h>
#include <trace/events/kmem.h>


#include "ion.h"
#include "ion_priv.h"
#include "compat_ion.h"

/*
 * For fragmentation analysis,
 * Group allocations of order 10 and above together
 */
#define ION_DEBUG_MAX_ORDER	10
#define ION_DEBUG_ROW_HEADER  "       " \
	"4K       8K      16K      32K      64K     128K     256K     " \
	"512K       1M       2M       4M      >=8M"

/**
 * struct ion_device - the metadata of the ion device node
 * @dev:		the actual misc device
 * @buffers:		an rb tree of all the existing buffers
 * @buffer_lock:	lock protecting the tree of buffers
 * @lock:		rwsem protecting the tree of heaps and clients
 * @heaps:		list of all the heaps in the system
 * @user_clients:	list of all the clients created from userspace
 */
struct ion_device {
	struct miscdevice dev;
	struct rb_root buffers;
	/* Protects rb_tree */
	struct mutex buffer_lock;
	struct rw_semaphore lock;
	struct plist_head heaps;
	long (*custom_ioctl)(struct ion_client *client, unsigned int cmd,
			     unsigned long arg);
	struct rb_root clients;
	struct dentry *debug_root;
	struct dentry *heaps_debug_root;
	struct dentry *clients_debug_root;
};

/**
 * struct ion_client - a process/hw block local address space
 * @node:		node in the tree of all clients
 * @dev:		backpointer to ion device
 * @handles:		an rb tree of all the handles in this client
 * @idr:		an idr space for allocating handle ids
 * @lock:		lock protecting the tree of handles and idr
 * @name:		used for debugging
 * @display_name:	used for debugging (unique version of @name)
 * @display_serial:	used for debugging (to make display_name unique)
 * @task:		used for debugging
 *
 * A client represents a list of buffers this client may access.
 * The mutex stored here is used to protect both handles tree
 * as well as the handles themselves, and should be held while modifying either.
 */
struct ion_client {
	struct rb_node node;
	struct ion_device *dev;
	struct rb_root handles;
	struct idr idr;
	struct mutex lock;
	char *name;
	char *display_name;
	int display_serial;
	struct task_struct *task;
	pid_t pid;
	struct dentry *debug_root;
};

/**
 * ion_handle - a client local reference to a buffer
 * @ref:		reference count
 * @client:		back pointer to the client the buffer resides in
 * @buffer:		pointer to the buffer
 * @node:		node in the client's handle rbtree
 * @kmap_cnt:		count of times this client has mapped to kernel
 * @id:			client-unique id allocated by client->idr
 *
 * Modifications to node, map_cnt or mapping should be protected by the
 * lock in the client.  Other fields are never changed after initialization.
 */
struct ion_handle {
	struct kref ref;
	unsigned int user_ref_count;
	struct ion_client *client;
	struct ion_buffer *buffer;
	struct rb_node node;
	unsigned int kmap_cnt;
	int id;
};

bool ion_buffer_fault_user_mappings(struct ion_buffer *buffer)
{
	return (buffer->flags & ION_FLAG_CACHED) &&
		!(buffer->flags & ION_FLAG_CACHED_NEEDS_SYNC);
}

bool ion_buffer_cached(struct ion_buffer *buffer)
{
	return !!(buffer->flags & ION_FLAG_CACHED);
}

static inline struct page *ion_buffer_page(struct page *page)
{
	return (struct page *)((unsigned long)page & ~(1UL));
}

static inline bool ion_buffer_page_is_dirty(struct page *page)
{
	return !!((unsigned long)page & 1UL);
}

static inline void ion_buffer_page_dirty(struct page **page)
{
	*page = (struct page *)((unsigned long)(*page) | 1UL);
}

static inline void ion_buffer_page_clean(struct page **page)
{
	*page = (struct page *)((unsigned long)(*page) & ~(1UL));
}

/* this function should only be called while dev->lock is held */
static void ion_buffer_add(struct ion_device *dev,
			   struct ion_buffer *buffer)
{
	struct rb_node **p = &dev->buffers.rb_node;
	struct rb_node *parent = NULL;
	struct ion_buffer *entry;

	while (*p) {
		parent = *p;
		entry = rb_entry(parent, struct ion_buffer, node);

		if (buffer < entry) {
			p = &(*p)->rb_left;
		} else if (buffer > entry) {
			p = &(*p)->rb_right;
		} else {
			pr_err("%s: buffer already found.", __func__);
			BUG();
		}
	}

	rb_link_node(&buffer->node, parent, p);
	rb_insert_color(&buffer->node, &dev->buffers);
}

/* this function should only be called while dev->lock is held */
static struct ion_buffer *ion_buffer_create(struct ion_heap *heap,
				     struct ion_device *dev,
				     unsigned long len,
				     unsigned long align,
				     unsigned long flags)
{
	struct ion_buffer *buffer;
	struct sg_table *table;
	struct scatterlist *sg;
	int i, ret;

	buffer = kzalloc(sizeof(*buffer), GFP_KERNEL);
	if (!buffer)
		return ERR_PTR(-ENOMEM);

	buffer->heap = heap;
	buffer->flags = flags;
	kref_init(&buffer->ref);

	ret = heap->ops->allocate(heap, buffer, len, align, flags);

	if (ret) {
		if (!(heap->flags & ION_HEAP_FLAG_DEFER_FREE))
			goto err2;

		ion_heap_freelist_drain(heap, 0);
		ret = heap->ops->allocate(heap, buffer, len, align,
					  flags);
		if (ret)
			goto err2;
	}

	buffer->dev = dev;
	buffer->size = len;
	INIT_LIST_HEAD(&buffer->vmas);

	table = heap->ops->map_dma(heap, buffer);
	if (WARN_ONCE(!table,
		      "heap->ops->map_dma should return ERR_PTR on error"))
		table = ERR_PTR(-EINVAL);
	if (IS_ERR(table)) {
		ret = -EINVAL;
		goto err1;
	}

	buffer->sg_table = table;
	if (ion_buffer_fault_user_mappings(buffer)) {
		int num_pages = PAGE_ALIGN(buffer->size) / PAGE_SIZE;
		struct scatterlist *sg;
		int i, j, k = 0;

		buffer->pages = vmalloc(sizeof(struct page *) * num_pages);
		if (!buffer->pages) {
			ret = -ENOMEM;
			goto err;
		}

		for_each_sg(table->sgl, sg, table->nents, i) {
			struct page *page = sg_page(sg);

			for (j = 0; j < sg->length / PAGE_SIZE; j++)
				buffer->pages[k++] = page++;
		}
	}

	mutex_init(&buffer->lock);
	/*
	 * this will set up dma addresses for the sglist -- it is not
	 * technically correct as per the dma api -- a specific
	 * device isn't really taking ownership here.  However, in practice on
	 * our systems the only dma_address space is physical addresses.
	 * Additionally, we can't afford the overhead of invalidating every
	 * allocation via dma_map_sg. The implicit contract here is that
	 * memory coming from the heaps is ready for dma, ie if it has a
	 * cached mapping that mapping has been invalidated
	 */
	for_each_sg(buffer->sg_table->sgl, sg, buffer->sg_table->nents, i) {
		sg_dma_address(sg) = sg_phys(sg);
		sg_dma_len(sg) = sg->length;
	}

	mutex_lock(&dev->buffer_lock);
	ion_buffer_add(dev, buffer);
	mutex_unlock(&dev->buffer_lock);
<<<<<<< HEAD
=======
	trace_ion_heap_grow(heap->name, len,
				atomic_long_read(&heap->total_allocated));
>>>>>>> ae6c134c
	atomic_long_add(len, &heap->total_allocated);
	return buffer;

err:
	heap->ops->unmap_dma(heap, buffer);
err1:
	heap->ops->free(buffer);
err2:
	kfree(buffer);
	return ERR_PTR(ret);
}

void ion_buffer_destroy(struct ion_buffer *buffer)
{
	if (buffer->kmap_cnt > 0) {
		pr_warn_once("%s: buffer still mapped in the kernel\n",
			     __func__);
		buffer->heap->ops->unmap_kernel(buffer->heap, buffer);
	}
	buffer->heap->ops->unmap_dma(buffer->heap, buffer);

<<<<<<< HEAD
=======
	trace_ion_heap_shrink(buffer->heap->name,  buffer->size,
				atomic_long_read(&buffer->heap->total_allocated));
>>>>>>> ae6c134c
	atomic_long_sub(buffer->size, &buffer->heap->total_allocated);
	buffer->heap->ops->free(buffer);
	vfree(buffer->pages);
	kfree(buffer);
}

static void _ion_buffer_destroy(struct kref *kref)
{
	struct ion_buffer *buffer = container_of(kref, struct ion_buffer, ref);
	struct ion_heap *heap = buffer->heap;
	struct ion_device *dev = buffer->dev;

	msm_dma_buf_freed(buffer);

	mutex_lock(&dev->buffer_lock);
	rb_erase(&buffer->node, &dev->buffers);
	mutex_unlock(&dev->buffer_lock);

	if (heap->flags & ION_HEAP_FLAG_DEFER_FREE)
		ion_heap_freelist_add(heap, buffer);
	else
		ion_buffer_destroy(buffer);
}

static void ion_buffer_get(struct ion_buffer *buffer)
{
	kref_get(&buffer->ref);
}

static int ion_buffer_put(struct ion_buffer *buffer)
{
	return kref_put(&buffer->ref, _ion_buffer_destroy);
}

static void ion_buffer_add_to_handle(struct ion_buffer *buffer)
{
	mutex_lock(&buffer->lock);
	if (buffer->handle_count == 0)
		atomic_long_add(buffer->size, &buffer->heap->total_handles);

	buffer->handle_count++;
	mutex_unlock(&buffer->lock);
}

static void ion_buffer_remove_from_handle(struct ion_buffer *buffer)
{
	/*
	 * when a buffer is removed from a handle, if it is not in
	 * any other handles, copy the taskcomm and the pid of the
	 * process it's being removed from into the buffer.  At this
	 * point there will be no way to track what processes this buffer is
	 * being used by, it only exists as a dma_buf file descriptor.
	 * The taskcomm and pid can provide a debug hint as to where this fd
	 * is in the system
	 */
	mutex_lock(&buffer->lock);
	buffer->handle_count--;
	BUG_ON(buffer->handle_count < 0);
	if (!buffer->handle_count) {
		struct task_struct *task;

		task = current->group_leader;
		get_task_comm(buffer->task_comm, task);
		buffer->pid = task_pid_nr(task);
		atomic_long_sub(buffer->size, &buffer->heap->total_handles);
	}
	mutex_unlock(&buffer->lock);
}

static struct ion_handle *ion_handle_create(struct ion_client *client,
				     struct ion_buffer *buffer)
{
	struct ion_handle *handle;

	handle = kzalloc(sizeof(*handle), GFP_KERNEL);
	if (!handle)
		return ERR_PTR(-ENOMEM);
	kref_init(&handle->ref);
	RB_CLEAR_NODE(&handle->node);
	handle->client = client;
	ion_buffer_get(buffer);
	ion_buffer_add_to_handle(buffer);
	handle->buffer = buffer;

	return handle;
}

static void ion_handle_kmap_put(struct ion_handle *);

static void ion_handle_destroy(struct kref *kref)
{
	struct ion_handle *handle = container_of(kref, struct ion_handle, ref);
	struct ion_client *client = handle->client;
	struct ion_buffer *buffer = handle->buffer;

	mutex_lock(&buffer->lock);
	while (handle->kmap_cnt)
		ion_handle_kmap_put(handle);
	mutex_unlock(&buffer->lock);

	idr_remove(&client->idr, handle->id);
	if (!RB_EMPTY_NODE(&handle->node))
		rb_erase(&handle->node, &client->handles);

	ion_buffer_remove_from_handle(buffer);
	ion_buffer_put(buffer);

	kfree(handle);
}

struct ion_buffer *ion_handle_buffer(struct ion_handle *handle)
{
	return handle->buffer;
}

static void ion_handle_get(struct ion_handle *handle)
{
	kref_get(&handle->ref);
}

/* Must hold the client lock */
static struct ion_handle* ion_handle_get_check_overflow(struct ion_handle *handle)
{
	if (atomic_read(&handle->ref.refcount) + 1 == 0)
		return ERR_PTR(-EOVERFLOW);
	ion_handle_get(handle);
	return handle;
}

static int ion_handle_put_nolock(struct ion_handle *handle)
{
	int ret;

	ret = kref_put(&handle->ref, ion_handle_destroy);

	return ret;
}

int ion_handle_put(struct ion_handle *handle)
{
	struct ion_client *client = handle->client;
	int ret;

	mutex_lock(&client->lock);
	ret = ion_handle_put_nolock(handle);
	mutex_unlock(&client->lock);

	return ret;
}

/* Must hold the client lock */
static void user_ion_handle_get(struct ion_handle *handle)
{
	if (handle->user_ref_count++ == 0)
		kref_get(&handle->ref);
}

/* Must hold the client lock */
static struct ion_handle *user_ion_handle_get_check_overflow(
	struct ion_handle *handle)
{
	if (handle->user_ref_count + 1 == 0)
		return ERR_PTR(-EOVERFLOW);
	user_ion_handle_get(handle);
	return handle;
}

/* passes a kref to the user ref count.
 * We know we're holding a kref to the object before and
 * after this call, so no need to reverify handle.
 */
static struct ion_handle *pass_to_user(struct ion_handle *handle)
{
	struct ion_client *client = handle->client;
	struct ion_handle *ret;

	mutex_lock(&client->lock);
	ret = user_ion_handle_get_check_overflow(handle);
	ion_handle_put_nolock(handle);
	mutex_unlock(&client->lock);
	return ret;
}

/* Must hold the client lock */
static int user_ion_handle_put_nolock(struct ion_handle *handle)
{
	int ret = 0;

	if (--handle->user_ref_count == 0)
		ret = ion_handle_put_nolock(handle);

	return ret;
}

static struct ion_handle *ion_handle_lookup(struct ion_client *client,
					    struct ion_buffer *buffer)
{
	struct rb_node *n = client->handles.rb_node;

	while (n) {
		struct ion_handle *entry = rb_entry(n, struct ion_handle, node);

		if (buffer < entry->buffer)
			n = n->rb_left;
		else if (buffer > entry->buffer)
			n = n->rb_right;
		else
			return entry;
	}
	return ERR_PTR(-EINVAL);
}

static struct ion_handle *ion_handle_get_by_id_nolock(struct ion_client *client,
						      int id)
{
	struct ion_handle *handle;

	handle = idr_find(&client->idr, id);
	if (handle)
		return ion_handle_get_check_overflow(handle);

	return ERR_PTR(-EINVAL);
}

struct ion_handle *ion_handle_get_by_id(struct ion_client *client,
					int id)
{
	struct ion_handle *handle;

	mutex_lock(&client->lock);
	handle = ion_handle_get_by_id_nolock(client, id);
	mutex_unlock(&client->lock);

	return handle;
}

static bool ion_handle_validate(struct ion_client *client,
				struct ion_handle *handle)
{
	WARN_ON(!mutex_is_locked(&client->lock));
	return idr_find(&client->idr, handle->id) == handle;
}

static int ion_handle_add(struct ion_client *client, struct ion_handle *handle)
{
	int id;
	struct rb_node **p = &client->handles.rb_node;
	struct rb_node *parent = NULL;
	struct ion_handle *entry;

	id = idr_alloc(&client->idr, handle, 1, 0, GFP_KERNEL);
	if (id < 0)
		return id;

	handle->id = id;

	while (*p) {
		parent = *p;
		entry = rb_entry(parent, struct ion_handle, node);

		if (handle->buffer < entry->buffer)
			p = &(*p)->rb_left;
		else if (handle->buffer > entry->buffer)
			p = &(*p)->rb_right;
		else
			WARN(1, "%s: buffer already found.", __func__);
	}

	rb_link_node(&handle->node, parent, p);
	rb_insert_color(&handle->node, &client->handles);

	return 0;
}

static struct ion_handle *__ion_alloc(
		struct ion_client *client, size_t len,
		size_t align, unsigned int heap_id_mask,
		unsigned int flags, bool grab_handle)
{
	struct ion_handle *handle;
	struct ion_device *dev = client->dev;
	struct ion_buffer *buffer = NULL;
	struct ion_heap *heap;
	int ret;
	const unsigned int MAX_DBG_STR_LEN = 64;
	char dbg_str[MAX_DBG_STR_LEN];
	unsigned int dbg_str_idx = 0;

	dbg_str[0] = '\0';

	/*
	 * For now, we don't want to fault in pages individually since
	 * clients are already doing manual cache maintenance. In
	 * other words, the implicit caching infrastructure is in
	 * place (in code) but should not be used.
	 */
	flags |= ION_FLAG_CACHED_NEEDS_SYNC;

	pr_debug("%s: len %zu align %zu heap_id_mask %u flags %x\n", __func__,
		 len, align, heap_id_mask, flags);
	/*
	 * traverse the list of heaps available in this system in priority
	 * order.  If the heap type is supported by the client, and matches the
	 * request of the caller allocate from it.  Repeat until allocate has
	 * succeeded or all heaps have been tried
	 */
	len = PAGE_ALIGN(len);

	if (!len)
		return ERR_PTR(-EINVAL);

	down_read(&dev->lock);
	plist_for_each_entry(heap, &dev->heaps, node) {
		/* if the caller didn't specify this heap id */
		if (!((1 << heap->id) & heap_id_mask))
			continue;
		trace_ion_alloc_buffer_start(client->name, heap->name, len,
					     heap_id_mask, flags);
		buffer = ion_buffer_create(heap, dev, len, align, flags);
		trace_ion_alloc_buffer_end(client->name, heap->name, len,
					   heap_id_mask, flags);
		if (!IS_ERR(buffer))
			break;

		trace_ion_alloc_buffer_fallback(client->name, heap->name, len,
						heap_id_mask, flags,
						PTR_ERR(buffer));
		if (dbg_str_idx < MAX_DBG_STR_LEN) {
			unsigned int len_left;
			int ret_value;

			len_left = MAX_DBG_STR_LEN - dbg_str_idx - 1;
			ret_value = snprintf(&dbg_str[dbg_str_idx],
					     len_left, "%s ", heap->name);

			if (ret_value >= len_left) {
				/* overflow */
				dbg_str[MAX_DBG_STR_LEN - 1] = '\0';
				dbg_str_idx = MAX_DBG_STR_LEN;
			} else if (ret_value >= 0) {
				dbg_str_idx += ret_value;
			} else {
				/* error */
				dbg_str[MAX_DBG_STR_LEN - 1] = '\0';
			}
		}
	}
	up_read(&dev->lock);

	if (!buffer) {
		trace_ion_alloc_buffer_fail(client->name, dbg_str, len,
					    heap_id_mask, flags, -ENODEV);
		return ERR_PTR(-ENODEV);
	}

	if (IS_ERR(buffer)) {
		trace_ion_alloc_buffer_fail(client->name, dbg_str, len,
					    heap_id_mask, flags,
					    PTR_ERR(buffer));
		pr_debug("ION is unable to allocate 0x%zx bytes (alignment: 0x%zx) from heap(s) %sfor client %s\n",
			 len, align, dbg_str, client->name);
		return ERR_CAST(buffer);
	}

	handle = ion_handle_create(client, buffer);

	/*
	 * ion_buffer_create will create a buffer with a ref_cnt of 1,
	 * and ion_handle_create will take a second reference, drop one here
	 */
	ion_buffer_put(buffer);

	if (IS_ERR(handle))
		return handle;

	mutex_lock(&client->lock);
	if (grab_handle)
		ion_handle_get(handle);
	ret = ion_handle_add(client, handle);
	mutex_unlock(&client->lock);
	if (ret) {
		ion_handle_put(handle);
		handle = ERR_PTR(ret);
	}

	return handle;
}

struct ion_handle *ion_alloc(struct ion_client *client, size_t len,
			     size_t align, unsigned int heap_id_mask,
			     unsigned int flags)
{
	return __ion_alloc(client, len, align, heap_id_mask, flags, false);
}
EXPORT_SYMBOL(ion_alloc);

static void ion_free_nolock(struct ion_client *client,
			    struct ion_handle *handle)
{
	bool valid_handle;

	WARN_ON(client != handle->client);

	valid_handle = ion_handle_validate(client, handle);
	if (!valid_handle) {
		WARN(1, "%s: invalid handle passed to free.\n", __func__);
		return;
	}
	ion_handle_put_nolock(handle);
}

static void user_ion_free_nolock(struct ion_client *client,
				 struct ion_handle *handle)
{
	bool valid_handle;

	WARN_ON(client != handle->client);

	valid_handle = ion_handle_validate(client, handle);
	if (!valid_handle) {
		WARN(1, "%s: invalid handle passed to free.\n", __func__);
		return;
	}
	if (handle->user_ref_count == 0) {
		WARN(1, "%s: User does not have access!\n", __func__);
		return;
	}
	user_ion_handle_put_nolock(handle);
}

void ion_free(struct ion_client *client, struct ion_handle *handle)
{
	BUG_ON(client != handle->client);

	mutex_lock(&client->lock);
	ion_free_nolock(client, handle);
	mutex_unlock(&client->lock);
}
EXPORT_SYMBOL(ion_free);

int ion_phys(struct ion_client *client, struct ion_handle *handle,
	     ion_phys_addr_t *addr, size_t *len)
{
	struct ion_buffer *buffer;
	int ret;

	mutex_lock(&client->lock);
	if (!ion_handle_validate(client, handle)) {
		mutex_unlock(&client->lock);
		return -EINVAL;
	}

	buffer = handle->buffer;

	if (!buffer->heap->ops->phys) {
		pr_err("%s: ion_phys is not implemented by this heap (name=%s, type=%d).\n",
		       __func__, buffer->heap->name, buffer->heap->type);
		mutex_unlock(&client->lock);
		return -ENODEV;
	}
	ret = buffer->heap->ops->phys(buffer->heap, buffer, addr, len);
	mutex_unlock(&client->lock);
	return ret;
}
EXPORT_SYMBOL(ion_phys);

static void *ion_buffer_kmap_get(struct ion_buffer *buffer)
{
	void *vaddr;

	if (buffer->kmap_cnt) {
		buffer->kmap_cnt++;
		return buffer->vaddr;
	}
	vaddr = buffer->heap->ops->map_kernel(buffer->heap, buffer);
	if (WARN_ONCE(vaddr == NULL,
			"heap->ops->map_kernel should return ERR_PTR on error"))
		return ERR_PTR(-EINVAL);
	if (IS_ERR(vaddr))
		return vaddr;
	buffer->vaddr = vaddr;
	buffer->kmap_cnt++;
	return vaddr;
}

static void *ion_handle_kmap_get(struct ion_handle *handle)
{
	struct ion_buffer *buffer = handle->buffer;
	void *vaddr;

	if (handle->kmap_cnt) {
		handle->kmap_cnt++;
		return buffer->vaddr;
	}
	vaddr = ion_buffer_kmap_get(buffer);
	if (IS_ERR(vaddr))
		return vaddr;
	handle->kmap_cnt++;
	return vaddr;
}

static void ion_buffer_kmap_put(struct ion_buffer *buffer)
{
	buffer->kmap_cnt--;
	if (!buffer->kmap_cnt) {
		buffer->heap->ops->unmap_kernel(buffer->heap, buffer);
		buffer->vaddr = NULL;
	}
}

static void ion_handle_kmap_put(struct ion_handle *handle)
{
	struct ion_buffer *buffer = handle->buffer;

	if (!handle->kmap_cnt) {
		WARN(1, "%s: Double unmap detected! bailing...\n", __func__);
		return;
	}
	handle->kmap_cnt--;
	if (!handle->kmap_cnt)
		ion_buffer_kmap_put(buffer);
}

void *ion_map_kernel(struct ion_client *client, struct ion_handle *handle)
{
	struct ion_buffer *buffer;
	void *vaddr;

	mutex_lock(&client->lock);
	if (!ion_handle_validate(client, handle)) {
		pr_err("%s: invalid handle passed to map_kernel.\n",
		       __func__);
		mutex_unlock(&client->lock);
		return ERR_PTR(-EINVAL);
	}

	buffer = handle->buffer;

	if (!handle->buffer->heap->ops->map_kernel) {
		pr_err("%s: map_kernel is not implemented by this heap.\n",
		       __func__);
		mutex_unlock(&client->lock);
		return ERR_PTR(-ENODEV);
	}

	mutex_lock(&buffer->lock);
	vaddr = ion_handle_kmap_get(handle);
	mutex_unlock(&buffer->lock);
	mutex_unlock(&client->lock);
	return vaddr;
}
EXPORT_SYMBOL(ion_map_kernel);

void ion_unmap_kernel(struct ion_client *client, struct ion_handle *handle)
{
	struct ion_buffer *buffer;

	mutex_lock(&client->lock);
	buffer = handle->buffer;
	mutex_lock(&buffer->lock);
	ion_handle_kmap_put(handle);
	mutex_unlock(&buffer->lock);
	mutex_unlock(&client->lock);
}
EXPORT_SYMBOL(ion_unmap_kernel);

static struct rb_root *ion_root_client;

static int ion_debug_client_show(struct seq_file *s, void *unused)
{
	struct ion_client *client = s->private;
	struct rb_node *n;

	seq_printf(s, "%16.16s: %16.16s : %16.16s : %12.12s\n",
		   "heap_name", "size_in_bytes", "handle refcount",
		   "buffer");

	mutex_lock(&client->lock);
	for (n = rb_first(&client->handles); n; n = rb_next(n)) {
		struct ion_handle *handle = rb_entry(n, struct ion_handle,
						     node);

<<<<<<< HEAD
		seq_printf(s, "%16.16s: %16zx : %16d : %12p",
=======
		seq_printf(s, "%16.16s: %16zx : %16d : %12pK",
>>>>>>> ae6c134c
			   handle->buffer->heap->name,
			   handle->buffer->size,
			   atomic_read(&handle->ref.refcount),
			   handle->buffer);

		seq_puts(s, "\n");
	}
	mutex_unlock(&client->lock);
	return 0;
}

static int ion_debug_client_open(struct inode *inode, struct file *file)
{
	return single_open(file, ion_debug_client_show, inode->i_private);
}

static const struct file_operations debug_client_fops = {
	.open = ion_debug_client_open,
	.read = seq_read,
	.llseek = seq_lseek,
	.release = single_release,
};

static int ion_get_client_serial(const struct rb_root *root,
					const unsigned char *name)
{
	int serial = -1;
	struct rb_node *node;

	for (node = rb_first(root); node; node = rb_next(node)) {
		struct ion_client *client = rb_entry(node, struct ion_client,
						node);

		if (strcmp(client->name, name))
			continue;
		serial = max(serial, client->display_serial);
	}
	return serial + 1;
}

struct ion_client *ion_client_create(struct ion_device *dev,
				     const char *name)
{
	struct ion_client *client;
	struct task_struct *task;
	struct rb_node **p;
	struct rb_node *parent = NULL;
	struct ion_client *entry;
	pid_t pid;

	if (!name) {
		pr_err("%s: Name cannot be null\n", __func__);
		return ERR_PTR(-EINVAL);
	}

	get_task_struct(current->group_leader);
	task_lock(current->group_leader);
	pid = task_pid_nr(current->group_leader);
	/*
	 * don't bother to store task struct for kernel threads,
	 * they can't be killed anyway
	 */
	if (current->group_leader->flags & PF_KTHREAD) {
		put_task_struct(current->group_leader);
		task = NULL;
	} else {
		task = current->group_leader;
	}
	task_unlock(current->group_leader);

	client = kzalloc(sizeof(*client), GFP_KERNEL);
	if (!client)
		goto err_put_task_struct;

	client->dev = dev;
	client->handles = RB_ROOT;
	idr_init(&client->idr);
	mutex_init(&client->lock);

	client->task = task;
	client->pid = pid;
	client->name = kstrdup(name, GFP_KERNEL);
	if (!client->name)
		goto err_free_client;

	down_write(&dev->lock);
	client->display_serial = ion_get_client_serial(&dev->clients, name);
	client->display_name = kasprintf(
		GFP_KERNEL, "%s-%d", name, client->display_serial);
	if (!client->display_name) {
		up_write(&dev->lock);
		goto err_free_client_name;
	}
	p = &dev->clients.rb_node;
	while (*p) {
		parent = *p;
		entry = rb_entry(parent, struct ion_client, node);

		if (client < entry)
			p = &(*p)->rb_left;
		else if (client > entry)
			p = &(*p)->rb_right;
	}
	rb_link_node(&client->node, parent, p);
	rb_insert_color(&client->node, &dev->clients);

	client->debug_root = debugfs_create_file(client->display_name, 0664,
						dev->clients_debug_root,
						client, &debug_client_fops);
	if (!client->debug_root) {
		char buf[256], *path;

		path = dentry_path(dev->clients_debug_root, buf, 256);
		pr_err("Failed to create client debugfs at %s/%s\n",
			path, client->display_name);
	}

	up_write(&dev->lock);

	return client;

err_free_client_name:
	kfree(client->name);
err_free_client:
	kfree(client);
err_put_task_struct:
	if (task)
		put_task_struct(current->group_leader);
	return ERR_PTR(-ENOMEM);
}
EXPORT_SYMBOL(ion_client_create);

void ion_client_destroy(struct ion_client *client)
{
	struct ion_device *dev = client->dev;
	struct rb_node *n;

	pr_debug("%s: %d\n", __func__, __LINE__);
	down_write(&dev->lock);
	rb_erase(&client->node, &dev->clients);
	up_write(&dev->lock);

	/* After this completes, there are no more references to client */
	debugfs_remove_recursive(client->debug_root);

	mutex_lock(&client->lock);
	while ((n = rb_first(&client->handles))) {
		struct ion_handle *handle = rb_entry(n, struct ion_handle,
						     node);
		ion_handle_destroy(&handle->ref);
	}
	mutex_unlock(&client->lock);

	idr_destroy(&client->idr);
	if (client->task)
		put_task_struct(client->task);
	kfree(client->display_name);
	kfree(client->name);
	kfree(client);
}
EXPORT_SYMBOL(ion_client_destroy);

int ion_handle_get_flags(struct ion_client *client, struct ion_handle *handle,
			 unsigned long *flags)
{
	struct ion_buffer *buffer;

	mutex_lock(&client->lock);
	if (!ion_handle_validate(client, handle)) {
		pr_err("%s: invalid handle passed to %s.\n",
		       __func__, __func__);
		mutex_unlock(&client->lock);
		return -EINVAL;
	}
	buffer = handle->buffer;
	mutex_lock(&buffer->lock);
	*flags = buffer->flags;
	mutex_unlock(&buffer->lock);
	mutex_unlock(&client->lock);

	return 0;
}
EXPORT_SYMBOL(ion_handle_get_flags);

int ion_handle_get_size(struct ion_client *client, struct ion_handle *handle,
			size_t *size)
{
	struct ion_buffer *buffer;

	mutex_lock(&client->lock);
	if (!ion_handle_validate(client, handle)) {
		pr_err("%s: invalid handle passed to %s.\n",
		       __func__, __func__);
		mutex_unlock(&client->lock);
		return -EINVAL;
	}
	buffer = handle->buffer;
	mutex_lock(&buffer->lock);
	*size = buffer->size;
	mutex_unlock(&buffer->lock);
	mutex_unlock(&client->lock);

	return 0;
}
EXPORT_SYMBOL(ion_handle_get_size);

/**
 * ion_sg_table - get an sg_table for the buffer
 *
 * NOTE: most likely you should NOT being using this API.
 * You should be using Ion as a DMA Buf exporter and using
 * the sg_table returned by dma_buf_map_attachment.
 */
struct sg_table *ion_sg_table(struct ion_client *client,
			      struct ion_handle *handle)
{
	struct ion_buffer *buffer;
	struct sg_table *table;

	mutex_lock(&client->lock);
	if (!ion_handle_validate(client, handle)) {
		pr_err("%s: invalid handle passed to map_dma.\n",
		       __func__);
		mutex_unlock(&client->lock);
		return ERR_PTR(-EINVAL);
	}
	buffer = handle->buffer;
	table = buffer->sg_table;
	mutex_unlock(&client->lock);
	return table;
}
EXPORT_SYMBOL(ion_sg_table);

struct sg_table *ion_create_chunked_sg_table(phys_addr_t buffer_base,
					     size_t chunk_size,
					     size_t total_size)
{
	struct sg_table *table;
	int i, n_chunks, ret;
	struct scatterlist *sg;

	table = kzalloc(sizeof(*table), GFP_KERNEL);
	if (!table)
		return ERR_PTR(-ENOMEM);

	n_chunks = DIV_ROUND_UP(total_size, chunk_size);
	pr_debug("creating sg_table with %d chunks\n", n_chunks);

	ret = sg_alloc_table(table, n_chunks, GFP_KERNEL);
	if (ret)
		goto err0;

	for_each_sg(table->sgl, sg, table->nents, i) {
		dma_addr_t addr = buffer_base + i * chunk_size;

		sg_dma_address(sg) = addr;
		sg->length = chunk_size;
	}

	return table;
err0:
	kfree(table);
	return ERR_PTR(ret);
}

static struct sg_table *ion_dupe_sg_table(struct sg_table *orig_table)
{
	int ret, i;
	struct scatterlist *sg, *sg_orig;
	struct sg_table *table;

	table = kzalloc(sizeof(*table), GFP_KERNEL);
	if (!table)
		return NULL;

	ret = sg_alloc_table(table, orig_table->nents, GFP_KERNEL);
	if (ret) {
		kfree(table);
		return NULL;
	}

	sg_orig = orig_table->sgl;
	for_each_sg(table->sgl, sg, table->nents, i) {
		memcpy(sg, sg_orig, sizeof(*sg));
		sg_orig = sg_next(sg_orig);
	}
	return table;
}

static void ion_buffer_sync_for_device(struct ion_buffer *buffer,
				       struct device *dev,
				       enum dma_data_direction direction);

static struct sg_table *ion_map_dma_buf(struct dma_buf_attachment *attachment,
					enum dma_data_direction direction)
{
	struct dma_buf *dmabuf = attachment->dmabuf;
	struct ion_buffer *buffer = dmabuf->priv;
	struct sg_table *table;

	table = ion_dupe_sg_table(buffer->sg_table);
	if (!table)
		return NULL;

	ion_buffer_sync_for_device(buffer, attachment->dev, direction);
	return table;
}

static void ion_unmap_dma_buf(struct dma_buf_attachment *attachment,
			      struct sg_table *table,
			      enum dma_data_direction direction)
{
	sg_free_table(table);
	kfree(table);
}

void ion_pages_sync_for_device(struct device *dev, struct page *page,
		size_t size, enum dma_data_direction dir)
{
	struct scatterlist sg;

	WARN_ONCE(!dev, "A device is required for dma_sync\n");

	sg_init_table(&sg, 1);
	sg_set_page(&sg, page, size, 0);
	/*
	 * This is not correct - sg_dma_address needs a dma_addr_t that is valid
	 * for the targeted device, but this works on the currently targeted
	 * hardware.
	 */
	sg_dma_address(&sg) = page_to_phys(page);
	dma_sync_sg_for_device(dev, &sg, 1, dir);
}

struct ion_vma_list {
	struct list_head list;
	struct vm_area_struct *vma;
};

static void ion_buffer_sync_for_device(struct ion_buffer *buffer,
				       struct device *dev,
				       enum dma_data_direction dir)
{
	struct ion_vma_list *vma_list;
	int pages = PAGE_ALIGN(buffer->size) / PAGE_SIZE;
	int i;

	if (!ion_buffer_fault_user_mappings(buffer))
		return;

	mutex_lock(&buffer->lock);
	for (i = 0; i < pages; i++) {
		struct page *page = buffer->pages[i];

		if (ion_buffer_page_is_dirty(page))
			ion_pages_sync_for_device(dev, ion_buffer_page(page),
							PAGE_SIZE, dir);

		ion_buffer_page_clean(buffer->pages + i);
	}
	list_for_each_entry(vma_list, &buffer->vmas, list) {
		struct vm_area_struct *vma = vma_list->vma;

		zap_page_range(vma, vma->vm_start, vma->vm_end - vma->vm_start,
			       NULL);
	}
	mutex_unlock(&buffer->lock);
}

static int ion_vm_fault(struct vm_area_struct *vma, struct vm_fault *vmf)
{
	struct ion_buffer *buffer = vma->vm_private_data;
	unsigned long pfn;
	int ret;

	mutex_lock(&buffer->lock);
	ion_buffer_page_dirty(buffer->pages + vmf->pgoff);
	BUG_ON(!buffer->pages || !buffer->pages[vmf->pgoff]);

	pfn = page_to_pfn(ion_buffer_page(buffer->pages[vmf->pgoff]));
	ret = vm_insert_pfn(vma, (unsigned long)vmf->virtual_address, pfn);
	mutex_unlock(&buffer->lock);
	if (ret)
		return VM_FAULT_ERROR;

	return VM_FAULT_NOPAGE;
}

static void ion_vm_open(struct vm_area_struct *vma)
{
	struct ion_buffer *buffer = vma->vm_private_data;
	struct ion_vma_list *vma_list;

	vma_list = kmalloc(sizeof(*vma_list), GFP_KERNEL);
	if (!vma_list)
		return;
	vma_list->vma = vma;
	mutex_lock(&buffer->lock);
	list_add(&vma_list->list, &buffer->vmas);
	mutex_unlock(&buffer->lock);
	pr_debug("%s: adding %pK\n", __func__, vma);
}

static void ion_vm_close(struct vm_area_struct *vma)
{
	struct ion_buffer *buffer = vma->vm_private_data;
	struct ion_vma_list *vma_list, *tmp;

	mutex_lock(&buffer->lock);
	list_for_each_entry_safe(vma_list, tmp, &buffer->vmas, list) {
		if (vma_list->vma != vma)
			continue;
		list_del(&vma_list->list);
		kfree(vma_list);
		pr_debug("%s: deleting %pK\n", __func__, vma);
		break;
	}
	mutex_unlock(&buffer->lock);

	if (buffer->heap->ops->unmap_user)
		buffer->heap->ops->unmap_user(buffer->heap, buffer);
}

static const struct vm_operations_struct ion_vma_ops = {
	.open = ion_vm_open,
	.close = ion_vm_close,
	.fault = ion_vm_fault,
};

static int ion_mmap(struct dma_buf *dmabuf, struct vm_area_struct *vma)
{
	struct ion_buffer *buffer = dmabuf->priv;
	int ret = 0;

	if (!buffer->heap->ops->map_user) {
		pr_err("%s: this heap does not define a method for mapping to userspace\n",
			__func__);
		return -EINVAL;
	}

	if (ion_buffer_fault_user_mappings(buffer)) {
		vma->vm_flags |= VM_IO | VM_PFNMAP | VM_DONTEXPAND |
							VM_DONTDUMP;
		vma->vm_private_data = buffer;
		vma->vm_ops = &ion_vma_ops;
		vma->vm_flags |= VM_MIXEDMAP;
		ion_vm_open(vma);
		return 0;
	}

	if (!(buffer->flags & ION_FLAG_CACHED))
		vma->vm_page_prot = pgprot_writecombine(vma->vm_page_prot);

	mutex_lock(&buffer->lock);
	/* now map it to userspace */
	ret = buffer->heap->ops->map_user(buffer->heap, buffer, vma);
	mutex_unlock(&buffer->lock);

	if (ret)
		pr_err("%s: failure mapping buffer to userspace\n",
		       __func__);

	return ret;
}

static void ion_dma_buf_release(struct dma_buf *dmabuf)
{
	struct ion_buffer *buffer = dmabuf->priv;

	ion_buffer_put(buffer);
}

static void *ion_dma_buf_kmap(struct dma_buf *dmabuf, unsigned long offset)
{
	struct ion_buffer *buffer = dmabuf->priv;

	return buffer->vaddr + offset * PAGE_SIZE;
}

static void ion_dma_buf_kunmap(struct dma_buf *dmabuf, unsigned long offset,
			       void *ptr)
{
}

static int ion_dma_buf_begin_cpu_access(struct dma_buf *dmabuf,
					enum dma_data_direction direction)
{
	struct ion_buffer *buffer = dmabuf->priv;
	void *vaddr;

	if (!buffer->heap->ops->map_kernel) {
		pr_err("%s: map kernel is not implemented by this heap.\n",
		       __func__);
		return -ENODEV;
	}

	mutex_lock(&buffer->lock);
	vaddr = ion_buffer_kmap_get(buffer);
	mutex_unlock(&buffer->lock);
	return PTR_ERR_OR_ZERO(vaddr);
}

static int ion_dma_buf_end_cpu_access(struct dma_buf *dmabuf,
				      enum dma_data_direction direction)
{
	struct ion_buffer *buffer = dmabuf->priv;

	mutex_lock(&buffer->lock);
	ion_buffer_kmap_put(buffer);
	mutex_unlock(&buffer->lock);

	return 0;
}

static struct dma_buf_ops dma_buf_ops = {
	.map_dma_buf = ion_map_dma_buf,
	.unmap_dma_buf = ion_unmap_dma_buf,
	.mmap = ion_mmap,
	.release = ion_dma_buf_release,
	.begin_cpu_access = ion_dma_buf_begin_cpu_access,
	.end_cpu_access = ion_dma_buf_end_cpu_access,
	.kmap_atomic = ion_dma_buf_kmap,
	.kunmap_atomic = ion_dma_buf_kunmap,
	.kmap = ion_dma_buf_kmap,
	.kunmap = ion_dma_buf_kunmap,
};

struct dma_buf *ion_share_dma_buf(struct ion_client *client,
						struct ion_handle *handle)
{
	DEFINE_DMA_BUF_EXPORT_INFO(exp_info);
	struct ion_buffer *buffer;
	struct dma_buf *dmabuf;
	bool valid_handle;

	mutex_lock(&client->lock);
	valid_handle = ion_handle_validate(client, handle);
	if (!valid_handle) {
		WARN(1, "%s: invalid handle passed to share.\n", __func__);
		mutex_unlock(&client->lock);
		return ERR_PTR(-EINVAL);
	}
	buffer = handle->buffer;
	ion_buffer_get(buffer);
	mutex_unlock(&client->lock);

	exp_info.ops = &dma_buf_ops;
	exp_info.size = buffer->size;
	exp_info.flags = O_RDWR;
	exp_info.priv = buffer;

	dmabuf = dma_buf_export(&exp_info);
	if (IS_ERR(dmabuf)) {
		ion_buffer_put(buffer);
		return dmabuf;
	}

	return dmabuf;
}
EXPORT_SYMBOL(ion_share_dma_buf);

int ion_share_dma_buf_fd(struct ion_client *client, struct ion_handle *handle)
{
	struct dma_buf *dmabuf;
	int fd;

	dmabuf = ion_share_dma_buf(client, handle);
	if (IS_ERR(dmabuf))
		return PTR_ERR(dmabuf);

	fd = dma_buf_fd(dmabuf, O_CLOEXEC);
	if (fd < 0)
		dma_buf_put(dmabuf);
	return fd;
}
EXPORT_SYMBOL(ion_share_dma_buf_fd);

struct ion_handle *ion_import_dma_buf(struct ion_client *client,
				      struct dma_buf *dmabuf)
{
	struct ion_buffer *buffer;
	struct ion_handle *handle;
	int ret;

	/* if this memory came from ion */

	if (dmabuf->ops != &dma_buf_ops) {
		pr_err("%s: can not import dmabuf from another exporter\n",
		       __func__);
		return ERR_PTR(-EINVAL);
	}
	buffer = dmabuf->priv;

	mutex_lock(&client->lock);
	/* if a handle exists for this buffer just take a reference to it */
	handle = ion_handle_lookup(client, buffer);
	if (!IS_ERR(handle)) {
		handle = ion_handle_get_check_overflow(handle);
		mutex_unlock(&client->lock);
		goto end;
	}

	handle = ion_handle_create(client, buffer);
	if (IS_ERR(handle)) {
		mutex_unlock(&client->lock);
		goto end;
	}

	ret = ion_handle_add(client, handle);
	mutex_unlock(&client->lock);
	if (ret) {
		ion_handle_put(handle);
		handle = ERR_PTR(ret);
	}

end:
	return handle;
}
EXPORT_SYMBOL(ion_import_dma_buf);

struct ion_handle *ion_import_dma_buf_fd(struct ion_client *client, int fd)
{
	struct dma_buf *dmabuf;
	struct ion_handle *handle;

	dmabuf = dma_buf_get(fd);
	if (IS_ERR(dmabuf))
		return ERR_CAST(dmabuf);

	handle = ion_import_dma_buf(client, dmabuf);
	dma_buf_put(dmabuf);
	return handle;
}
EXPORT_SYMBOL(ion_import_dma_buf_fd);

static int ion_sync_for_device(struct ion_client *client, int fd)
{
	struct dma_buf *dmabuf;
	struct ion_buffer *buffer;

	dmabuf = dma_buf_get(fd);
	if (IS_ERR(dmabuf))
		return PTR_ERR(dmabuf);

	/* if this memory came from ion */
	if (dmabuf->ops != &dma_buf_ops) {
		pr_err("%s: can not sync dmabuf from another exporter\n",
		       __func__);
		dma_buf_put(dmabuf);
		return -EINVAL;
	}
	buffer = dmabuf->priv;

	if (!is_buffer_hlos_assigned(buffer)) {
		pr_err("%s: cannot sync a secure dmabuf\n", __func__);
		dma_buf_put(dmabuf);
		return -EINVAL;
	}
	dma_sync_sg_for_device(NULL, buffer->sg_table->sgl,
			       buffer->sg_table->nents, DMA_BIDIRECTIONAL);
	dma_buf_put(dmabuf);
	return 0;
}

/* fix up the cases where the ioctl direction bits are incorrect */
static unsigned int ion_ioctl_dir(unsigned int cmd)
<<<<<<< HEAD
{
	switch (cmd) {
	case ION_IOC_SYNC:
	case ION_IOC_FREE:
	case ION_IOC_CUSTOM:
		return _IOC_WRITE;
	default:
		return _IOC_DIR(cmd);
	}
}

static long ion_ioctl(struct file *filp, unsigned int cmd, unsigned long arg)
{
=======
{
	switch (cmd) {
	case ION_IOC_SYNC:
	case ION_IOC_FREE:
	case ION_IOC_CUSTOM:
		return _IOC_WRITE;
	default:
		return _IOC_DIR(cmd);
	}
}

static long ion_ioctl(struct file *filp, unsigned int cmd, unsigned long arg)
{
>>>>>>> ae6c134c
	struct ion_client *client = filp->private_data;
	struct ion_device *dev = client->dev;
	struct ion_handle *cleanup_handle = NULL;
	int ret = 0;
	unsigned int dir;

	union {
		struct ion_fd_data fd;
		struct ion_allocation_data allocation;
		struct ion_handle_data handle;
		struct ion_custom_data custom;
	} data;

	dir = ion_ioctl_dir(cmd);

	if (_IOC_SIZE(cmd) > sizeof(data))
		return -EINVAL;

	if (dir & _IOC_WRITE)
		if (copy_from_user(&data, (void __user *)arg, _IOC_SIZE(cmd)))
			return -EFAULT;

	switch (cmd) {
	case ION_IOC_ALLOC:
	{
		struct ion_handle *handle;

		handle = __ion_alloc(client, data.allocation.len,
				     data.allocation.align,
				     data.allocation.heap_id_mask,
				     data.allocation.flags, true);
		if (IS_ERR(handle))
			return PTR_ERR(handle);
		pass_to_user(handle);
		data.allocation.handle = handle->id;

		cleanup_handle = handle;
		break;
	}
	case ION_IOC_FREE:
	{
		struct ion_handle *handle;

		mutex_lock(&client->lock);
		handle = ion_handle_get_by_id_nolock(client,
						     data.handle.handle);
		if (IS_ERR(handle)) {
			mutex_unlock(&client->lock);
			return PTR_ERR(handle);
		}
		user_ion_free_nolock(client, handle);
		ion_handle_put_nolock(handle);
		mutex_unlock(&client->lock);
		break;
	}
	case ION_IOC_SHARE:
	case ION_IOC_MAP:
	{
		struct ion_handle *handle;
<<<<<<< HEAD

		mutex_lock(&client->lock);
		handle = ion_handle_get_by_id_nolock(client, data.handle.handle);
		if (IS_ERR(handle)) {
			mutex_unlock(&client->lock);
			return PTR_ERR(handle);
		}
		data.fd.fd = ion_share_dma_buf_fd_nolock(client, handle);
		ion_handle_put_nolock(handle);
		mutex_unlock(&client->lock);
		if (data.fd.fd < 0)
			ret = data.fd.fd;
		break;
=======

		handle = ion_handle_get_by_id(client, data.handle.handle);
		if (IS_ERR(handle))
			return PTR_ERR(handle);
		data.fd.fd = ion_share_dma_buf_fd(client, handle);
		ion_handle_put(handle);
		if (data.fd.fd < 0)
			ret = data.fd.fd;
		break;
	}
	case ION_IOC_IMPORT:
	{
		struct ion_handle *handle;

		handle = ion_import_dma_buf_fd(client, data.fd.fd);
		if (IS_ERR(handle)) {
			ret = PTR_ERR(handle);
		} else {
			handle = pass_to_user(handle);
			if (IS_ERR(handle))
				ret = PTR_ERR(handle);
			else
				data.handle.handle = handle->id;
		}
		break;
	}
	case ION_IOC_SYNC:
	{
		ret = ion_sync_for_device(client, data.fd.fd);
		break;
	}
	case ION_IOC_CUSTOM:
	{
		if (!dev->custom_ioctl)
			return -ENOTTY;
		ret = dev->custom_ioctl(client, data.custom.cmd,
						data.custom.arg);
		break;
	}
	case ION_IOC_CLEAN_CACHES:
		return client->dev->custom_ioctl(client,
						ION_IOC_CLEAN_CACHES, arg);
	case ION_IOC_INV_CACHES:
		return client->dev->custom_ioctl(client,
						ION_IOC_INV_CACHES, arg);
	case ION_IOC_CLEAN_INV_CACHES:
		return client->dev->custom_ioctl(client,
						ION_IOC_CLEAN_INV_CACHES, arg);
	default:
		return -ENOTTY;
>>>>>>> ae6c134c
	}
	case ION_IOC_IMPORT:
	{
		struct ion_handle *handle;

<<<<<<< HEAD
		handle = ion_import_dma_buf_fd(client, data.fd.fd);
		if (IS_ERR(handle)) {
			ret = PTR_ERR(handle);
		} else {
			handle = pass_to_user(handle);
			if (IS_ERR(handle))
				ret = PTR_ERR(handle);
			else
				data.handle.handle = handle->id;
		}
		break;
	}
	case ION_IOC_SYNC:
	{
		ret = ion_sync_for_device(client, data.fd.fd);
		break;
	}
	case ION_IOC_CUSTOM:
	{
		if (!dev->custom_ioctl)
			return -ENOTTY;
		ret = dev->custom_ioctl(client, data.custom.cmd,
						data.custom.arg);
		break;
	}
	case ION_IOC_CLEAN_CACHES:
		return client->dev->custom_ioctl(client,
						ION_IOC_CLEAN_CACHES, arg);
	case ION_IOC_INV_CACHES:
		return client->dev->custom_ioctl(client,
						ION_IOC_INV_CACHES, arg);
	case ION_IOC_CLEAN_INV_CACHES:
		return client->dev->custom_ioctl(client,
						ION_IOC_CLEAN_INV_CACHES, arg);
	default:
		return -ENOTTY;
	}

=======
>>>>>>> ae6c134c
	if (dir & _IOC_READ) {
		if (copy_to_user((void __user *)arg, &data, _IOC_SIZE(cmd))) {
			if (cleanup_handle) {
				mutex_lock(&client->lock);
				user_ion_free_nolock(client, cleanup_handle);
				ion_handle_put_nolock(cleanup_handle);
				mutex_unlock(&client->lock);
			}
			return -EFAULT;
		}
	}
	if (cleanup_handle)
		ion_handle_put(cleanup_handle);
	return ret;
}

static int ion_release(struct inode *inode, struct file *file)
{
	struct ion_client *client = file->private_data;

	ion_client_destroy(client);
	return 0;
}

static int ion_open(struct inode *inode, struct file *file)
{
	struct miscdevice *miscdev = file->private_data;
	struct ion_device *dev = container_of(miscdev, struct ion_device, dev);
	struct ion_client *client;
	char debug_name[64];

	snprintf(debug_name, 64, "%u", task_pid_nr(current->group_leader));
	client = ion_client_create(dev, debug_name);
	if (IS_ERR(client))
		return PTR_ERR(client);
	file->private_data = client;

	return 0;
}

static const struct file_operations ion_fops = {
	.owner          = THIS_MODULE,
	.open           = ion_open,
	.release        = ion_release,
	.unlocked_ioctl = ion_ioctl,
	.compat_ioctl   = compat_ion_ioctl,
};

static void ion_debug_update_orders(struct ion_buffer *buffer,
				    size_t *orders)
{
	struct scatterlist *sg;
	struct sg_table *table = buffer->sg_table;
	int i;

	if (!table)
		return;

	for_each_sg(table->sgl, sg, table->nents, i) {
		int order = get_order(sg->length);

		if (order > ION_DEBUG_MAX_ORDER)
			orders[ION_DEBUG_MAX_ORDER + 1] += sg->length;
		else
			orders[order]++;
	}
}

static size_t ion_debug_heap_totals(struct ion_client *client,
				    unsigned int id, size_t *orders)
{
	size_t size = 0;
	struct rb_node *n;

	mutex_lock(&client->lock);
	for (n = rb_first(&client->handles); n; n = rb_next(n)) {
		struct ion_handle *handle = rb_entry(n,
						     struct ion_handle,
						     node);
		if (handle->buffer->heap->id == id) {
			size += handle->buffer->size;
			ion_debug_update_orders(handle->buffer, orders);
		}
	}
	mutex_unlock(&client->lock);
	return size;
}

/**
 * Create a mem_map of the heap.
 * @param s seq_file to log error message to.
 * @param heap The heap to create mem_map for.
 * @param mem_map The mem map to be created.
 */
void ion_debug_mem_map_create(struct seq_file *s, struct ion_heap *heap,
			      struct list_head *mem_map)
{
	struct ion_device *dev = heap->dev;
	struct rb_node *cnode;
	size_t size;
	struct ion_client *client;

	if (!heap->ops->phys)
		return;

	down_read(&dev->lock);
	for (cnode = rb_first(&dev->clients); cnode; cnode = rb_next(cnode)) {
		struct rb_node *hnode;

		client = rb_entry(cnode, struct ion_client, node);

		mutex_lock(&client->lock);
		for (hnode = rb_first(&client->handles);
		     hnode;
		     hnode = rb_next(hnode)) {
			struct ion_handle *handle = rb_entry(
				hnode, struct ion_handle, node);
			if (handle->buffer->heap == heap) {
				struct mem_map_data *data =
					kzalloc(sizeof(*data), GFP_KERNEL);
				if (!data)
					goto inner_error;
				heap->ops->phys(heap, handle->buffer,
						&data->addr, &size);
				data->size = (unsigned long)size;
				data->addr_end = data->addr + data->size - 1;
				data->client_name = kstrdup(client->name,
							GFP_KERNEL);
				if (!data->client_name) {
					kfree(data);
					goto inner_error;
				}
				list_add(&data->node, mem_map);
			}
		}
		mutex_unlock(&client->lock);
	}
	up_read(&dev->lock);
	return;

inner_error:
	seq_puts(s,
		 "ERROR: out of memory. Part of memory map will not be logged\n");
	mutex_unlock(&client->lock);
	up_read(&dev->lock);
}

/**
 * Free the memory allocated by ion_debug_mem_map_create
 * @param mem_map The mem map to free.
 */
static void ion_debug_mem_map_destroy(struct list_head *mem_map)
{
	if (mem_map) {
		struct mem_map_data *data, *tmp;

		list_for_each_entry_safe(data, tmp, mem_map, node) {
			list_del(&data->node);
			kfree(data->client_name);
			kfree(data);
		}
	}
}

static int mem_map_cmp(void *priv, struct list_head *a, struct list_head *b)
{
	struct mem_map_data *d1, *d2;

	d1 = list_entry(a, struct mem_map_data, node);
	d2 = list_entry(b, struct mem_map_data, node);
	if (d1->addr == d2->addr)
		return d1->size - d2->size;
	return d1->addr - d2->addr;
}

/**
 * Print heap debug information.
 * @param s seq_file to log message to.
 * @param heap pointer to heap that we will print debug information for.
 */
static void ion_heap_print_debug(struct seq_file *s, struct ion_heap *heap)
{
	if (heap->ops->print_debug) {
		struct list_head mem_map = LIST_HEAD_INIT(mem_map);

		ion_debug_mem_map_create(s, heap, &mem_map);
		list_sort(NULL, &mem_map, mem_map_cmp);
		heap->ops->print_debug(heap, s, &mem_map);
		ion_debug_mem_map_destroy(&mem_map);
	}
}

static int ion_debug_heap_show(struct seq_file *s, void *unused)
{
	struct ion_heap *heap = s->private;
	struct ion_device *dev = heap->dev;
	struct rb_node *n;
	size_t total_size = 0;
	size_t total_orphaned_size = 0;

	seq_printf(s, "%16s %16s %16s %16s\n", "client", "pid", "size",
		   "page counts");
	seq_puts(s, "--------------------------------------------------"
				ION_DEBUG_ROW_HEADER "\n");

	down_read(&dev->lock);
	for (n = rb_first(&dev->clients); n; n = rb_next(n)) {
		struct ion_client *client = rb_entry(n, struct ion_client,
						     node);
		int i;
		size_t orders[ION_DEBUG_MAX_ORDER + 2] = {};
		size_t size = ion_debug_heap_totals(client, heap->id, orders);

		if (!size)
			continue;
		if (client->task) {
			char task_comm[TASK_COMM_LEN];

			get_task_comm(task_comm, client->task);
			seq_printf(s, "%16s %16u %16zu ", task_comm,
				   client->pid, size);
		} else {
			seq_printf(s, "%16s %16u %16zu ", client->name,
				   client->pid, size);
		}
		for (i = 0; i < ION_DEBUG_MAX_ORDER + 1; i++)
			seq_printf(s, "%8zu ", orders[i]);
		seq_printf(s, "%8zuM", orders[i] / (1024 * 1024));
		seq_puts(s, "\n");

	}
	up_read(&dev->lock);

	seq_puts(s, "----------------------------------------------------\n");
	seq_puts(s, "orphaned allocations (info is from last known client):\n");
	mutex_lock(&dev->buffer_lock);
	for (n = rb_first(&dev->buffers); n; n = rb_next(n)) {
		struct ion_buffer *buffer = rb_entry(n, struct ion_buffer,
						     node);
		if (buffer->heap->id != heap->id)
			continue;
		total_size += buffer->size;
		if (!buffer->handle_count) {
			seq_printf(s, "%16s %16u %16zu %d %d\n",
				   buffer->task_comm, buffer->pid,
				   buffer->size, buffer->kmap_cnt,
				   atomic_read(&buffer->ref.refcount));
			total_orphaned_size += buffer->size;
		}
	}
	mutex_unlock(&dev->buffer_lock);
	seq_puts(s, "----------------------------------------------------\n");
	seq_printf(s, "%16s %16zu\n", "total orphaned",
		   total_orphaned_size);
	seq_printf(s, "%16s %16zu\n", "total ", total_size);
	if (heap->flags & ION_HEAP_FLAG_DEFER_FREE)
		seq_printf(s, "%16s %16zu\n", "deferred free",
				heap->free_list_size);
	seq_puts(s, "----------------------------------------------------\n");

	if (heap->debug_show)
		heap->debug_show(heap, s, unused);

	ion_heap_print_debug(s, heap);
	return 0;
}

static int ion_debug_heap_open(struct inode *inode, struct file *file)
{
	return single_open(file, ion_debug_heap_show, inode->i_private);
}

static const struct file_operations debug_heap_fops = {
	.open = ion_debug_heap_open,
	.read = seq_read,
	.llseek = seq_lseek,
	.release = single_release,
};

void show_ion_usage(struct ion_device *dev)
{
	struct ion_heap *heap;

	if (!down_read_trylock(&dev->lock)) {
		pr_err("Ion output would deadlock, can't print debug information\n");
		return;
	}

	pr_info("%16.s %16.s %16.s\n", "Heap name", "Total heap size",
		"Total orphaned size");
	pr_info("---------------------------------\n");
	plist_for_each_entry(heap, &dev->heaps, node) {
		pr_info("%16.s 0x%16.lx 0x%16.lx\n",
			heap->name, atomic_long_read(&heap->total_allocated),
			atomic_long_read(&heap->total_allocated) -
			atomic_long_read(&heap->total_handles));
		if (heap->debug_show)
			heap->debug_show(heap, NULL, 0);
	}
	up_read(&dev->lock);
}

static int debug_shrink_set(void *data, u64 val)
{
	struct ion_heap *heap = data;
	struct shrink_control sc;
	int objs;

	sc.gfp_mask = GFP_HIGHUSER;
	sc.nr_to_scan = val;

	if (!val) {
		objs = heap->shrinker.count_objects(&heap->shrinker, &sc);
		sc.nr_to_scan = objs;
	}

	heap->shrinker.scan_objects(&heap->shrinker, &sc);
	return 0;
}

static int debug_shrink_get(void *data, u64 *val)
{
	struct ion_heap *heap = data;
	struct shrink_control sc;
	int objs;

	sc.gfp_mask = GFP_HIGHUSER;
	sc.nr_to_scan = 0;

	objs = heap->shrinker.count_objects(&heap->shrinker, &sc);
	*val = objs;
	return 0;
}

DEFINE_SIMPLE_ATTRIBUTE(debug_shrink_fops, debug_shrink_get,
			debug_shrink_set, "%llu\n");

void ion_device_add_heap(struct ion_device *dev, struct ion_heap *heap)
{
	struct dentry *debug_file;

	if (!heap->ops->allocate || !heap->ops->free || !heap->ops->map_dma ||
	    !heap->ops->unmap_dma)
		pr_err("%s: can not add heap with invalid ops struct.\n",
		       __func__);

	spin_lock_init(&heap->free_lock);
	heap->free_list_size = 0;

	if (heap->flags & ION_HEAP_FLAG_DEFER_FREE)
		ion_heap_init_deferred_free(heap);

	if ((heap->flags & ION_HEAP_FLAG_DEFER_FREE) || heap->ops->shrink)
		ion_heap_init_shrinker(heap);

	heap->dev = dev;
	down_write(&dev->lock);
	/*
	 * use negative heap->id to reverse the priority -- when traversing
	 * the list later attempt higher id numbers first
	 */
	plist_node_init(&heap->node, -heap->id);
	plist_add(&heap->node, &dev->heaps);
	debug_file = debugfs_create_file(heap->name, 0664,
					dev->heaps_debug_root, heap,
					&debug_heap_fops);

	if (!debug_file) {
		char buf[256], *path;

		path = dentry_path(dev->heaps_debug_root, buf, 256);
		pr_err("Failed to create heap debugfs at %s/%s\n",
			path, heap->name);
	}

	if (heap->shrinker.count_objects && heap->shrinker.scan_objects) {
		char debug_name[64];

		snprintf(debug_name, 64, "%s_shrink", heap->name);
		debug_file = debugfs_create_file(
			debug_name, 0644, dev->heaps_debug_root, heap,
			&debug_shrink_fops);
		if (!debug_file) {
			char buf[256], *path;

			path = dentry_path(dev->heaps_debug_root, buf, 256);
			pr_err("Failed to create heap shrinker debugfs at %s/%s\n",
				path, debug_name);
		}
	}

	up_write(&dev->lock);
}
EXPORT_SYMBOL(ion_device_add_heap);

int ion_walk_heaps(struct ion_client *client, int heap_id,
		   enum ion_heap_type type, void *data,
		   int (*f)(struct ion_heap *heap, void *data))
{
	int ret_val = 0;
	struct ion_heap *heap;
	struct ion_device *dev = client->dev;
	/*
	 * traverse the list of heaps available in this system
	 * and find the heap that is specified.
	 */
	down_write(&dev->lock);
	plist_for_each_entry(heap, &dev->heaps, node) {
		if (ION_HEAP(heap->id) != heap_id ||
		    type != heap->type)
			continue;
		ret_val = f(heap, data);
		break;
	}
	up_write(&dev->lock);
	return ret_val;
}
EXPORT_SYMBOL(ion_walk_heaps);

struct ion_device *ion_device_create(long (*custom_ioctl)
				     (struct ion_client *client,
				      unsigned int cmd,
				      unsigned long arg))
{
	struct ion_device *idev;
	int ret;

	idev = kzalloc(sizeof(*idev), GFP_KERNEL);
	if (!idev)
		return ERR_PTR(-ENOMEM);

	idev->dev.minor = MISC_DYNAMIC_MINOR;
	idev->dev.name = "ion";
	idev->dev.fops = &ion_fops;
	idev->dev.parent = NULL;
	ret = misc_register(&idev->dev);
	if (ret) {
		pr_err("ion: failed to register misc device.\n");
		kfree(idev);
		return ERR_PTR(ret);
	}

	idev->debug_root = debugfs_create_dir("ion", NULL);
	if (!idev->debug_root) {
		pr_err("ion: failed to create debugfs root directory.\n");
		goto debugfs_done;
	}
	idev->heaps_debug_root = debugfs_create_dir("heaps", idev->debug_root);
	if (!idev->heaps_debug_root) {
		pr_err("ion: failed to create debugfs heaps directory.\n");
		goto debugfs_done;
	}
	idev->clients_debug_root = debugfs_create_dir("clients",
						idev->debug_root);
	if (!idev->clients_debug_root)
		pr_err("ion: failed to create debugfs clients directory.\n");

debugfs_done:

	idev->custom_ioctl = custom_ioctl;
	idev->buffers = RB_ROOT;
	mutex_init(&idev->buffer_lock);
	init_rwsem(&idev->lock);
	plist_head_init(&idev->heaps);
	idev->clients = RB_ROOT;
	ion_root_client = &idev->clients;
	return idev;
}
EXPORT_SYMBOL(ion_device_create);

void ion_device_destroy(struct ion_device *dev)
{
	misc_deregister(&dev->dev);
	debugfs_remove_recursive(dev->debug_root);
	/* XXX need to free the heaps and clients ? */
	kfree(dev);
}
EXPORT_SYMBOL(ion_device_destroy);

void __init ion_reserve(struct ion_platform_data *data)
{
	int i;

	for (i = 0; i < data->nr; i++) {
		if (data->heaps[i].size == 0)
			continue;

		if (data->heaps[i].base == 0) {
			phys_addr_t paddr;

			paddr = memblock_alloc_base(data->heaps[i].size,
						    data->heaps[i].align,
						    MEMBLOCK_ALLOC_ANYWHERE);
			if (!paddr) {
				pr_err("%s: error allocating memblock for heap %d\n",
				       __func__, i);
				continue;
			}
			data->heaps[i].base = paddr;
		} else {
			int ret = memblock_reserve(data->heaps[i].base,
					       data->heaps[i].size);
			if (ret)
				pr_err("memblock reserve of %zx@%pa failed\n",
				       data->heaps[i].size,
				       &data->heaps[i].base);
		}
		pr_info("%s: %s reserved base %pa size %zu\n", __func__,
			data->heaps[i].name,
			&data->heaps[i].base,
			data->heaps[i].size);
	}
}<|MERGE_RESOLUTION|>--- conflicted
+++ resolved
@@ -274,11 +274,8 @@
 	mutex_lock(&dev->buffer_lock);
 	ion_buffer_add(dev, buffer);
 	mutex_unlock(&dev->buffer_lock);
-<<<<<<< HEAD
-=======
 	trace_ion_heap_grow(heap->name, len,
 				atomic_long_read(&heap->total_allocated));
->>>>>>> ae6c134c
 	atomic_long_add(len, &heap->total_allocated);
 	return buffer;
 
@@ -300,11 +297,8 @@
 	}
 	buffer->heap->ops->unmap_dma(buffer->heap, buffer);
 
-<<<<<<< HEAD
-=======
 	trace_ion_heap_shrink(buffer->heap->name,  buffer->size,
 				atomic_long_read(&buffer->heap->total_allocated));
->>>>>>> ae6c134c
 	atomic_long_sub(buffer->size, &buffer->heap->total_allocated);
 	buffer->heap->ops->free(buffer);
 	vfree(buffer->pages);
@@ -887,11 +881,7 @@
 		struct ion_handle *handle = rb_entry(n, struct ion_handle,
 						     node);
 
-<<<<<<< HEAD
-		seq_printf(s, "%16.16s: %16zx : %16d : %12p",
-=======
 		seq_printf(s, "%16.16s: %16zx : %16d : %12pK",
->>>>>>> ae6c134c
 			   handle->buffer->heap->name,
 			   handle->buffer->size,
 			   atomic_read(&handle->ref.refcount),
@@ -1558,7 +1548,6 @@
 
 /* fix up the cases where the ioctl direction bits are incorrect */
 static unsigned int ion_ioctl_dir(unsigned int cmd)
-<<<<<<< HEAD
 {
 	switch (cmd) {
 	case ION_IOC_SYNC:
@@ -1572,21 +1561,6 @@
 
 static long ion_ioctl(struct file *filp, unsigned int cmd, unsigned long arg)
 {
-=======
-{
-	switch (cmd) {
-	case ION_IOC_SYNC:
-	case ION_IOC_FREE:
-	case ION_IOC_CUSTOM:
-		return _IOC_WRITE;
-	default:
-		return _IOC_DIR(cmd);
-	}
-}
-
-static long ion_ioctl(struct file *filp, unsigned int cmd, unsigned long arg)
-{
->>>>>>> ae6c134c
 	struct ion_client *client = filp->private_data;
 	struct ion_device *dev = client->dev;
 	struct ion_handle *cleanup_handle = NULL;
@@ -1646,21 +1620,6 @@
 	case ION_IOC_MAP:
 	{
 		struct ion_handle *handle;
-<<<<<<< HEAD
-
-		mutex_lock(&client->lock);
-		handle = ion_handle_get_by_id_nolock(client, data.handle.handle);
-		if (IS_ERR(handle)) {
-			mutex_unlock(&client->lock);
-			return PTR_ERR(handle);
-		}
-		data.fd.fd = ion_share_dma_buf_fd_nolock(client, handle);
-		ion_handle_put_nolock(handle);
-		mutex_unlock(&client->lock);
-		if (data.fd.fd < 0)
-			ret = data.fd.fd;
-		break;
-=======
 
 		handle = ion_handle_get_by_id(client, data.handle.handle);
 		if (IS_ERR(handle))
@@ -1711,53 +1670,8 @@
 						ION_IOC_CLEAN_INV_CACHES, arg);
 	default:
 		return -ENOTTY;
->>>>>>> ae6c134c
-	}
-	case ION_IOC_IMPORT:
-	{
-		struct ion_handle *handle;
-
-<<<<<<< HEAD
-		handle = ion_import_dma_buf_fd(client, data.fd.fd);
-		if (IS_ERR(handle)) {
-			ret = PTR_ERR(handle);
-		} else {
-			handle = pass_to_user(handle);
-			if (IS_ERR(handle))
-				ret = PTR_ERR(handle);
-			else
-				data.handle.handle = handle->id;
-		}
-		break;
-	}
-	case ION_IOC_SYNC:
-	{
-		ret = ion_sync_for_device(client, data.fd.fd);
-		break;
-	}
-	case ION_IOC_CUSTOM:
-	{
-		if (!dev->custom_ioctl)
-			return -ENOTTY;
-		ret = dev->custom_ioctl(client, data.custom.cmd,
-						data.custom.arg);
-		break;
-	}
-	case ION_IOC_CLEAN_CACHES:
-		return client->dev->custom_ioctl(client,
-						ION_IOC_CLEAN_CACHES, arg);
-	case ION_IOC_INV_CACHES:
-		return client->dev->custom_ioctl(client,
-						ION_IOC_INV_CACHES, arg);
-	case ION_IOC_CLEAN_INV_CACHES:
-		return client->dev->custom_ioctl(client,
-						ION_IOC_CLEAN_INV_CACHES, arg);
-	default:
-		return -ENOTTY;
-	}
-
-=======
->>>>>>> ae6c134c
+	}
+
 	if (dir & _IOC_READ) {
 		if (copy_to_user((void __user *)arg, &data, _IOC_SIZE(cmd))) {
 			if (cleanup_handle) {
