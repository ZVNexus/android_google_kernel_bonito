--- conflicted
+++ resolved
@@ -963,16 +963,9 @@
 
 	set_handle_irq(gic_handle_irq);
 
-<<<<<<< HEAD
-	node = to_of_node(handle);
 	if (IS_ENABLED(CONFIG_ARM_GIC_V3_ITS) && gic_dist_supports_lpis() &&
-	    !IS_ENABLED(CONFIG_ARM_GIC_V3_ACL) &&
-	    node) /* Temp hack to prevent ITS init for ACPI */
-		its_init(node, &gic_data.rdists, gic_data.domain);
-=======
-	if (IS_ENABLED(CONFIG_ARM_GIC_V3_ITS) && gic_dist_supports_lpis())
+	    !IS_ENABLED(CONFIG_ARM_GIC_V3_ACL))
 		its_init(handle, &gic_data.rdists, gic_data.domain);
->>>>>>> 730d8a50
 
 	gic_smp_init();
 	gic_dist_init();
