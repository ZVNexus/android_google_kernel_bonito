/*
 * Copyright (c) 2018 Google Inc.
 *
 *     @file   kernel/drivers/soc/qcom/modemsmem/modemsmem.c
 *
 * This program is free software; you can redistribute it and/or modify
 * it under the terms of the GNU General Public License version 2 and
 * only version 2 as published by the Free Software Foundation.
 *
 * This program is distributed in the hope that it will be useful,
 * but WITHOUT ANY WARRANTY; without even the implied warranty of
 * MERCHANTABILITY or FITNESS FOR A PARTICULAR PURPOSE. See the
 * GNU General Public License for more details.
 */

#include <linux/kernel.h>
#include <linux/init.h>
#include <linux/module.h>
#include <linux/platform_device.h>
#include <linux/slab.h>
#include <linux/fs.h>
#include <linux/of.h>
#include <linux/ctype.h>
#include <linux/io.h>
#include <soc/qcom/socinfo.h>
#include <soc/qcom/smem.h>
#include "modemsmem.h"

#define BOOTMODE_LENGTH			20

#define DEVICE_TREE_CDT_CDB2_PATH	"/chosen/cdt/cdb2"
#define FTM_ON				"ftm_on"
#define FTM_OFF				"ftm_off"


static char bootmode[BOOTMODE_LENGTH];
static const char * const factory_bootmodes[] = {
	"factory",
	"ffbm-00",
	"ffbm-01"
};

static int __init get_bootmode(char *str)
{
	if (str[0] != '\0')
		strlcpy(bootmode, str, BOOTMODE_LENGTH);

	return 1;
}
__setup("androidboot.mode=", get_bootmode);

<<<<<<< HEAD
bool is_charger_bootmode(void)
{
	if (!strncmp(bootmode, "charger", sizeof(bootmode)))
		return true;

	return false;
}

=======
>>>>>>> 2786ec57
static bool is_factory_bootmode(void)
{
	int i = 0;

	for (; i < ARRAY_SIZE(factory_bootmodes); i++)
		if (!strncmp(factory_bootmodes[i], bootmode, sizeof(bootmode)))
			return true;
	return false;
}

static ssize_t modem_smem_show(struct device *d,
			struct device_attribute *attr,
			char *buf)
{
	struct modem_smem_type *modem_smem;

	modem_smem = smem_alloc(SMEM_ID_VENDOR0,
				sizeof(struct modem_smem_type),
				0, SMEM_ANY_HOST_FLAG);
	if (modem_smem) {
		return snprintf(buf, PAGE_SIZE,
				"version:0x%x\n"
				"modem_flag:0x%x\n"
				"major_id:0x%x\n"
				"minor_id:0x%x\n"
				"subtype:0x%x\n"
				"platform:0x%x\n"
				"efs_magic:0x%x\n"
				"ftm_magic:0x%x\n",
				modem_smem->version,
				modem_smem->modem_flag,
				modem_smem->major_id,
				modem_smem->minor_id,
				modem_smem->subtype,
				modem_smem->platform,
				modem_smem->efs_magic,
				modem_smem->ftm_magic);
	} else
		return snprintf(buf, PAGE_SIZE, "The modem smem is null\n");
}

static ssize_t modem_smem_store(struct device *d,
			struct device_attribute *attr,
			const char *buf,
			size_t count)
{
	struct modem_smem_type *modem_smem;

	modem_smem = smem_alloc(SMEM_ID_VENDOR0,
				sizeof(struct modem_smem_type),
				0, SMEM_ANY_HOST_FLAG);

	if (modem_smem == NULL) {
		dev_err(d, "smem alloc fail\n");
		return count;
	}

	if (!is_factory_bootmode()) {
		dev_err(d, "The action not allowed in normal bootmode\n");
		return count;
	}

	if (!strncmp(buf, FTM_ON, sizeof(FTM_ON) - 1))
		modem_smem_set_u32(modem_smem, ftm_magic, MODEM_FTM_MAGIC);
	else if (!strncmp(buf, FTM_OFF, sizeof(FTM_OFF) - 1))
		modem_smem_set_u32(modem_smem, ftm_magic, 0);
	else {
		dev_err(d, "Unsupport action %s\n", buf);
		return count;
	}
	dev_info(d, "Set %s mode via sysfs\n", buf);

	return count;
}

static DEVICE_ATTR(modem_smem, 0664, modem_smem_show, modem_smem_store);
static struct attribute *modem_smem_attributes[] = {
	&dev_attr_modem_smem.attr,
	NULL
};

static const struct attribute_group modem_smem_group = {
	.name  = "modemsmem",
	.attrs = modem_smem_attributes,
};

static int modem_smem_probe(struct platform_device *pdev)
{
	int ret = -1;
	struct device_node *np = NULL;
	struct device *dev = NULL;
	struct modem_smem_type *modem_smem;
	struct device_node *dtnp = NULL;
	int len = 0;
	u8 buff[8 + 1];
	u32 val = 0;

	pr_debug("[SMEM] %s: Enter probe\n", __func__);

	if (!pdev) {
		pr_err("[SMEM] %s: Invalid pdev\n", __func__);
		return -ENODEV;
	}

	np = pdev->dev.of_node;
	if (!np) {
		pr_err("[SMEM] %s: Invalid DT node\n", __func__);
		return -EINVAL;
	}

	dev = &pdev->dev;
	if (dev == NULL) {
		pr_err("[SMEM] %s: Invalid dev\n", __func__);
		return -EINVAL;
	}
	platform_set_drvdata(pdev, dev);

	/* Allocate with SMEM channel */
	modem_smem = smem_alloc(SMEM_ID_VENDOR0,
				sizeof(struct modem_smem_type),
				0, SMEM_ANY_HOST_FLAG);
	if (!modem_smem) {
		dev_err(dev, "smem alloc fail\n");
		return -ENOMEM;
	}

	/* Initialize smem with zeros */
	memset_io(modem_smem, 0, sizeof(*modem_smem));

	/* Setup modem SMEM parameters */
	modem_smem_set_u32(modem_smem, version, MODEM_SMEM_VERSION);

	modem_smem_set_u32(modem_smem, major_id,
		(socinfo_get_platform_version() >> 16) & 0xff);

	modem_smem_set_u32(modem_smem, minor_id,
		socinfo_get_platform_version() & 0x00ff);

	modem_smem_set_u32(modem_smem, platform, socinfo_get_platform_type());

	modem_smem_set_u32(modem_smem, subtype, socinfo_get_platform_subtype());

	do {
		dtnp = of_find_node_by_path(DEVICE_TREE_CDT_CDB2_PATH);
		if (dtnp && !of_find_property(dtnp, "modem_flag", &len)) {
			dev_info(dev, "Get modem_flag node failed\n");
			break;
		}
		if (len > ARRAY_SIZE(buff) || len < 2) {
			dev_err(dev, "Invalid modem_flag length %d", len);
			break;
		}
		ret = of_property_read_u8_array(dtnp, "modem_flag", buff, len);
		if (ret) {
			dev_err(dev, "Get modem_flag failed %d", ret);
			break;
		}
		buff[len - 1] = '\0';
		ret = kstrtou32(buff, 16, &val);
		if (ret) {
			dev_err(dev, "Set modem_flag failed %d\n", ret);
			break;
		}
		modem_smem_set_u32(modem_smem, modem_flag, val);
	} while (0);

	if (is_factory_bootmode()) {
		modem_smem_set_u32(modem_smem, ftm_magic, MODEM_FTM_MAGIC);
		dev_info(dev, "Set FTM mode due to %s\n", bootmode);
	}

	/* Create sysfs */
	ret = sysfs_create_group(&pdev->dev.kobj, &modem_smem_group);
	if (ret)
		dev_err(dev, "Failed to create sysfs\n");

	dev_dbg(dev, "End probe\n");
	return 0;
}

static const struct of_device_id modem_smem_of_match[] = {
	{.compatible = "modemsmem",}
};
MODULE_DEVICE_TABLE(of, modem_smem_of_match);

static struct platform_driver modem_smem_driver = {
	.probe = modem_smem_probe,
	.driver = {
		.name = "modemsmem",
		.owner = THIS_MODULE,
		.of_match_table = modem_smem_of_match,
	}
};

static int __init modem_smem_init(void)
{
	int ret = -1;

	pr_debug("[SMEM] %s: Enter\n", __func__);

	ret = platform_driver_register(&modem_smem_driver);
	if (ret < 0)
		pr_err("[SMEM] %s: platform_driver register fail. ret:%d\n",
			__func__, ret);

	return ret;
}

static void __exit modem_smem_exit(void)
{
	platform_driver_unregister(&modem_smem_driver);
}

module_init(modem_smem_init);
module_exit(modem_smem_exit);

MODULE_LICENSE("GPL");
MODULE_DESCRIPTION("Modem SMEM Driver");<|MERGE_RESOLUTION|>--- conflicted
+++ resolved
@@ -49,17 +49,6 @@
 }
 __setup("androidboot.mode=", get_bootmode);
 
-<<<<<<< HEAD
-bool is_charger_bootmode(void)
-{
-	if (!strncmp(bootmode, "charger", sizeof(bootmode)))
-		return true;
-
-	return false;
-}
-
-=======
->>>>>>> 2786ec57
 static bool is_factory_bootmode(void)
 {
 	int i = 0;
