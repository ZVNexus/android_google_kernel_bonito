/*
 * Compressed RAM block device
 *
 * Copyright (C) 2008, 2009, 2010  Nitin Gupta
 *               2012, 2013 Minchan Kim
 *
 * This code is released using a dual license strategy: BSD/GPL
 * You can choose the licence that better fits your requirements.
 *
 * Released under the terms of 3-clause BSD License
 * Released under the terms of GNU General Public License Version 2.0
 *
 */

#define KMSG_COMPONENT "zram"
#define pr_fmt(fmt) KMSG_COMPONENT ": " fmt

#include <linux/module.h>
#include <linux/kernel.h>
#include <linux/bio.h>
#include <linux/bitops.h>
#include <linux/blkdev.h>
#include <linux/buffer_head.h>
#include <linux/device.h>
#include <linux/genhd.h>
#include <linux/highmem.h>
#include <linux/slab.h>
#include <linux/backing-dev.h>
#include <linux/string.h>
#include <linux/vmalloc.h>
#include <linux/err.h>
#include <linux/idr.h>
#include <linux/sysfs.h>
#include <linux/debugfs.h>

#include "zram_drv.h"

static DEFINE_IDR(zram_index_idr);
/* idr index must be protected */
static DEFINE_MUTEX(zram_index_mutex);

static int zram_major;
static const char *default_compressor = "lzo";

/*
 * We don't need to see memory allocation errors more than once every 1
 * second to know that a problem is occurring.
 */
#define ALLOC_ERROR_LOG_RATE_MS 1000

/* Module params (documentation at end) */
static unsigned int num_devices = 1;
/*
 * Pages that compress to sizes equals or greater than this are stored
 * uncompressed in memory.
 */
static size_t huge_class_size;

static void zram_free_page(struct zram *zram, size_t index);
static int zram_bvec_read(struct zram *zram, struct bio_vec *bvec,
				u32 index, int offset, struct bio *bio);


static int zram_slot_trylock(struct zram *zram, u32 index)
{
	return bit_spin_trylock(ZRAM_LOCK, &zram->table[index].flags);
}

static void zram_slot_lock(struct zram *zram, u32 index)
{
	bit_spin_lock(ZRAM_LOCK, &zram->table[index].flags);
}

static void zram_slot_unlock(struct zram *zram, u32 index)
{
	bit_spin_unlock(ZRAM_LOCK, &zram->table[index].flags);
}

static inline bool init_done(struct zram *zram)
{
	return zram->disksize;
}

static inline struct zram *dev_to_zram(struct device *dev)
{
	return (struct zram *)dev_to_disk(dev)->private_data;
}

static unsigned long zram_get_handle(struct zram *zram, u32 index)
{
	return zram->table[index].handle;
}

static void zram_set_handle(struct zram *zram, u32 index, unsigned long handle)
{
	zram->table[index].handle = handle;
}

/* flag operations require table entry bit_spin_lock() being held */
static bool zram_test_flag(struct zram *zram, u32 index,
			enum zram_pageflags flag)
{
	return zram->table[index].flags & BIT(flag);
}

static void zram_set_flag(struct zram *zram, u32 index,
			enum zram_pageflags flag)
{
	zram->table[index].flags |= BIT(flag);
}

static void zram_clear_flag(struct zram *zram, u32 index,
			enum zram_pageflags flag)
{
	zram->table[index].flags &= ~BIT(flag);
}

static inline void zram_set_element(struct zram *zram, u32 index,
			unsigned long element)
{
	zram->table[index].element = element;
}

static unsigned long zram_get_element(struct zram *zram, u32 index)
{
	return zram->table[index].element;
}

static size_t zram_get_obj_size(struct zram *zram, u32 index)
{
	return zram->table[index].flags & (BIT(ZRAM_FLAG_SHIFT) - 1);
}

static void zram_set_obj_size(struct zram *zram,
					u32 index, size_t size)
{
	unsigned long flags = zram->table[index].flags >> ZRAM_FLAG_SHIFT;

	zram->table[index].flags = (flags << ZRAM_FLAG_SHIFT) | size;
}

static inline bool zram_allocated(struct zram *zram, u32 index)
{
	return zram_get_obj_size(zram, index) ||
			zram_test_flag(zram, index, ZRAM_SAME) ||
			zram_test_flag(zram, index, ZRAM_WB);
}

#if PAGE_SIZE != 4096
static inline bool is_partial_io(struct bio_vec *bvec)
{
	return bvec->bv_len != PAGE_SIZE;
}
#else
static inline bool is_partial_io(struct bio_vec *bvec)
{
	return false;
}
#endif

/*
 * Check if request is within bounds and aligned on zram logical blocks.
 */
static inline bool valid_io_request(struct zram *zram,
		sector_t start, unsigned int size)
{
	u64 end, bound;

	/* unaligned request */
	if (unlikely(start & (ZRAM_SECTOR_PER_LOGICAL_BLOCK - 1)))
		return false;
	if (unlikely(size & (ZRAM_LOGICAL_BLOCK_SIZE - 1)))
		return false;

	end = start + (size >> SECTOR_SHIFT);
	bound = zram->disksize >> SECTOR_SHIFT;
	/* out of range range */
	if (unlikely(start >= bound || end > bound || start > end))
		return false;

	/* I/O request is valid */
	return true;
}

static void update_position(u32 *index, int *offset, struct bio_vec *bvec)
{
	*index  += (*offset + bvec->bv_len) / PAGE_SIZE;
	*offset = (*offset + bvec->bv_len) % PAGE_SIZE;
}

static inline void update_used_max(struct zram *zram,
					const unsigned long pages)
{
	unsigned long old_max, cur_max;

	old_max = atomic_long_read(&zram->stats.max_used_pages);

	do {
		cur_max = old_max;
		if (pages > cur_max)
			old_max = atomic_long_cmpxchg(
				&zram->stats.max_used_pages, cur_max, pages);
	} while (old_max != cur_max);
}

static inline void zram_fill_page(char *ptr, unsigned long len,
					unsigned long value)
{
	int i;
	unsigned long *page = (unsigned long *)ptr;

	WARN_ON_ONCE(!IS_ALIGNED(len, sizeof(unsigned long)));

	if (likely(value == 0)) {
		memset(ptr, 0, len);
	} else {
		for (i = 0; i < len / sizeof(*page); i++)
			page[i] = value;
	}
}

static bool page_same_filled(void *ptr, unsigned long *element)
{
	unsigned int pos;
	unsigned long *page;
	unsigned long val;

	page = (unsigned long *)ptr;
	val = page[0];

	for (pos = 1; pos < PAGE_SIZE / sizeof(*page); pos++) {
		if (val != page[pos])
			return false;
	}

	*element = val;

	return true;
}

static ssize_t initstate_show(struct device *dev,
		struct device_attribute *attr, char *buf)
{
	u32 val;
	struct zram *zram = dev_to_zram(dev);

	down_read(&zram->init_lock);
	val = init_done(zram);
	up_read(&zram->init_lock);

	return scnprintf(buf, PAGE_SIZE, "%u\n", val);
}

static ssize_t disksize_show(struct device *dev,
		struct device_attribute *attr, char *buf)
{
	struct zram *zram = dev_to_zram(dev);

	return scnprintf(buf, PAGE_SIZE, "%llu\n", zram->disksize);
}

static ssize_t mem_limit_store(struct device *dev,
		struct device_attribute *attr, const char *buf, size_t len)
{
	u64 limit;
	char *tmp;
	struct zram *zram = dev_to_zram(dev);

	limit = memparse(buf, &tmp);
	if (buf == tmp) /* no chars parsed, invalid input */
		return -EINVAL;

	down_write(&zram->init_lock);
	zram->limit_pages = PAGE_ALIGN(limit) >> PAGE_SHIFT;
	up_write(&zram->init_lock);

	return len;
}

static ssize_t mem_used_max_store(struct device *dev,
		struct device_attribute *attr, const char *buf, size_t len)
{
	int err;
	unsigned long val;
	struct zram *zram = dev_to_zram(dev);

	err = kstrtoul(buf, 10, &val);
	if (err || val != 0)
		return -EINVAL;

	down_read(&zram->init_lock);
	if (init_done(zram)) {
		atomic_long_set(&zram->stats.max_used_pages,
				zs_get_total_pages(zram->mem_pool));
	}
	up_read(&zram->init_lock);

	return len;
}

static ssize_t idle_store(struct device *dev,
		struct device_attribute *attr, const char *buf, size_t len)
{
	struct zram *zram = dev_to_zram(dev);
	unsigned long nr_pages = zram->disksize >> PAGE_SHIFT;
	int index;
	char mode_buf[8];
	ssize_t sz;

	sz = strscpy(mode_buf, buf, sizeof(mode_buf));
	if (sz <= 0)
		return -EINVAL;

	/* ignore trailing new line */
	if (mode_buf[sz - 1] == '\n')
		mode_buf[sz - 1] = 0x00;

	if (strcmp(mode_buf, "all"))
		return -EINVAL;

	down_read(&zram->init_lock);
	if (!init_done(zram)) {
		up_read(&zram->init_lock);
		return -EINVAL;
<<<<<<< HEAD
	}

	for (index = 0; index < nr_pages; index++) {
		/*
		 * Do not mark ZRAM_UNDER_WB slot as ZRAM_IDLE to close race.
		 * See the comment in writeback_store.
		 */
		zram_slot_lock(zram, index);
		if (zram_allocated(zram, index) &&
				!zram_test_flag(zram, index, ZRAM_UNDER_WB))
			zram_set_flag(zram, index, ZRAM_IDLE);
		zram_slot_unlock(zram, index);
	}

	up_read(&zram->init_lock);

	return len;
}

#ifdef CONFIG_ZRAM_WRITEBACK
static ssize_t writeback_limit_enable_store(struct device *dev,
		struct device_attribute *attr, const char *buf, size_t len)
{
	struct zram *zram = dev_to_zram(dev);
	u64 val;
	ssize_t ret = -EINVAL;

	if (kstrtoull(buf, 10, &val))
		return ret;

	down_read(&zram->init_lock);
	spin_lock(&zram->wb_limit_lock);
	zram->wb_limit_enable = val;
	spin_unlock(&zram->wb_limit_lock);
	up_read(&zram->init_lock);
	ret = len;

	return ret;
}

static ssize_t writeback_limit_enable_show(struct device *dev,
		struct device_attribute *attr, char *buf)
{
	bool val;
	struct zram *zram = dev_to_zram(dev);

	down_read(&zram->init_lock);
	spin_lock(&zram->wb_limit_lock);
	val = zram->wb_limit_enable;
	spin_unlock(&zram->wb_limit_lock);
	up_read(&zram->init_lock);

	return scnprintf(buf, PAGE_SIZE, "%d\n", val);
}

static ssize_t writeback_limit_store(struct device *dev,
		struct device_attribute *attr, const char *buf, size_t len)
{
	struct zram *zram = dev_to_zram(dev);
	u64 val;
	ssize_t ret = -EINVAL;

	if (kstrtoull(buf, 10, &val))
		return ret;

	down_read(&zram->init_lock);
	spin_lock(&zram->wb_limit_lock);
	zram->bd_wb_limit = val;
	spin_unlock(&zram->wb_limit_lock);
=======
	}

	for (index = 0; index < nr_pages; index++) {
		/*
		 * Do not mark ZRAM_UNDER_WB slot as ZRAM_IDLE to close race.
		 * See the comment in writeback_store.
		 */
		zram_slot_lock(zram, index);
		if (zram_allocated(zram, index) &&
				!zram_test_flag(zram, index, ZRAM_UNDER_WB))
			zram_set_flag(zram, index, ZRAM_IDLE);
		zram_slot_unlock(zram, index);
	}

>>>>>>> a84f6fad
	up_read(&zram->init_lock);
	ret = len;

<<<<<<< HEAD
	return ret;
}

=======
	return len;
}

#ifdef CONFIG_ZRAM_WRITEBACK
static ssize_t writeback_limit_enable_store(struct device *dev,
		struct device_attribute *attr, const char *buf, size_t len)
{
	struct zram *zram = dev_to_zram(dev);
	u64 val;
	ssize_t ret = -EINVAL;

	if (kstrtoull(buf, 10, &val))
		return ret;

	down_read(&zram->init_lock);
	spin_lock(&zram->wb_limit_lock);
	zram->wb_limit_enable = val;
	spin_unlock(&zram->wb_limit_lock);
	up_read(&zram->init_lock);
	ret = len;

	return ret;
}

static ssize_t writeback_limit_enable_show(struct device *dev,
		struct device_attribute *attr, char *buf)
{
	bool val;
	struct zram *zram = dev_to_zram(dev);

	down_read(&zram->init_lock);
	spin_lock(&zram->wb_limit_lock);
	val = zram->wb_limit_enable;
	spin_unlock(&zram->wb_limit_lock);
	up_read(&zram->init_lock);

	return scnprintf(buf, PAGE_SIZE, "%d\n", val);
}

static ssize_t writeback_limit_store(struct device *dev,
		struct device_attribute *attr, const char *buf, size_t len)
{
	struct zram *zram = dev_to_zram(dev);
	u64 val;
	ssize_t ret = -EINVAL;

	if (kstrtoull(buf, 10, &val))
		return ret;

	down_read(&zram->init_lock);
	spin_lock(&zram->wb_limit_lock);
	zram->bd_wb_limit = val;
	spin_unlock(&zram->wb_limit_lock);
	up_read(&zram->init_lock);
	ret = len;

	return ret;
}

>>>>>>> a84f6fad
static ssize_t writeback_limit_show(struct device *dev,
		struct device_attribute *attr, char *buf)
{
	u64 val;
	struct zram *zram = dev_to_zram(dev);

	down_read(&zram->init_lock);
	spin_lock(&zram->wb_limit_lock);
	val = zram->bd_wb_limit;
	spin_unlock(&zram->wb_limit_lock);
	up_read(&zram->init_lock);

	return scnprintf(buf, PAGE_SIZE, "%llu\n", val);
}

static void reset_bdev(struct zram *zram)
{
	struct block_device *bdev;

	if (!zram->backing_dev)
		return;

	bdev = zram->bdev;
	if (zram->old_block_size)
		set_blocksize(bdev, zram->old_block_size);
	blkdev_put(bdev, FMODE_READ|FMODE_WRITE|FMODE_EXCL);
	/* hope filp_close flush all of IO */
	filp_close(zram->backing_dev, NULL);
	zram->backing_dev = NULL;
	zram->old_block_size = 0;
	zram->bdev = NULL;

	kvfree(zram->bitmap);
	zram->bitmap = NULL;
}

static ssize_t backing_dev_show(struct device *dev,
		struct device_attribute *attr, char *buf)
{
	struct zram *zram = dev_to_zram(dev);
	struct file *file = zram->backing_dev;
	char *p;
	ssize_t ret;

	down_read(&zram->init_lock);
	if (!zram->backing_dev) {
		memcpy(buf, "none\n", 5);
		up_read(&zram->init_lock);
		return 5;
	}

	p = file_path(file, buf, PAGE_SIZE - 1);
	if (IS_ERR(p)) {
		ret = PTR_ERR(p);
		goto out;
	}

	ret = strlen(p);
	memmove(buf, p, ret);
	buf[ret++] = '\n';
out:
	up_read(&zram->init_lock);
	return ret;
}

static ssize_t backing_dev_store(struct device *dev,
		struct device_attribute *attr, const char *buf, size_t len)
{
	char *file_name;
	size_t sz;
	struct file *backing_dev = NULL;
	struct inode *inode;
	struct address_space *mapping;
	unsigned int bitmap_sz, old_block_size = 0;
	unsigned long nr_pages, *bitmap = NULL;
	struct block_device *bdev = NULL;
	int err;
	struct zram *zram = dev_to_zram(dev);
	gfp_t kmalloc_flags;

	file_name = kmalloc(PATH_MAX, GFP_KERNEL);
	if (!file_name)
		return -ENOMEM;

	down_write(&zram->init_lock);
	if (init_done(zram)) {
		pr_info("Can't setup backing device for initialized device\n");
		err = -EBUSY;
		goto out;
	}

	strlcpy(file_name, buf, PATH_MAX);
	/* ignore trailing newline */
	sz = strlen(file_name);
	if (sz > 0 && file_name[sz - 1] == '\n')
		file_name[sz - 1] = 0x00;

	backing_dev = filp_open(file_name, O_RDWR|O_LARGEFILE, 0);
	if (IS_ERR(backing_dev)) {
		err = PTR_ERR(backing_dev);
		backing_dev = NULL;
		goto out;
	}

	mapping = backing_dev->f_mapping;
	inode = mapping->host;

	/* Support only block device in this moment */
	if (!S_ISBLK(inode->i_mode)) {
		err = -ENOTBLK;
		goto out;
	}

	bdev = bdgrab(I_BDEV(inode));
	err = blkdev_get(bdev, FMODE_READ | FMODE_WRITE | FMODE_EXCL, zram);
	if (err < 0) {
		bdev = NULL;
		goto out;
	}

	nr_pages = i_size_read(inode) >> PAGE_SHIFT;
	bitmap_sz = BITS_TO_LONGS(nr_pages) * sizeof(long);
	kmalloc_flags = GFP_KERNEL | __GFP_ZERO;
	if (bitmap_sz > PAGE_SIZE)
		kmalloc_flags |= __GFP_NOWARN | __GFP_NORETRY;

	bitmap = kmalloc_node(bitmap_sz, kmalloc_flags, NUMA_NO_NODE);
	if (!bitmap && bitmap_sz > PAGE_SIZE)
		bitmap = vzalloc(bitmap_sz);

	if (!bitmap) {
		err = -ENOMEM;
		goto out;
	}

	old_block_size = block_size(bdev);
	err = set_blocksize(bdev, PAGE_SIZE);
	if (err)
		goto out;

	reset_bdev(zram);

	zram->old_block_size = old_block_size;
	zram->bdev = bdev;
	zram->backing_dev = backing_dev;
	zram->bitmap = bitmap;
	zram->nr_pages = nr_pages;
	up_write(&zram->init_lock);

	pr_info("setup backing device %s\n", file_name);
	kfree(file_name);

	return len;
out:
	if (bitmap)
		kvfree(bitmap);

	if (bdev)
		blkdev_put(bdev, FMODE_READ | FMODE_WRITE | FMODE_EXCL);

	if (backing_dev)
		filp_close(backing_dev, NULL);

	up_write(&zram->init_lock);

	kfree(file_name);

	return err;
}

static unsigned long alloc_block_bdev(struct zram *zram)
{
	unsigned long blk_idx = 1;
retry:
	/* skip 0 bit to confuse zram.handle = 0 */
	blk_idx = find_next_zero_bit(zram->bitmap, zram->nr_pages, blk_idx);
	if (blk_idx == zram->nr_pages)
		return 0;

	if (test_and_set_bit(blk_idx, zram->bitmap))
		goto retry;

	atomic64_inc(&zram->stats.bd_count);
	return blk_idx;
}

static void free_block_bdev(struct zram *zram, unsigned long blk_idx)
{
	int was_set;

	was_set = test_and_clear_bit(blk_idx, zram->bitmap);
	WARN_ON_ONCE(!was_set);
	atomic64_dec(&zram->stats.bd_count);
}

static void zram_page_end_io(struct bio *bio)
{
	struct page *page = bio->bi_io_vec[0].bv_page;

	page_endio(page, op_is_write(bio_op(bio)), bio->bi_error);
	bio_put(bio);
}

/*
 * Returns 1 if the submission is successful.
 */
static int read_from_bdev_async(struct zram *zram, struct bio_vec *bvec,
			unsigned long entry, struct bio *parent)
{
	struct bio *bio;

	bio = bio_alloc(GFP_ATOMIC, 1);
	if (!bio)
		return -ENOMEM;

	bio->bi_iter.bi_sector = entry * (PAGE_SIZE >> 9);
	bio->bi_bdev = zram->bdev;
	if (!bio_add_page(bio, bvec->bv_page, bvec->bv_len, bvec->bv_offset)) {
		bio_put(bio);
		return -EIO;
	}

	if (!parent) {
		bio->bi_opf = REQ_OP_READ;
		bio->bi_end_io = zram_page_end_io;
	} else {
		bio->bi_opf = parent->bi_opf;
		bio_chain(bio, parent);
	}

	submit_bio(bio);
	return 1;
}

#define HUGE_WRITEBACK 1
#define IDLE_WRITEBACK 2

static ssize_t writeback_store(struct device *dev,
		struct device_attribute *attr, const char *buf, size_t len)
{
	struct zram *zram = dev_to_zram(dev);
	unsigned long nr_pages = zram->disksize >> PAGE_SHIFT;
	unsigned long index;
	struct bio bio;
	struct page *page;
	ssize_t ret, sz;
	char mode_buf[8];
	int mode = -1;
	unsigned long blk_idx = 0;

	sz = strscpy(mode_buf, buf, sizeof(mode_buf));
	if (sz <= 0)
		return -EINVAL;

	/* ignore trailing newline */
	if (mode_buf[sz - 1] == '\n')
		mode_buf[sz - 1] = 0x00;

	if (!strcmp(mode_buf, "idle"))
		mode = IDLE_WRITEBACK;
	else if (!strcmp(mode_buf, "huge"))
		mode = HUGE_WRITEBACK;

	if (mode == -1)
		return -EINVAL;

	down_read(&zram->init_lock);
	if (!init_done(zram)) {
		ret = -EINVAL;
		goto release_init_lock;
	}

	if (!zram->backing_dev) {
		ret = -ENODEV;
		goto release_init_lock;
	}

	page = alloc_page(GFP_KERNEL);
	if (!page) {
		ret = -ENOMEM;
		goto release_init_lock;
	}

	for (index = 0; index < nr_pages; index++) {
		struct bio_vec bvec;

		bvec.bv_page = page;
		bvec.bv_len = PAGE_SIZE;
		bvec.bv_offset = 0;

		spin_lock(&zram->wb_limit_lock);
		if (zram->wb_limit_enable && !zram->bd_wb_limit) {
			spin_unlock(&zram->wb_limit_lock);
			ret = -EIO;
<<<<<<< HEAD
			goto error;
=======
			break;
>>>>>>> a84f6fad
		}
		spin_unlock(&zram->wb_limit_lock);

		if (!blk_idx) {
			blk_idx = alloc_block_bdev(zram);
			if (!blk_idx) {
				ret = -ENOSPC;
<<<<<<< HEAD
				goto error;
=======
				break;
>>>>>>> a84f6fad
			}
		}

		zram_slot_lock(zram, index);
		if (!zram_allocated(zram, index))
			goto next;

		if (zram_test_flag(zram, index, ZRAM_WB) ||
				zram_test_flag(zram, index, ZRAM_SAME) ||
				zram_test_flag(zram, index, ZRAM_UNDER_WB))
			goto next;

		if (mode == IDLE_WRITEBACK &&
			  !zram_test_flag(zram, index, ZRAM_IDLE))
			goto next;
<<<<<<< HEAD

=======
>>>>>>> a84f6fad
		if (mode == HUGE_WRITEBACK &&
			  !zram_test_flag(zram, index, ZRAM_HUGE))
			goto next;
		/*
		 * Clearing ZRAM_UNDER_WB is duty of caller.
		 * IOW, zram_free_page never clear it.
		 */
		zram_set_flag(zram, index, ZRAM_UNDER_WB);
		/* Need for hugepage writeback racing */
		zram_set_flag(zram, index, ZRAM_IDLE);
		zram_slot_unlock(zram, index);
		if (zram_bvec_read(zram, &bvec, index, 0, NULL)) {
			zram_slot_lock(zram, index);
			zram_clear_flag(zram, index, ZRAM_UNDER_WB);
			zram_clear_flag(zram, index, ZRAM_IDLE);
			zram_slot_unlock(zram, index);
			continue;
		}

		bio_init(&bio);

		bio.bi_max_vecs = 1;
		bio.bi_io_vec = &bvec;
		bio.bi_bdev = zram->bdev;

		bio.bi_iter.bi_sector = blk_idx * (PAGE_SIZE >> 9);
		bio_set_op_attrs(&bio, REQ_OP_WRITE, REQ_SYNC);
		bio_add_page(&bio, bvec.bv_page, bvec.bv_len,
<<<<<<< HEAD
					bvec.bv_offset);
=======
				bvec.bv_offset);
>>>>>>> a84f6fad
		/*
		 * XXX: A single page IO would be inefficient for write
		 * but it would be not bad as starter.
		 */
		ret = submit_bio_wait(&bio);
		if (ret) {
			zram_slot_lock(zram, index);
			zram_clear_flag(zram, index, ZRAM_UNDER_WB);
			zram_clear_flag(zram, index, ZRAM_IDLE);
			zram_slot_unlock(zram, index);
			continue;
		}

		atomic64_inc(&zram->stats.bd_writes);
		/*
		 * We released zram_slot_lock so need to check if the slot was
		 * changed. If there is freeing for the slot, we can catch it
		 * easily by zram_allocated.
		 * A subtle case is the slot is freed/reallocated/marked as
		 * ZRAM_IDLE again. To close the race, idle_store doesn't
		 * mark ZRAM_IDLE once it found the slot was ZRAM_UNDER_WB.
		 * Thus, we could close the race by checking ZRAM_IDLE bit.
		 */
		zram_slot_lock(zram, index);
		if (!zram_allocated(zram, index) ||
			  !zram_test_flag(zram, index, ZRAM_IDLE)) {
			zram_clear_flag(zram, index, ZRAM_UNDER_WB);
			zram_clear_flag(zram, index, ZRAM_IDLE);
			goto next;
		}

		zram_free_page(zram, index);
		zram_clear_flag(zram, index, ZRAM_UNDER_WB);
		zram_set_flag(zram, index, ZRAM_WB);
		zram_set_element(zram, index, blk_idx);
		blk_idx = 0;
		atomic64_inc(&zram->stats.pages_stored);
<<<<<<< HEAD

=======
>>>>>>> a84f6fad
		spin_lock(&zram->wb_limit_lock);
		if (zram->wb_limit_enable && zram->bd_wb_limit > 0)
			zram->bd_wb_limit -=  min_t(u64,
				1UL << (PAGE_SHIFT - 12), zram->bd_wb_limit);
		spin_unlock(&zram->wb_limit_lock);
next:
		zram_slot_unlock(zram, index);
	}

<<<<<<< HEAD
	ret = len;
error:
	if (blk_idx)
		free_block_bdev(zram, blk_idx);
=======
	if (blk_idx)
		free_block_bdev(zram, blk_idx);
	ret = len;
>>>>>>> a84f6fad
	__free_page(page);
release_init_lock:
	up_read(&zram->init_lock);

	return ret;
}

struct zram_work {
	struct work_struct work;
	struct zram *zram;
	unsigned long entry;
	struct bio *bio;
};

#if PAGE_SIZE != 4096
static void zram_sync_read(struct work_struct *work)
{
	struct bio_vec bvec;
	struct zram_work *zw = container_of(work, struct zram_work, work);
	struct zram *zram = zw->zram;
	unsigned long entry = zw->entry;
	struct bio *bio = zw->bio;

	read_from_bdev_async(zram, &bvec, entry, bio);
}

/*
 * Block layer want one ->make_request_fn to be active at a time
 * so if we use chained IO with parent IO in same context,
 * it's a deadlock. To avoid, it, it uses worker thread context.
 */
static int read_from_bdev_sync(struct zram *zram, struct bio_vec *bvec,
				unsigned long entry, struct bio *bio)
{
	struct zram_work work;

	work.zram = zram;
	work.entry = entry;
	work.bio = bio;

	INIT_WORK_ONSTACK(&work.work, zram_sync_read);
	queue_work(system_unbound_wq, &work.work);
	flush_work(&work.work);
	destroy_work_on_stack(&work.work);

	return 1;
}
#else
static int read_from_bdev_sync(struct zram *zram, struct bio_vec *bvec,
				unsigned long entry, struct bio *bio)
{
	WARN_ON(1);
	return -EIO;
}
#endif

static int read_from_bdev(struct zram *zram, struct bio_vec *bvec,
			unsigned long entry, struct bio *parent, bool sync)
{
	atomic64_inc(&zram->stats.bd_reads);
	if (sync)
		return read_from_bdev_sync(zram, bvec, entry, parent);
	else
		return read_from_bdev_async(zram, bvec, entry, parent);
}
#else
static inline void reset_bdev(struct zram *zram) {};
static int read_from_bdev(struct zram *zram, struct bio_vec *bvec,
			unsigned long entry, struct bio *parent, bool sync)
{
	return -EIO;
}

static void free_block_bdev(struct zram *zram, unsigned long blk_idx) {};
#endif

#ifdef CONFIG_ZRAM_MEMORY_TRACKING

static struct dentry *zram_debugfs_root;

static void zram_debugfs_create(void)
{
	zram_debugfs_root = debugfs_create_dir("zram", NULL);
}

static void zram_debugfs_destroy(void)
{
	debugfs_remove_recursive(zram_debugfs_root);
}

static void zram_accessed(struct zram *zram, u32 index)
{
	zram_clear_flag(zram, index, ZRAM_IDLE);
	zram->table[index].ac_time = ktime_get_boottime();
}

static ssize_t read_block_state(struct file *file, char __user *buf,
				size_t count, loff_t *ppos)
{
	char *kbuf;
	ssize_t index, written = 0;
	struct zram *zram = file->private_data;
	unsigned long nr_pages = zram->disksize >> PAGE_SHIFT;
	struct timespec64 ts;

	gfp_t kmalloc_flags;

	kmalloc_flags = GFP_KERNEL;
	if (count > PAGE_SIZE)
		kmalloc_flags |= __GFP_NOWARN | __GFP_NORETRY;

	kbuf = kmalloc_node(count, kmalloc_flags, NUMA_NO_NODE);
	if (!kbuf && count > PAGE_SIZE)
		kbuf = vmalloc(count);
	if (!kbuf)
		return -ENOMEM;

	down_read(&zram->init_lock);
	if (!init_done(zram)) {
		up_read(&zram->init_lock);
		kvfree(kbuf);
		return -EINVAL;
	}

	for (index = *ppos; index < nr_pages; index++) {
		int copied;

		zram_slot_lock(zram, index);
		if (!zram_allocated(zram, index))
			goto next;

		ts = ktime_to_timespec64(zram->table[index].ac_time);
		copied = snprintf(kbuf + written, count,
			"%12zd %12lld.%06lu %c%c%c%c\n",
			index, (s64)ts.tv_sec,
			ts.tv_nsec / NSEC_PER_USEC,
			zram_test_flag(zram, index, ZRAM_SAME) ? 's' : '.',
			zram_test_flag(zram, index, ZRAM_WB) ? 'w' : '.',
			zram_test_flag(zram, index, ZRAM_HUGE) ? 'h' : '.',
			zram_test_flag(zram, index, ZRAM_IDLE) ? 'i' : '.');

		if (count < copied) {
			zram_slot_unlock(zram, index);
			break;
		}
		written += copied;
		count -= copied;
next:
		zram_slot_unlock(zram, index);
		*ppos += 1;
	}

	up_read(&zram->init_lock);
	if (copy_to_user(buf, kbuf, written))
		written = -EFAULT;
	kvfree(kbuf);

	return written;
}

static const struct file_operations proc_zram_block_state_op = {
	.open = simple_open,
	.read = read_block_state,
	.llseek = default_llseek,
};

static void zram_debugfs_register(struct zram *zram)
{
	if (!zram_debugfs_root)
		return;

	zram->debugfs_dir = debugfs_create_dir(zram->disk->disk_name,
						zram_debugfs_root);
	debugfs_create_file("block_state", 0400, zram->debugfs_dir,
				zram, &proc_zram_block_state_op);
}

static void zram_debugfs_unregister(struct zram *zram)
{
	debugfs_remove_recursive(zram->debugfs_dir);
}
#else
static void zram_debugfs_create(void) {};
static void zram_debugfs_destroy(void) {};
static void zram_accessed(struct zram *zram, u32 index)
{
	zram_clear_flag(zram, index, ZRAM_IDLE);
};
static void zram_debugfs_register(struct zram *zram) {};
static void zram_debugfs_unregister(struct zram *zram) {};
#endif

/*
 * We switched to per-cpu streams and this attr is not needed anymore.
 * However, we will keep it around for some time, because:
 * a) we may revert per-cpu streams in the future
 * b) it's visible to user space and we need to follow our 2 years
 *    retirement rule; but we already have a number of 'soon to be
 *    altered' attrs, so max_comp_streams need to wait for the next
 *    layoff cycle.
 */
static ssize_t max_comp_streams_show(struct device *dev,
		struct device_attribute *attr, char *buf)
{
	return scnprintf(buf, PAGE_SIZE, "%d\n", num_online_cpus());
}

static ssize_t max_comp_streams_store(struct device *dev,
		struct device_attribute *attr, const char *buf, size_t len)
{
	return len;
}

static ssize_t comp_algorithm_show(struct device *dev,
		struct device_attribute *attr, char *buf)
{
	size_t sz;
	struct zram *zram = dev_to_zram(dev);

	down_read(&zram->init_lock);
	sz = zcomp_available_show(zram->compressor, buf);
	up_read(&zram->init_lock);

	return sz;
}

static ssize_t comp_algorithm_store(struct device *dev,
		struct device_attribute *attr, const char *buf, size_t len)
{
	struct zram *zram = dev_to_zram(dev);
	char compressor[ARRAY_SIZE(zram->compressor)];
	size_t sz;

	strlcpy(compressor, buf, sizeof(compressor));
	/* ignore trailing newline */
	sz = strlen(compressor);
	if (sz > 0 && compressor[sz - 1] == '\n')
		compressor[sz - 1] = 0x00;

	if (!zcomp_available_algorithm(compressor))
		return -EINVAL;

	down_write(&zram->init_lock);
	if (init_done(zram)) {
		up_write(&zram->init_lock);
		pr_info("Can't change algorithm for initialized device\n");
		return -EBUSY;
	}

	strcpy(zram->compressor, compressor);
	up_write(&zram->init_lock);
	return len;
}

static ssize_t compact_store(struct device *dev,
		struct device_attribute *attr, const char *buf, size_t len)
{
	struct zram *zram = dev_to_zram(dev);

	down_read(&zram->init_lock);
	if (!init_done(zram)) {
		up_read(&zram->init_lock);
		return -EINVAL;
	}

	zs_compact(zram->mem_pool);
	up_read(&zram->init_lock);

	return len;
}

static ssize_t io_stat_show(struct device *dev,
		struct device_attribute *attr, char *buf)
{
	struct zram *zram = dev_to_zram(dev);
	ssize_t ret;

	down_read(&zram->init_lock);
	ret = scnprintf(buf, PAGE_SIZE,
			"%8llu %8llu %8llu %8llu\n",
			(u64)atomic64_read(&zram->stats.failed_reads),
			(u64)atomic64_read(&zram->stats.failed_writes),
			(u64)atomic64_read(&zram->stats.invalid_io),
			(u64)atomic64_read(&zram->stats.notify_free));
	up_read(&zram->init_lock);

	return ret;
}

static ssize_t mm_stat_show(struct device *dev,
		struct device_attribute *attr, char *buf)
{
	struct zram *zram = dev_to_zram(dev);
	struct zs_pool_stats pool_stats;
	u64 orig_size, mem_used = 0;
	long max_used;
	ssize_t ret;

	memset(&pool_stats, 0x00, sizeof(struct zs_pool_stats));

	down_read(&zram->init_lock);
	if (init_done(zram)) {
		mem_used = zs_get_total_pages(zram->mem_pool);
		zs_pool_stats(zram->mem_pool, &pool_stats);
	}

	orig_size = atomic64_read(&zram->stats.pages_stored);
	max_used = atomic_long_read(&zram->stats.max_used_pages);

	ret = scnprintf(buf, PAGE_SIZE,
			"%8llu %8llu %8llu %8lu %8ld %8llu %8lu %8llu\n",
			orig_size << PAGE_SHIFT,
			(u64)atomic64_read(&zram->stats.compr_data_size),
			mem_used << PAGE_SHIFT,
			zram->limit_pages << PAGE_SHIFT,
			max_used << PAGE_SHIFT,
			(u64)atomic64_read(&zram->stats.same_pages),
			pool_stats.pages_compacted,
			(u64)atomic64_read(&zram->stats.huge_pages));
	up_read(&zram->init_lock);

	return ret;
}

#ifdef CONFIG_ZRAM_WRITEBACK
#define FOUR_K(x) ((x) * (1 << (PAGE_SHIFT - 12)))
static ssize_t bd_stat_show(struct device *dev,
		struct device_attribute *attr, char *buf)
{
	struct zram *zram = dev_to_zram(dev);
	ssize_t ret;

	down_read(&zram->init_lock);
	ret = scnprintf(buf, PAGE_SIZE,
		"%8llu %8llu %8llu\n",
			FOUR_K((u64)atomic64_read(&zram->stats.bd_count)),
			FOUR_K((u64)atomic64_read(&zram->stats.bd_reads)),
			FOUR_K((u64)atomic64_read(&zram->stats.bd_writes)));
	up_read(&zram->init_lock);

	return ret;
}
#endif

static ssize_t debug_stat_show(struct device *dev,
		struct device_attribute *attr, char *buf)
{
	int version = 1;
	struct zram *zram = dev_to_zram(dev);
	ssize_t ret;

	down_read(&zram->init_lock);
	ret = scnprintf(buf, PAGE_SIZE,
			"version: %d\n%8llu %8llu\n",
			version,
			(u64)atomic64_read(&zram->stats.writestall),
			(u64)atomic64_read(&zram->stats.miss_free));
	up_read(&zram->init_lock);

	return ret;
}

static DEVICE_ATTR_RO(io_stat);
static DEVICE_ATTR_RO(mm_stat);
#ifdef CONFIG_ZRAM_WRITEBACK
static DEVICE_ATTR_RO(bd_stat);
#endif
static DEVICE_ATTR_RO(debug_stat);

static void zram_meta_free(struct zram *zram, u64 disksize)
{
	size_t num_pages = disksize >> PAGE_SHIFT;
	size_t index;

	/* Free all pages that are still in this zram device */
	for (index = 0; index < num_pages; index++)
		zram_free_page(zram, index);

	zs_destroy_pool(zram->mem_pool);
	vfree(zram->table);
}

static bool zram_meta_alloc(struct zram *zram, u64 disksize)
{
	size_t num_pages;

	num_pages = disksize >> PAGE_SHIFT;
	zram->table = vzalloc(num_pages * sizeof(*zram->table));
	if (!zram->table)
		return false;

	zram->mem_pool = zs_create_pool(zram->disk->disk_name);
	if (!zram->mem_pool) {
		vfree(zram->table);
		return false;
	}

	if (!huge_class_size)
		huge_class_size = zs_huge_class_size(zram->mem_pool);
	return true;
}

/*
 * To protect concurrent access to the same index entry,
 * caller should hold this table index entry's bit_spinlock to
 * indicate this index entry is accessing.
 */
static void zram_free_page(struct zram *zram, size_t index)
{
	unsigned long handle;

#ifdef CONFIG_ZRAM_MEMORY_TRACKING
	zram->table[index].ac_time.tv64 = 0;
#endif
	if (zram_test_flag(zram, index, ZRAM_IDLE))
		zram_clear_flag(zram, index, ZRAM_IDLE);

	if (zram_test_flag(zram, index, ZRAM_HUGE)) {
		zram_clear_flag(zram, index, ZRAM_HUGE);
		atomic64_dec(&zram->stats.huge_pages);
	}

	if (zram_test_flag(zram, index, ZRAM_WB)) {
		zram_clear_flag(zram, index, ZRAM_WB);
		free_block_bdev(zram, zram_get_element(zram, index));
		goto out;
	}

	/*
	 * No memory is allocated for same element filled pages.
	 * Simply clear same page flag.
	 */
	if (zram_test_flag(zram, index, ZRAM_SAME)) {
		zram_clear_flag(zram, index, ZRAM_SAME);
		atomic64_dec(&zram->stats.same_pages);
		goto out;
	}

	handle = zram_get_handle(zram, index);
	if (!handle)
		return;

	zs_free(zram->mem_pool, handle);

	atomic64_sub(zram_get_obj_size(zram, index),
			&zram->stats.compr_data_size);
out:
	atomic64_dec(&zram->stats.pages_stored);
	zram_set_handle(zram, index, 0);
	zram_set_obj_size(zram, index, 0);
	WARN_ON_ONCE(zram->table[index].flags &
		~(1UL << ZRAM_LOCK | 1UL << ZRAM_UNDER_WB));
}

static int __zram_bvec_read(struct zram *zram, struct page *page, u32 index,
				struct bio *bio, bool partial_io)
{
	int ret;
	unsigned long handle;
	unsigned int size;
	void *src, *dst;

	zram_slot_lock(zram, index);
	if (zram_test_flag(zram, index, ZRAM_WB)) {
		struct bio_vec bvec;

		zram_slot_unlock(zram, index);

		bvec.bv_page = page;
		bvec.bv_len = PAGE_SIZE;
		bvec.bv_offset = 0;
		return read_from_bdev(zram, &bvec,
				zram_get_element(zram, index),
				bio, partial_io);
	}

	handle = zram_get_handle(zram, index);
	if (!handle || zram_test_flag(zram, index, ZRAM_SAME)) {
		unsigned long value;
		void *mem;

		value = handle ? zram_get_element(zram, index) : 0;
		mem = kmap_atomic(page);
		zram_fill_page(mem, PAGE_SIZE, value);
		kunmap_atomic(mem);
		zram_slot_unlock(zram, index);
		return 0;
	}

	size = zram_get_obj_size(zram, index);

	src = zs_map_object(zram->mem_pool, handle, ZS_MM_RO);
	if (size == PAGE_SIZE) {
		dst = kmap_atomic(page);
		memcpy(dst, src, PAGE_SIZE);
		kunmap_atomic(dst);
		ret = 0;
	} else {
		struct zcomp_strm *zstrm = zcomp_stream_get(zram->comp);

		dst = kmap_atomic(page);
		ret = zcomp_decompress(zstrm, src, size, dst);
		kunmap_atomic(dst);
		zcomp_stream_put(zram->comp);
	}
	zs_unmap_object(zram->mem_pool, handle);
	zram_slot_unlock(zram, index);

	/* Should NEVER happen. Return bio error if it does. */
	if (unlikely(ret))
		pr_err("Decompression failed! err=%d, page=%u\n", ret, index);

	return ret;
}

static int zram_bvec_read(struct zram *zram, struct bio_vec *bvec,
				u32 index, int offset, struct bio *bio)
{
	int ret;
	struct page *page;

	page = bvec->bv_page;
	if (is_partial_io(bvec)) {
		/* Use a temporary buffer to decompress the page */
		page = alloc_page(GFP_NOIO|__GFP_HIGHMEM);
		if (!page)
			return -ENOMEM;
	}

	ret = __zram_bvec_read(zram, page, index, bio, is_partial_io(bvec));
	if (unlikely(ret))
		goto out;

	if (is_partial_io(bvec)) {
		void *dst = kmap_atomic(bvec->bv_page);
		void *src = kmap_atomic(page);

		memcpy(dst + bvec->bv_offset, src + offset, bvec->bv_len);
		kunmap_atomic(src);
		kunmap_atomic(dst);
	}
out:
	if (is_partial_io(bvec))
		__free_page(page);

	return ret;
}

static int __zram_bvec_write(struct zram *zram, struct bio_vec *bvec,
				u32 index, struct bio *bio)
{
	int ret = 0;
	unsigned long alloced_pages;
	unsigned long handle = 0;
	unsigned int comp_len = 0;
	void *src, *dst, *mem;
	struct zcomp_strm *zstrm;
	struct page *page = bvec->bv_page;
	unsigned long element = 0;
	enum zram_pageflags flags = 0;

	mem = kmap_atomic(page);
	if (page_same_filled(mem, &element)) {
		kunmap_atomic(mem);
		/* Free memory associated with this sector now. */
		flags = ZRAM_SAME;
		atomic64_inc(&zram->stats.same_pages);
		goto out;
	}
	kunmap_atomic(mem);

compress_again:
	zstrm = zcomp_stream_get(zram->comp);
	src = kmap_atomic(page);
	ret = zcomp_compress(zstrm, src, &comp_len);
	kunmap_atomic(src);

	if (unlikely(ret)) {
		zcomp_stream_put(zram->comp);
		pr_err("Compression failed! err=%d\n", ret);
		zs_free(zram->mem_pool, handle);
		return ret;
	}

<<<<<<< HEAD
	if (unlikely(comp_len >= huge_class_size))
=======
	if (comp_len >= huge_class_size)
>>>>>>> a84f6fad
		comp_len = PAGE_SIZE;
	/*
	 * handle allocation has 2 paths:
	 * a) fast path is executed with preemption disabled (for
	 *  per-cpu streams) and has __GFP_DIRECT_RECLAIM bit clear,
	 *  since we can't sleep;
	 * b) slow path enables preemption and attempts to allocate
	 *  the page with __GFP_DIRECT_RECLAIM bit set. we have to
	 *  put per-cpu compression stream and, thus, to re-do
	 *  the compression once handle is allocated.
	 *
	 * if we have a 'non-null' handle here then we are coming
	 * from the slow path and handle has already been allocated.
	 */
	if (!handle)
		handle = zs_malloc(zram->mem_pool, comp_len,
				__GFP_KSWAPD_RECLAIM |
				__GFP_NOWARN |
				__GFP_HIGHMEM |
				__GFP_MOVABLE);
	if (!handle) {
		zcomp_stream_put(zram->comp);
		atomic64_inc(&zram->stats.writestall);
		handle = zs_malloc(zram->mem_pool, comp_len,
				GFP_NOIO | __GFP_HIGHMEM |
				__GFP_MOVABLE);
		if (handle)
			goto compress_again;
		return -ENOMEM;
	}

	alloced_pages = zs_get_total_pages(zram->mem_pool);
	update_used_max(zram, alloced_pages);

	if (zram->limit_pages && alloced_pages > zram->limit_pages) {
		zcomp_stream_put(zram->comp);
		zs_free(zram->mem_pool, handle);
		return -ENOMEM;
	}

	dst = zs_map_object(zram->mem_pool, handle, ZS_MM_WO);

	src = zstrm->buffer;
	if (comp_len == PAGE_SIZE)
		src = kmap_atomic(page);
	memcpy(dst, src, comp_len);
	if (comp_len == PAGE_SIZE)
		kunmap_atomic(src);

	zcomp_stream_put(zram->comp);
	zs_unmap_object(zram->mem_pool, handle);
	atomic64_add(comp_len, &zram->stats.compr_data_size);
out:
	/*
	 * Free memory associated with this sector
	 * before overwriting unused sectors.
	 */
	zram_slot_lock(zram, index);
	zram_free_page(zram, index);

	if (comp_len == PAGE_SIZE) {
		zram_set_flag(zram, index, ZRAM_HUGE);
		atomic64_inc(&zram->stats.huge_pages);
	}

	if (flags) {
		zram_set_flag(zram, index, flags);
		zram_set_element(zram, index, element);
	}  else {
		zram_set_handle(zram, index, handle);
		zram_set_obj_size(zram, index, comp_len);
	}
	zram_slot_unlock(zram, index);

	/* Update stats */
	atomic64_inc(&zram->stats.pages_stored);
	return ret;
}

static int zram_bvec_write(struct zram *zram, struct bio_vec *bvec,
				u32 index, int offset, struct bio *bio)
{
	int ret;
	struct page *page = NULL;
	void *src;
	struct bio_vec vec;

	vec = *bvec;
	if (is_partial_io(bvec)) {
		void *dst;
		/*
		 * This is a partial IO. We need to read the full page
		 * before to write the changes.
		 */
		page = alloc_page(GFP_NOIO|__GFP_HIGHMEM);
		if (!page)
			return -ENOMEM;

		ret = __zram_bvec_read(zram, page, index, bio, true);
		if (ret)
			goto out;

		src = kmap_atomic(bvec->bv_page);
		dst = kmap_atomic(page);
		memcpy(dst + offset, src + bvec->bv_offset, bvec->bv_len);
		kunmap_atomic(dst);
		kunmap_atomic(src);

		vec.bv_page = page;
		vec.bv_len = PAGE_SIZE;
		vec.bv_offset = 0;
	}

	ret = __zram_bvec_write(zram, &vec, index, bio);
out:
	if (is_partial_io(bvec))
		__free_page(page);
	return ret;
}

/*
 * zram_bio_discard - handler on discard request
 * @index: physical block index in PAGE_SIZE units
 * @offset: byte offset within physical block
 */
static void zram_bio_discard(struct zram *zram, u32 index,
			     int offset, struct bio *bio)
{
	size_t n = bio->bi_iter.bi_size;

	/*
	 * zram manages data in physical block size units. Because logical block
	 * size isn't identical with physical block size on some arch, we
	 * could get a discard request pointing to a specific offset within a
	 * certain physical block.  Although we can handle this request by
	 * reading that physiclal block and decompressing and partially zeroing
	 * and re-compressing and then re-storing it, this isn't reasonable
	 * because our intent with a discard request is to save memory.  So
	 * skipping this logical block is appropriate here.
	 */
	if (offset) {
		if (n <= (PAGE_SIZE - offset))
			return;

		n -= (PAGE_SIZE - offset);
		index++;
	}

	while (n >= PAGE_SIZE) {
		zram_slot_lock(zram, index);
		zram_free_page(zram, index);
		zram_slot_unlock(zram, index);
		atomic64_inc(&zram->stats.notify_free);
		index++;
		n -= PAGE_SIZE;
	}
}

/*
 * Returns errno if it has some problem. Otherwise return 0 or 1.
 * Returns 0 if IO request was done synchronously
 * Returns 1 if IO request was successfully submitted.
 */
static int zram_bvec_rw(struct zram *zram, struct bio_vec *bvec, u32 index,
			int offset, bool is_write, struct bio *bio)
{
	unsigned long start_time = jiffies;
	int rw_acct = is_write ? REQ_OP_WRITE : REQ_OP_READ;
	int ret;

	generic_start_io_acct(rw_acct, bvec->bv_len >> SECTOR_SHIFT,
			&zram->disk->part0);

	if (!is_write) {
		atomic64_inc(&zram->stats.num_reads);
		ret = zram_bvec_read(zram, bvec, index, offset, bio);
		flush_dcache_page(bvec->bv_page);
	} else {
		atomic64_inc(&zram->stats.num_writes);
		ret = zram_bvec_write(zram, bvec, index, offset, bio);
	}

	generic_end_io_acct(rw_acct, &zram->disk->part0, start_time);

	zram_slot_lock(zram, index);
	zram_accessed(zram, index);
	zram_slot_unlock(zram, index);

	if (unlikely(ret < 0)) {
		if (!is_write)
			atomic64_inc(&zram->stats.failed_reads);
		else
			atomic64_inc(&zram->stats.failed_writes);
	}

	return ret;
}

static void __zram_make_request(struct zram *zram, struct bio *bio)
{
	int offset;
	u32 index;
	struct bio_vec bvec;
	struct bvec_iter iter;

	index = bio->bi_iter.bi_sector >> SECTORS_PER_PAGE_SHIFT;
	offset = (bio->bi_iter.bi_sector &
		  (SECTORS_PER_PAGE - 1)) << SECTOR_SHIFT;

	if (unlikely(bio_op(bio) == REQ_OP_DISCARD)) {
		zram_bio_discard(zram, index, offset, bio);
		bio_endio(bio);
		return;
	}

	bio_for_each_segment(bvec, bio, iter) {
		struct bio_vec bv = bvec;
		unsigned int unwritten = bvec.bv_len;

		do {
			bv.bv_len = min_t(unsigned int, PAGE_SIZE - offset,
							unwritten);
			if (zram_bvec_rw(zram, &bv, index, offset,
					op_is_write(bio_op(bio)), bio) < 0)
				goto out;

			bv.bv_offset += bv.bv_len;
			unwritten -= bv.bv_len;

			update_position(&index, &offset, &bv);
		} while (unwritten);
	}

	bio_endio(bio);
	return;

out:
	bio_io_error(bio);
}

/*
 * Handler function for all zram I/O requests.
 */
static blk_qc_t zram_make_request(struct request_queue *queue, struct bio *bio)
{
	struct zram *zram = queue->queuedata;

	if (!valid_io_request(zram, bio->bi_iter.bi_sector,
					bio->bi_iter.bi_size)) {
		atomic64_inc(&zram->stats.invalid_io);
		goto error;
	}

	__zram_make_request(zram, bio);
	return BLK_QC_T_NONE;

error:
	bio_io_error(bio);
	return BLK_QC_T_NONE;
}

static void zram_slot_free_notify(struct block_device *bdev,
				unsigned long index)
{
	struct zram *zram;

	zram = bdev->bd_disk->private_data;

	atomic64_inc(&zram->stats.notify_free);
	if (!zram_slot_trylock(zram, index)) {
		atomic64_inc(&zram->stats.miss_free);
		return;
	}

	zram_free_page(zram, index);
	zram_slot_unlock(zram, index);
}

static int zram_rw_page(struct block_device *bdev, sector_t sector,
		       struct page *page, bool is_write)
{
	int offset, ret;
	u32 index;
	struct zram *zram;
	struct bio_vec bv;

	zram = bdev->bd_disk->private_data;

	if (!valid_io_request(zram, sector, PAGE_SIZE)) {
		atomic64_inc(&zram->stats.invalid_io);
		ret = -EINVAL;
		goto out;
	}

	index = sector >> SECTORS_PER_PAGE_SHIFT;
	offset = (sector & (SECTORS_PER_PAGE - 1)) << SECTOR_SHIFT;

	bv.bv_page = page;
	bv.bv_len = PAGE_SIZE;
	bv.bv_offset = 0;

	ret = zram_bvec_rw(zram, &bv, index, offset, is_write, NULL);
out:
	/*
	 * If I/O fails, just return error(ie, non-zero) without
	 * calling page_endio.
	 * It causes resubmit the I/O with bio request by upper functions
	 * of rw_page(e.g., swap_readpage, __swap_writepage) and
	 * bio->bi_end_io does things to handle the error
	 * (e.g., SetPageError, set_page_dirty and extra works).
	 */
	if (unlikely(ret < 0))
		return ret;

	switch (ret) {
	case 0:
		page_endio(page, is_write, 0);
		break;
	case 1:
		ret = 0;
		break;
	default:
		WARN_ON(1);
	}
	return ret;
}

static void zram_reset_device(struct zram *zram)
{
	struct zcomp *comp;
	u64 disksize;

	down_write(&zram->init_lock);

	zram->limit_pages = 0;

	if (!init_done(zram)) {
		up_write(&zram->init_lock);
		return;
	}

	comp = zram->comp;
	disksize = zram->disksize;
	zram->disksize = 0;

	set_capacity(zram->disk, 0);
	part_stat_set_all(&zram->disk->part0, 0);

	up_write(&zram->init_lock);
	/* I/O operation under all of CPU are done so let's free */
	zram_meta_free(zram, disksize);
	memset(&zram->stats, 0, sizeof(zram->stats));
	zcomp_destroy(comp);
	reset_bdev(zram);
}

static ssize_t disksize_store(struct device *dev,
		struct device_attribute *attr, const char *buf, size_t len)
{
	u64 disksize;
	struct zcomp *comp;
	struct zram *zram = dev_to_zram(dev);
	int err;

	disksize = memparse(buf, NULL);
	if (!disksize)
		return -EINVAL;

	down_write(&zram->init_lock);
	if (init_done(zram)) {
		pr_info("Cannot change disksize for initialized device\n");
		err = -EBUSY;
		goto out_unlock;
	}

	disksize = PAGE_ALIGN(disksize);
	if (!zram_meta_alloc(zram, disksize)) {
		err = -ENOMEM;
		goto out_unlock;
	}

	comp = zcomp_create(zram->compressor);
	if (IS_ERR(comp)) {
		pr_err("Cannot initialise %s compressing backend\n",
				zram->compressor);
		err = PTR_ERR(comp);
		goto out_free_meta;
	}

	zram->comp = comp;
	zram->disksize = disksize;
	set_capacity(zram->disk, zram->disksize >> SECTOR_SHIFT);

	revalidate_disk(zram->disk);
	up_write(&zram->init_lock);

	return len;

out_free_meta:
	zram_meta_free(zram, disksize);
out_unlock:
	up_write(&zram->init_lock);
	return err;
}

static ssize_t reset_store(struct device *dev,
		struct device_attribute *attr, const char *buf, size_t len)
{
	int ret;
	unsigned short do_reset;
	struct zram *zram;
	struct block_device *bdev;

	ret = kstrtou16(buf, 10, &do_reset);
	if (ret)
		return ret;

	if (!do_reset)
		return -EINVAL;

	zram = dev_to_zram(dev);
	bdev = bdget_disk(zram->disk, 0);
	if (!bdev)
		return -ENOMEM;

	mutex_lock(&bdev->bd_mutex);
	/* Do not reset an active device or claimed device */
	if (bdev->bd_openers || zram->claim) {
		mutex_unlock(&bdev->bd_mutex);
		bdput(bdev);
		return -EBUSY;
	}

	/* From now on, anyone can't open /dev/zram[0-9] */
	zram->claim = true;
	mutex_unlock(&bdev->bd_mutex);

	/* Make sure all the pending I/O are finished */
	fsync_bdev(bdev);
	zram_reset_device(zram);
	revalidate_disk(zram->disk);
	bdput(bdev);

	mutex_lock(&bdev->bd_mutex);
	zram->claim = false;
	mutex_unlock(&bdev->bd_mutex);

	return len;
}

static int zram_open(struct block_device *bdev, fmode_t mode)
{
	int ret = 0;
	struct zram *zram;

	WARN_ON(!mutex_is_locked(&bdev->bd_mutex));

	zram = bdev->bd_disk->private_data;
	/* zram was claimed to reset so open request fails */
	if (zram->claim)
		ret = -EBUSY;

	return ret;
}

static const struct block_device_operations zram_devops = {
	.open = zram_open,
	.swap_slot_free_notify = zram_slot_free_notify,
	.rw_page = zram_rw_page,
	.owner = THIS_MODULE
};

static DEVICE_ATTR_WO(compact);
static DEVICE_ATTR_RW(disksize);
static DEVICE_ATTR_RO(initstate);
static DEVICE_ATTR_WO(reset);
static DEVICE_ATTR_WO(mem_limit);
static DEVICE_ATTR_WO(mem_used_max);
static DEVICE_ATTR_WO(idle);
static DEVICE_ATTR_RW(max_comp_streams);
static DEVICE_ATTR_RW(comp_algorithm);
#ifdef CONFIG_ZRAM_WRITEBACK
static DEVICE_ATTR_RW(backing_dev);
static DEVICE_ATTR_WO(writeback);
static DEVICE_ATTR_RW(writeback_limit);
static DEVICE_ATTR_RW(writeback_limit_enable);
#endif

static struct attribute *zram_disk_attrs[] = {
	&dev_attr_disksize.attr,
	&dev_attr_initstate.attr,
	&dev_attr_reset.attr,
	&dev_attr_compact.attr,
	&dev_attr_mem_limit.attr,
	&dev_attr_mem_used_max.attr,
	&dev_attr_idle.attr,
	&dev_attr_max_comp_streams.attr,
	&dev_attr_comp_algorithm.attr,
#ifdef CONFIG_ZRAM_WRITEBACK
	&dev_attr_backing_dev.attr,
	&dev_attr_writeback.attr,
	&dev_attr_writeback_limit.attr,
	&dev_attr_writeback_limit_enable.attr,
#endif
	&dev_attr_io_stat.attr,
	&dev_attr_mm_stat.attr,
#ifdef CONFIG_ZRAM_WRITEBACK
	&dev_attr_bd_stat.attr,
#endif
	&dev_attr_debug_stat.attr,
	NULL,
};

static const struct attribute_group zram_disk_attr_group = {
	.attrs = zram_disk_attrs,
};

static const struct attribute_group *zram_disk_attr_groups[] = {
	&zram_disk_attr_group,
	NULL,
};

/*
 * Allocate and initialize new zram device. the function returns
 * '>= 0' device_id upon success, and negative value otherwise.
 */
static int zram_add(void)
{
	struct zram *zram;
	struct request_queue *queue;
	int ret, device_id;

	zram = kzalloc(sizeof(struct zram), GFP_KERNEL);
	if (!zram)
		return -ENOMEM;

	ret = idr_alloc(&zram_index_idr, zram, 0, 0, GFP_KERNEL);
	if (ret < 0)
		goto out_free_dev;
	device_id = ret;

	init_rwsem(&zram->init_lock);
#ifdef CONFIG_ZRAM_WRITEBACK
	spin_lock_init(&zram->wb_limit_lock);
#endif
	queue = blk_alloc_queue(GFP_KERNEL);
	if (!queue) {
		pr_err("Error allocating disk queue for device %d\n",
			device_id);
		ret = -ENOMEM;
		goto out_free_idr;
	}

	blk_queue_make_request(queue, zram_make_request);

	/* gendisk structure */
	zram->disk = alloc_disk(1);
	if (!zram->disk) {
		pr_err("Error allocating disk structure for device %d\n",
			device_id);
		ret = -ENOMEM;
		goto out_free_queue;
	}

	zram->disk->major = zram_major;
	zram->disk->first_minor = device_id;
	zram->disk->fops = &zram_devops;
	zram->disk->queue = queue;
	zram->disk->queue->queuedata = zram;
	zram->disk->private_data = zram;
	snprintf(zram->disk->disk_name, 16, "zram%d", device_id);

	__set_bit(QUEUE_FLAG_FAST, &zram->disk->queue->queue_flags);
	/* Actual capacity set using syfs (/sys/block/zram<id>/disksize */
	set_capacity(zram->disk, 0);
	/* zram devices sort of resembles non-rotational disks */
	queue_flag_set_unlocked(QUEUE_FLAG_NONROT, zram->disk->queue);
	queue_flag_clear_unlocked(QUEUE_FLAG_ADD_RANDOM, zram->disk->queue);

	/*
	 * To ensure that we always get PAGE_SIZE aligned
	 * and n*PAGE_SIZED sized I/O requests.
	 */
	blk_queue_physical_block_size(zram->disk->queue, PAGE_SIZE);
	blk_queue_logical_block_size(zram->disk->queue,
					ZRAM_LOGICAL_BLOCK_SIZE);
	blk_queue_io_min(zram->disk->queue, PAGE_SIZE);
	blk_queue_io_opt(zram->disk->queue, PAGE_SIZE);
	zram->disk->queue->limits.discard_granularity = PAGE_SIZE;
	blk_queue_max_discard_sectors(zram->disk->queue, UINT_MAX);
	/*
	 * zram_bio_discard() will clear all logical blocks if logical block
	 * size is identical with physical block size(PAGE_SIZE). But if it is
	 * different, we will skip discarding some parts of logical blocks in
	 * the part of the request range which isn't aligned to physical block
	 * size.  So we can't ensure that all discarded logical blocks are
	 * zeroed.
	 */
	if (ZRAM_LOGICAL_BLOCK_SIZE == PAGE_SIZE)
		zram->disk->queue->limits.discard_zeroes_data = 1;
	else
		zram->disk->queue->limits.discard_zeroes_data = 0;
	queue_flag_set_unlocked(QUEUE_FLAG_DISCARD, zram->disk->queue);

	zram->disk->queue->backing_dev_info->capabilities |=
					BDI_CAP_STABLE_WRITES;
	disk_to_dev(zram->disk)->groups = zram_disk_attr_groups;
	add_disk(zram->disk);

	strlcpy(zram->compressor, default_compressor, sizeof(zram->compressor));

	zram_debugfs_register(zram);
	pr_info("Added device: %s\n", zram->disk->disk_name);
	return device_id;

out_free_queue:
	blk_cleanup_queue(queue);
out_free_idr:
	idr_remove(&zram_index_idr, device_id);
out_free_dev:
	kfree(zram);
	return ret;
}

static int zram_remove(struct zram *zram)
{
	struct block_device *bdev;

	bdev = bdget_disk(zram->disk, 0);
	if (!bdev)
		return -ENOMEM;

	mutex_lock(&bdev->bd_mutex);
	if (bdev->bd_openers || zram->claim) {
		mutex_unlock(&bdev->bd_mutex);
		bdput(bdev);
		return -EBUSY;
	}

	zram->claim = true;
	mutex_unlock(&bdev->bd_mutex);

	zram_debugfs_unregister(zram);
	/* Make sure all the pending I/O are finished */
	fsync_bdev(bdev);
	zram_reset_device(zram);
	bdput(bdev);

	pr_info("Removed device: %s\n", zram->disk->disk_name);

	del_gendisk(zram->disk);
	blk_cleanup_queue(zram->disk->queue);
	put_disk(zram->disk);
	kfree(zram);
	return 0;
}

/* zram-control sysfs attributes */
static ssize_t hot_add_show(struct class *class,
			struct class_attribute *attr,
			char *buf)
{
	int ret;

	mutex_lock(&zram_index_mutex);
	ret = zram_add();
	mutex_unlock(&zram_index_mutex);

	if (ret < 0)
		return ret;
	return scnprintf(buf, PAGE_SIZE, "%d\n", ret);
}

static ssize_t hot_remove_store(struct class *class,
			struct class_attribute *attr,
			const char *buf,
			size_t count)
{
	struct zram *zram;
	int ret, dev_id;

	/* dev_id is gendisk->first_minor, which is `int' */
	ret = kstrtoint(buf, 10, &dev_id);
	if (ret)
		return ret;
	if (dev_id < 0)
		return -EINVAL;

	mutex_lock(&zram_index_mutex);

	zram = idr_find(&zram_index_idr, dev_id);
	if (zram) {
		ret = zram_remove(zram);
		if (!ret)
			idr_remove(&zram_index_idr, dev_id);
	} else {
		ret = -ENODEV;
	}

	mutex_unlock(&zram_index_mutex);
	return ret ? ret : count;
}

/*
 * NOTE: hot_add attribute is not the usual read-only sysfs attribute. In a
 * sense that reading from this file does alter the state of your system -- it
 * creates a new un-initialized zram device and returns back this device's
 * device_id (or an error code if it fails to create a new device).
 */
static struct class_attribute zram_control_class_attrs[] = {
	__ATTR(hot_add, 0400, hot_add_show, NULL),
	__ATTR_WO(hot_remove),
	__ATTR_NULL,
};

static struct class zram_control_class = {
	.name		= "zram-control",
	.owner		= THIS_MODULE,
	.class_attrs	= zram_control_class_attrs,
};

static int zram_remove_cb(int id, void *ptr, void *data)
{
	zram_remove(ptr);
	return 0;
}

static void destroy_devices(void)
{
	class_unregister(&zram_control_class);
	idr_for_each(&zram_index_idr, &zram_remove_cb, NULL);
	zram_debugfs_destroy();
	idr_destroy(&zram_index_idr);
	unregister_blkdev(zram_major, "zram");
}

static int __init zram_init(void)
{
	int ret;

	ret = class_register(&zram_control_class);
	if (ret) {
		pr_err("Unable to register zram-control class\n");
		return ret;
	}

	zram_debugfs_create();
	zram_major = register_blkdev(0, "zram");
	if (zram_major <= 0) {
		pr_err("Unable to get major number\n");
		class_unregister(&zram_control_class);
		return -EBUSY;
	}

	while (num_devices != 0) {
		mutex_lock(&zram_index_mutex);
		ret = zram_add();
		mutex_unlock(&zram_index_mutex);
		if (ret < 0)
			goto out_error;
		num_devices--;
	}

	return 0;

out_error:
	destroy_devices();
	return ret;
}

static void __exit zram_exit(void)
{
	destroy_devices();
}

module_init(zram_init);
module_exit(zram_exit);

module_param(num_devices, uint, 0);
MODULE_PARM_DESC(num_devices, "Number of pre-created zram devices");

MODULE_LICENSE("Dual BSD/GPL");
MODULE_AUTHOR("Nitin Gupta <ngupta@vflare.org>");
MODULE_DESCRIPTION("Compressed RAM Block Device");<|MERGE_RESOLUTION|>--- conflicted
+++ resolved
@@ -322,7 +322,6 @@
 	if (!init_done(zram)) {
 		up_read(&zram->init_lock);
 		return -EINVAL;
-<<<<<<< HEAD
 	}
 
 	for (index = 0; index < nr_pages; index++) {
@@ -392,90 +391,12 @@
 	spin_lock(&zram->wb_limit_lock);
 	zram->bd_wb_limit = val;
 	spin_unlock(&zram->wb_limit_lock);
-=======
-	}
-
-	for (index = 0; index < nr_pages; index++) {
-		/*
-		 * Do not mark ZRAM_UNDER_WB slot as ZRAM_IDLE to close race.
-		 * See the comment in writeback_store.
-		 */
-		zram_slot_lock(zram, index);
-		if (zram_allocated(zram, index) &&
-				!zram_test_flag(zram, index, ZRAM_UNDER_WB))
-			zram_set_flag(zram, index, ZRAM_IDLE);
-		zram_slot_unlock(zram, index);
-	}
-
->>>>>>> a84f6fad
 	up_read(&zram->init_lock);
 	ret = len;
 
-<<<<<<< HEAD
 	return ret;
 }
 
-=======
-	return len;
-}
-
-#ifdef CONFIG_ZRAM_WRITEBACK
-static ssize_t writeback_limit_enable_store(struct device *dev,
-		struct device_attribute *attr, const char *buf, size_t len)
-{
-	struct zram *zram = dev_to_zram(dev);
-	u64 val;
-	ssize_t ret = -EINVAL;
-
-	if (kstrtoull(buf, 10, &val))
-		return ret;
-
-	down_read(&zram->init_lock);
-	spin_lock(&zram->wb_limit_lock);
-	zram->wb_limit_enable = val;
-	spin_unlock(&zram->wb_limit_lock);
-	up_read(&zram->init_lock);
-	ret = len;
-
-	return ret;
-}
-
-static ssize_t writeback_limit_enable_show(struct device *dev,
-		struct device_attribute *attr, char *buf)
-{
-	bool val;
-	struct zram *zram = dev_to_zram(dev);
-
-	down_read(&zram->init_lock);
-	spin_lock(&zram->wb_limit_lock);
-	val = zram->wb_limit_enable;
-	spin_unlock(&zram->wb_limit_lock);
-	up_read(&zram->init_lock);
-
-	return scnprintf(buf, PAGE_SIZE, "%d\n", val);
-}
-
-static ssize_t writeback_limit_store(struct device *dev,
-		struct device_attribute *attr, const char *buf, size_t len)
-{
-	struct zram *zram = dev_to_zram(dev);
-	u64 val;
-	ssize_t ret = -EINVAL;
-
-	if (kstrtoull(buf, 10, &val))
-		return ret;
-
-	down_read(&zram->init_lock);
-	spin_lock(&zram->wb_limit_lock);
-	zram->bd_wb_limit = val;
-	spin_unlock(&zram->wb_limit_lock);
-	up_read(&zram->init_lock);
-	ret = len;
-
-	return ret;
-}
-
->>>>>>> a84f6fad
 static ssize_t writeback_limit_show(struct device *dev,
 		struct device_attribute *attr, char *buf)
 {
@@ -770,11 +691,7 @@
 		if (zram->wb_limit_enable && !zram->bd_wb_limit) {
 			spin_unlock(&zram->wb_limit_lock);
 			ret = -EIO;
-<<<<<<< HEAD
-			goto error;
-=======
 			break;
->>>>>>> a84f6fad
 		}
 		spin_unlock(&zram->wb_limit_lock);
 
@@ -782,11 +699,7 @@
 			blk_idx = alloc_block_bdev(zram);
 			if (!blk_idx) {
 				ret = -ENOSPC;
-<<<<<<< HEAD
-				goto error;
-=======
 				break;
->>>>>>> a84f6fad
 			}
 		}
 
@@ -802,10 +715,6 @@
 		if (mode == IDLE_WRITEBACK &&
 			  !zram_test_flag(zram, index, ZRAM_IDLE))
 			goto next;
-<<<<<<< HEAD
-
-=======
->>>>>>> a84f6fad
 		if (mode == HUGE_WRITEBACK &&
 			  !zram_test_flag(zram, index, ZRAM_HUGE))
 			goto next;
@@ -834,11 +743,7 @@
 		bio.bi_iter.bi_sector = blk_idx * (PAGE_SIZE >> 9);
 		bio_set_op_attrs(&bio, REQ_OP_WRITE, REQ_SYNC);
 		bio_add_page(&bio, bvec.bv_page, bvec.bv_len,
-<<<<<<< HEAD
-					bvec.bv_offset);
-=======
 				bvec.bv_offset);
->>>>>>> a84f6fad
 		/*
 		 * XXX: A single page IO would be inefficient for write
 		 * but it would be not bad as starter.
@@ -876,10 +781,6 @@
 		zram_set_element(zram, index, blk_idx);
 		blk_idx = 0;
 		atomic64_inc(&zram->stats.pages_stored);
-<<<<<<< HEAD
-
-=======
->>>>>>> a84f6fad
 		spin_lock(&zram->wb_limit_lock);
 		if (zram->wb_limit_enable && zram->bd_wb_limit > 0)
 			zram->bd_wb_limit -=  min_t(u64,
@@ -889,16 +790,9 @@
 		zram_slot_unlock(zram, index);
 	}
 
-<<<<<<< HEAD
-	ret = len;
-error:
-	if (blk_idx)
-		free_block_bdev(zram, blk_idx);
-=======
 	if (blk_idx)
 		free_block_bdev(zram, blk_idx);
 	ret = len;
->>>>>>> a84f6fad
 	__free_page(page);
 release_init_lock:
 	up_read(&zram->init_lock);
@@ -1483,11 +1377,7 @@
 		return ret;
 	}
 
-<<<<<<< HEAD
-	if (unlikely(comp_len >= huge_class_size))
-=======
 	if (comp_len >= huge_class_size)
->>>>>>> a84f6fad
 		comp_len = PAGE_SIZE;
 	/*
 	 * handle allocation has 2 paths:
