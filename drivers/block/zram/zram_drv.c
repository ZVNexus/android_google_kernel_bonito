/*
 * Compressed RAM block device
 *
 * Copyright (C) 2008, 2009, 2010  Nitin Gupta
 *               2012, 2013 Minchan Kim
 *
 * This code is released using a dual license strategy: BSD/GPL
 * You can choose the licence that better fits your requirements.
 *
 * Released under the terms of 3-clause BSD License
 * Released under the terms of GNU General Public License Version 2.0
 *
 */

#define KMSG_COMPONENT "zram"
#define pr_fmt(fmt) KMSG_COMPONENT ": " fmt

#include <linux/module.h>
#include <linux/kernel.h>
#include <linux/bio.h>
#include <linux/bitops.h>
#include <linux/blkdev.h>
#include <linux/buffer_head.h>
#include <linux/device.h>
#include <linux/genhd.h>
#include <linux/highmem.h>
#include <linux/slab.h>
#include <linux/backing-dev.h>
#include <linux/string.h>
#include <linux/vmalloc.h>
#include <linux/err.h>
#include <linux/idr.h>
#include <linux/sysfs.h>
#include <linux/debugfs.h>

#include "zram_drv.h"

static DEFINE_IDR(zram_index_idr);
/* idr index must be protected */
static DEFINE_MUTEX(zram_index_mutex);

static int zram_major;
static const char *default_compressor = "lzo";

/*
 * We don't need to see memory allocation errors more than once every 1
 * second to know that a problem is occurring.
 */
#define ALLOC_ERROR_LOG_RATE_MS 1000

/* Module params (documentation at end) */
static unsigned int num_devices = 1;
/*
 * Pages that compress to sizes equals or greater than this are stored
 * uncompressed in memory.
 */
static size_t huge_class_size;

static void zram_free_page(struct zram *zram, size_t index);
static int zram_bvec_read(struct zram *zram, struct bio_vec *bvec,
				u32 index, int offset, struct bio *bio);


static int zram_slot_trylock(struct zram *zram, u32 index)
{
	return bit_spin_trylock(ZRAM_LOCK, &zram->table[index].flags);
}

static void zram_slot_lock(struct zram *zram, u32 index)
{
	bit_spin_lock(ZRAM_LOCK, &zram->table[index].flags);
}

static void zram_slot_unlock(struct zram *zram, u32 index)
{
	bit_spin_unlock(ZRAM_LOCK, &zram->table[index].flags);
}

static inline bool init_done(struct zram *zram)
{
	return zram->disksize;
}

static inline struct zram *dev_to_zram(struct device *dev)
{
	return (struct zram *)dev_to_disk(dev)->private_data;
}

static unsigned long zram_get_handle(struct zram *zram, u32 index)
{
	return zram->table[index].handle;
}

static void zram_set_handle(struct zram *zram, u32 index, unsigned long handle)
{
	zram->table[index].handle = handle;
}

/* flag operations require table entry bit_spin_lock() being held */
static bool zram_test_flag(struct zram *zram, u32 index,
			enum zram_pageflags flag)
{
	return zram->table[index].flags & BIT(flag);
}

static void zram_set_flag(struct zram *zram, u32 index,
			enum zram_pageflags flag)
{
	zram->table[index].flags |= BIT(flag);
}

static void zram_clear_flag(struct zram *zram, u32 index,
			enum zram_pageflags flag)
{
	zram->table[index].flags &= ~BIT(flag);
}

static inline void zram_set_element(struct zram *zram, u32 index,
			unsigned long element)
{
	zram->table[index].element = element;
}

static unsigned long zram_get_element(struct zram *zram, u32 index)
{
	return zram->table[index].element;
}

static size_t zram_get_obj_size(struct zram *zram, u32 index)
{
	return zram->table[index].flags & (BIT(ZRAM_FLAG_SHIFT) - 1);
}

static void zram_set_obj_size(struct zram *zram,
					u32 index, size_t size)
{
	unsigned long flags = zram->table[index].flags >> ZRAM_FLAG_SHIFT;

	zram->table[index].flags = (flags << ZRAM_FLAG_SHIFT) | size;
}

static inline bool zram_allocated(struct zram *zram, u32 index)
{
	return zram_get_obj_size(zram, index) ||
			zram_test_flag(zram, index, ZRAM_SAME) ||
			zram_test_flag(zram, index, ZRAM_WB);
}

#if PAGE_SIZE != 4096
static inline bool is_partial_io(struct bio_vec *bvec)
{
	return bvec->bv_len != PAGE_SIZE;
}
#else
static inline bool is_partial_io(struct bio_vec *bvec)
{
<<<<<<< HEAD
	revalidate_disk(zram->disk);
	/* revalidate_disk reset the BDI_CAP_STABLE_WRITES so set again */
	zram->disk->queue->backing_dev_info->capabilities |=
		BDI_CAP_STABLE_WRITES;
=======
	return false;
>>>>>>> ae6c134c
}
#endif

/*
 * Check if request is within bounds and aligned on zram logical blocks.
 */
static inline bool valid_io_request(struct zram *zram,
		sector_t start, unsigned int size)
{
	u64 end, bound;

	/* unaligned request */
	if (unlikely(start & (ZRAM_SECTOR_PER_LOGICAL_BLOCK - 1)))
		return false;
	if (unlikely(size & (ZRAM_LOGICAL_BLOCK_SIZE - 1)))
		return false;

	end = start + (size >> SECTOR_SHIFT);
	bound = zram->disksize >> SECTOR_SHIFT;
	/* out of range range */
	if (unlikely(start >= bound || end > bound || start > end))
		return false;

	/* I/O request is valid */
	return true;
}

static void update_position(u32 *index, int *offset, struct bio_vec *bvec)
{
	*index  += (*offset + bvec->bv_len) / PAGE_SIZE;
	*offset = (*offset + bvec->bv_len) % PAGE_SIZE;
}

static inline void update_used_max(struct zram *zram,
					const unsigned long pages)
{
	unsigned long old_max, cur_max;

	old_max = atomic_long_read(&zram->stats.max_used_pages);

	do {
		cur_max = old_max;
		if (pages > cur_max)
			old_max = atomic_long_cmpxchg(
				&zram->stats.max_used_pages, cur_max, pages);
	} while (old_max != cur_max);
}

static inline void zram_fill_page(char *ptr, unsigned long len,
					unsigned long value)
{
	int i;
	unsigned long *page = (unsigned long *)ptr;

	WARN_ON_ONCE(!IS_ALIGNED(len, sizeof(unsigned long)));

	if (likely(value == 0)) {
		memset(ptr, 0, len);
	} else {
		for (i = 0; i < len / sizeof(*page); i++)
			page[i] = value;
	}
}

static bool page_same_filled(void *ptr, unsigned long *element)
{
	unsigned int pos;
	unsigned long *page;
	unsigned long val;

	page = (unsigned long *)ptr;
	val = page[0];

	for (pos = 1; pos < PAGE_SIZE / sizeof(*page); pos++) {
		if (val != page[pos])
			return false;
	}

	*element = val;

	return true;
}

static ssize_t initstate_show(struct device *dev,
		struct device_attribute *attr, char *buf)
{
	u32 val;
	struct zram *zram = dev_to_zram(dev);

	down_read(&zram->init_lock);
	val = init_done(zram);
	up_read(&zram->init_lock);

	return scnprintf(buf, PAGE_SIZE, "%u\n", val);
}

static ssize_t disksize_show(struct device *dev,
		struct device_attribute *attr, char *buf)
{
	struct zram *zram = dev_to_zram(dev);

	return scnprintf(buf, PAGE_SIZE, "%llu\n", zram->disksize);
}

static ssize_t mem_limit_store(struct device *dev,
		struct device_attribute *attr, const char *buf, size_t len)
{
	u64 limit;
	char *tmp;
	struct zram *zram = dev_to_zram(dev);

	limit = memparse(buf, &tmp);
	if (buf == tmp) /* no chars parsed, invalid input */
		return -EINVAL;

	down_write(&zram->init_lock);
	zram->limit_pages = PAGE_ALIGN(limit) >> PAGE_SHIFT;
	up_write(&zram->init_lock);

	return len;
}

static ssize_t mem_used_max_store(struct device *dev,
		struct device_attribute *attr, const char *buf, size_t len)
{
	int err;
	unsigned long val;
	struct zram *zram = dev_to_zram(dev);

	err = kstrtoul(buf, 10, &val);
	if (err || val != 0)
		return -EINVAL;

	down_read(&zram->init_lock);
	if (init_done(zram)) {
		atomic_long_set(&zram->stats.max_used_pages,
				zs_get_total_pages(zram->mem_pool));
	}
	up_read(&zram->init_lock);

	return len;
}

static ssize_t idle_store(struct device *dev,
		struct device_attribute *attr, const char *buf, size_t len)
{
	struct zram *zram = dev_to_zram(dev);
	unsigned long nr_pages = zram->disksize >> PAGE_SHIFT;
	int index;
	char mode_buf[8];
	ssize_t sz;

	sz = strscpy(mode_buf, buf, sizeof(mode_buf));
	if (sz <= 0)
		return -EINVAL;

	/* ignore trailing new line */
	if (mode_buf[sz - 1] == '\n')
		mode_buf[sz - 1] = 0x00;

	if (strcmp(mode_buf, "all"))
		return -EINVAL;

	down_read(&zram->init_lock);
	if (!init_done(zram)) {
		up_read(&zram->init_lock);
		return -EINVAL;
	}

	for (index = 0; index < nr_pages; index++) {
		/*
		 * Do not mark ZRAM_UNDER_WB slot as ZRAM_IDLE to close race.
		 * See the comment in writeback_store.
		 */
		zram_slot_lock(zram, index);
		if (zram_allocated(zram, index) &&
				!zram_test_flag(zram, index, ZRAM_UNDER_WB))
			zram_set_flag(zram, index, ZRAM_IDLE);
		zram_slot_unlock(zram, index);
	}

	up_read(&zram->init_lock);

	return len;
}

#ifdef CONFIG_ZRAM_WRITEBACK
static ssize_t writeback_limit_enable_store(struct device *dev,
		struct device_attribute *attr, const char *buf, size_t len)
{
	struct zram *zram = dev_to_zram(dev);
	u64 val;
	ssize_t ret = -EINVAL;

	if (kstrtoull(buf, 10, &val))
		return ret;

	down_read(&zram->init_lock);
	spin_lock(&zram->wb_limit_lock);
	zram->wb_limit_enable = val;
	spin_unlock(&zram->wb_limit_lock);
	up_read(&zram->init_lock);
	ret = len;

	return ret;
}

static ssize_t writeback_limit_enable_show(struct device *dev,
		struct device_attribute *attr, char *buf)
{
	bool val;
	struct zram *zram = dev_to_zram(dev);

	down_read(&zram->init_lock);
	spin_lock(&zram->wb_limit_lock);
	val = zram->wb_limit_enable;
	spin_unlock(&zram->wb_limit_lock);
	up_read(&zram->init_lock);

	return scnprintf(buf, PAGE_SIZE, "%d\n", val);
}

static ssize_t writeback_limit_store(struct device *dev,
		struct device_attribute *attr, const char *buf, size_t len)
{
	struct zram *zram = dev_to_zram(dev);
	u64 val;
	ssize_t ret = -EINVAL;

	if (kstrtoull(buf, 10, &val))
		return ret;

	down_read(&zram->init_lock);
	spin_lock(&zram->wb_limit_lock);
	zram->bd_wb_limit = val;
	spin_unlock(&zram->wb_limit_lock);
	up_read(&zram->init_lock);
	ret = len;

	return ret;
}

static ssize_t writeback_limit_show(struct device *dev,
		struct device_attribute *attr, char *buf)
{
	u64 val;
	struct zram *zram = dev_to_zram(dev);

	down_read(&zram->init_lock);
	spin_lock(&zram->wb_limit_lock);
	val = zram->bd_wb_limit;
	spin_unlock(&zram->wb_limit_lock);
	up_read(&zram->init_lock);

	return scnprintf(buf, PAGE_SIZE, "%llu\n", val);
}

static void reset_bdev(struct zram *zram)
{
	struct block_device *bdev;

	if (!zram->backing_dev)
		return;

	bdev = zram->bdev;
	if (zram->old_block_size)
		set_blocksize(bdev, zram->old_block_size);
	blkdev_put(bdev, FMODE_READ|FMODE_WRITE|FMODE_EXCL);
	/* hope filp_close flush all of IO */
	filp_close(zram->backing_dev, NULL);
	zram->backing_dev = NULL;
	zram->old_block_size = 0;
	zram->bdev = NULL;

	kvfree(zram->bitmap);
	zram->bitmap = NULL;
}

static ssize_t backing_dev_show(struct device *dev,
		struct device_attribute *attr, char *buf)
{
	struct zram *zram = dev_to_zram(dev);
	struct file *file = zram->backing_dev;
	char *p;
	ssize_t ret;

	down_read(&zram->init_lock);
	if (!zram->backing_dev) {
		memcpy(buf, "none\n", 5);
		up_read(&zram->init_lock);
		return 5;
	}

	p = file_path(file, buf, PAGE_SIZE - 1);
	if (IS_ERR(p)) {
		ret = PTR_ERR(p);
		goto out;
	}

	ret = strlen(p);
	memmove(buf, p, ret);
	buf[ret++] = '\n';
out:
	up_read(&zram->init_lock);
	return ret;
}

static ssize_t backing_dev_store(struct device *dev,
		struct device_attribute *attr, const char *buf, size_t len)
{
	char *file_name;
	size_t sz;
	struct file *backing_dev = NULL;
	struct inode *inode;
	struct address_space *mapping;
	unsigned int bitmap_sz, old_block_size = 0;
	unsigned long nr_pages, *bitmap = NULL;
	struct block_device *bdev = NULL;
	int err;
	struct zram *zram = dev_to_zram(dev);
	gfp_t kmalloc_flags;

	file_name = kmalloc(PATH_MAX, GFP_KERNEL);
	if (!file_name)
		return -ENOMEM;

	down_write(&zram->init_lock);
	if (init_done(zram)) {
		pr_info("Can't setup backing device for initialized device\n");
		err = -EBUSY;
		goto out;
	}

	strlcpy(file_name, buf, PATH_MAX);
	/* ignore trailing newline */
	sz = strlen(file_name);
	if (sz > 0 && file_name[sz - 1] == '\n')
		file_name[sz - 1] = 0x00;

	backing_dev = filp_open(file_name, O_RDWR|O_LARGEFILE, 0);
	if (IS_ERR(backing_dev)) {
		err = PTR_ERR(backing_dev);
		backing_dev = NULL;
		goto out;
	}

	mapping = backing_dev->f_mapping;
	inode = mapping->host;

	/* Support only block device in this moment */
	if (!S_ISBLK(inode->i_mode)) {
		err = -ENOTBLK;
		goto out;
	}

	bdev = bdgrab(I_BDEV(inode));
	err = blkdev_get(bdev, FMODE_READ | FMODE_WRITE | FMODE_EXCL, zram);
	if (err < 0) {
		bdev = NULL;
		goto out;
	}

	nr_pages = i_size_read(inode) >> PAGE_SHIFT;
	bitmap_sz = BITS_TO_LONGS(nr_pages) * sizeof(long);
	kmalloc_flags = GFP_KERNEL | __GFP_ZERO;
	if (bitmap_sz > PAGE_SIZE)
		kmalloc_flags |= __GFP_NOWARN | __GFP_NORETRY;

	bitmap = kmalloc_node(bitmap_sz, kmalloc_flags, NUMA_NO_NODE);
	if (!bitmap && bitmap_sz > PAGE_SIZE)
		bitmap = vzalloc(bitmap_sz);

	if (!bitmap) {
		err = -ENOMEM;
		goto out;
	}

	old_block_size = block_size(bdev);
	err = set_blocksize(bdev, PAGE_SIZE);
	if (err)
		goto out;

	reset_bdev(zram);

	zram->old_block_size = old_block_size;
	zram->bdev = bdev;
	zram->backing_dev = backing_dev;
	zram->bitmap = bitmap;
	zram->nr_pages = nr_pages;
	up_write(&zram->init_lock);

	pr_info("setup backing device %s\n", file_name);
	kfree(file_name);

	return len;
out:
	if (bitmap)
		kvfree(bitmap);

	if (bdev)
		blkdev_put(bdev, FMODE_READ | FMODE_WRITE | FMODE_EXCL);

	if (backing_dev)
		filp_close(backing_dev, NULL);

	up_write(&zram->init_lock);

	kfree(file_name);

	return err;
}

static unsigned long alloc_block_bdev(struct zram *zram)
{
	unsigned long blk_idx = 1;
retry:
	/* skip 0 bit to confuse zram.handle = 0 */
	blk_idx = find_next_zero_bit(zram->bitmap, zram->nr_pages, blk_idx);
	if (blk_idx == zram->nr_pages)
		return 0;

	if (test_and_set_bit(blk_idx, zram->bitmap))
		goto retry;

	atomic64_inc(&zram->stats.bd_count);
	return blk_idx;
}

static void free_block_bdev(struct zram *zram, unsigned long blk_idx)
{
	int was_set;

	was_set = test_and_clear_bit(blk_idx, zram->bitmap);
	WARN_ON_ONCE(!was_set);
	atomic64_dec(&zram->stats.bd_count);
}

static void zram_page_end_io(struct bio *bio)
{
	struct page *page = bio->bi_io_vec[0].bv_page;

	page_endio(page, op_is_write(bio_op(bio)), bio->bi_error);
	bio_put(bio);
}

/*
 * Returns 1 if the submission is successful.
 */
static int read_from_bdev_async(struct zram *zram, struct bio_vec *bvec,
			unsigned long entry, struct bio *parent)
{
	struct bio *bio;

	bio = bio_alloc(GFP_ATOMIC, 1);
	if (!bio)
		return -ENOMEM;

	bio->bi_iter.bi_sector = entry * (PAGE_SIZE >> 9);
	bio->bi_bdev = zram->bdev;
	if (!bio_add_page(bio, bvec->bv_page, bvec->bv_len, bvec->bv_offset)) {
		bio_put(bio);
		return -EIO;
	}

	if (!parent) {
		bio->bi_opf = REQ_OP_READ;
		bio->bi_end_io = zram_page_end_io;
	} else {
		bio->bi_opf = parent->bi_opf;
		bio_chain(bio, parent);
	}

	submit_bio(bio);
	return 1;
}

#define HUGE_WRITEBACK 1
#define IDLE_WRITEBACK 2

static ssize_t writeback_store(struct device *dev,
		struct device_attribute *attr, const char *buf, size_t len)
{
	struct zram *zram = dev_to_zram(dev);
	unsigned long nr_pages = zram->disksize >> PAGE_SHIFT;
	unsigned long index;
	struct bio bio;
	struct page *page;
	ssize_t ret, sz;
	char mode_buf[8];
	int mode = -1;
	unsigned long blk_idx = 0;

	sz = strscpy(mode_buf, buf, sizeof(mode_buf));
	if (sz <= 0)
		return -EINVAL;

	/* ignore trailing newline */
	if (mode_buf[sz - 1] == '\n')
		mode_buf[sz - 1] = 0x00;

	if (!strcmp(mode_buf, "idle"))
		mode = IDLE_WRITEBACK;
	else if (!strcmp(mode_buf, "huge"))
		mode = HUGE_WRITEBACK;

	if (mode == -1)
		return -EINVAL;

	down_read(&zram->init_lock);
	if (!init_done(zram)) {
		ret = -EINVAL;
		goto release_init_lock;
	}

	if (!zram->backing_dev) {
		ret = -ENODEV;
		goto release_init_lock;
	}

	page = alloc_page(GFP_KERNEL);
	if (!page) {
		ret = -ENOMEM;
		goto release_init_lock;
	}

	for (index = 0; index < nr_pages; index++) {
		struct bio_vec bvec;

		bvec.bv_page = page;
		bvec.bv_len = PAGE_SIZE;
		bvec.bv_offset = 0;

		spin_lock(&zram->wb_limit_lock);
		if (zram->wb_limit_enable && !zram->bd_wb_limit) {
			spin_unlock(&zram->wb_limit_lock);
			ret = -EIO;
			goto error;
		}
		spin_unlock(&zram->wb_limit_lock);

		if (!blk_idx) {
			blk_idx = alloc_block_bdev(zram);
			if (!blk_idx) {
				ret = -ENOSPC;
				goto error;
			}
		}

		zram_slot_lock(zram, index);
		if (!zram_allocated(zram, index))
			goto next;

		if (zram_test_flag(zram, index, ZRAM_WB) ||
				zram_test_flag(zram, index, ZRAM_SAME) ||
				zram_test_flag(zram, index, ZRAM_UNDER_WB))
			goto next;

		if (mode == IDLE_WRITEBACK &&
			  !zram_test_flag(zram, index, ZRAM_IDLE))
			goto next;

		if (mode == HUGE_WRITEBACK &&
			  !zram_test_flag(zram, index, ZRAM_HUGE))
			goto next;
		/*
		 * Clearing ZRAM_UNDER_WB is duty of caller.
		 * IOW, zram_free_page never clear it.
		 */
		zram_set_flag(zram, index, ZRAM_UNDER_WB);
		/* Need for hugepage writeback racing */
		zram_set_flag(zram, index, ZRAM_IDLE);
		zram_slot_unlock(zram, index);
		if (zram_bvec_read(zram, &bvec, index, 0, NULL)) {
			zram_slot_lock(zram, index);
			zram_clear_flag(zram, index, ZRAM_UNDER_WB);
			zram_clear_flag(zram, index, ZRAM_IDLE);
			zram_slot_unlock(zram, index);
			continue;
		}

		bio_init(&bio);

		bio.bi_max_vecs = 1;
		bio.bi_io_vec = &bvec;
		bio.bi_bdev = zram->bdev;

		bio.bi_iter.bi_sector = blk_idx * (PAGE_SIZE >> 9);
		bio_set_op_attrs(&bio, REQ_OP_WRITE, REQ_SYNC);
		bio_add_page(&bio, bvec.bv_page, bvec.bv_len,
					bvec.bv_offset);
		/*
		 * XXX: A single page IO would be inefficient for write
		 * but it would be not bad as starter.
		 */
		ret = submit_bio_wait(&bio);
		if (ret) {
			zram_slot_lock(zram, index);
			zram_clear_flag(zram, index, ZRAM_UNDER_WB);
			zram_clear_flag(zram, index, ZRAM_IDLE);
			zram_slot_unlock(zram, index);
			continue;
		}

		atomic64_inc(&zram->stats.bd_writes);
		/*
		 * We released zram_slot_lock so need to check if the slot was
		 * changed. If there is freeing for the slot, we can catch it
		 * easily by zram_allocated.
		 * A subtle case is the slot is freed/reallocated/marked as
		 * ZRAM_IDLE again. To close the race, idle_store doesn't
		 * mark ZRAM_IDLE once it found the slot was ZRAM_UNDER_WB.
		 * Thus, we could close the race by checking ZRAM_IDLE bit.
		 */
		zram_slot_lock(zram, index);
		if (!zram_allocated(zram, index) ||
			  !zram_test_flag(zram, index, ZRAM_IDLE)) {
			zram_clear_flag(zram, index, ZRAM_UNDER_WB);
			zram_clear_flag(zram, index, ZRAM_IDLE);
			goto next;
		}

		zram_free_page(zram, index);
		zram_clear_flag(zram, index, ZRAM_UNDER_WB);
		zram_set_flag(zram, index, ZRAM_WB);
		zram_set_element(zram, index, blk_idx);
		blk_idx = 0;
		atomic64_inc(&zram->stats.pages_stored);

		spin_lock(&zram->wb_limit_lock);
		if (zram->wb_limit_enable && zram->bd_wb_limit > 0)
			zram->bd_wb_limit -=  min_t(u64,
				1UL << (PAGE_SHIFT - 12), zram->bd_wb_limit);
		spin_unlock(&zram->wb_limit_lock);
next:
		zram_slot_unlock(zram, index);
	}

	ret = len;
error:
	if (blk_idx)
		free_block_bdev(zram, blk_idx);
	__free_page(page);
release_init_lock:
	up_read(&zram->init_lock);

	return ret;
}

struct zram_work {
	struct work_struct work;
	struct zram *zram;
	unsigned long entry;
	struct bio *bio;
};

#if PAGE_SIZE != 4096
static void zram_sync_read(struct work_struct *work)
{
	struct bio_vec bvec;
	struct zram_work *zw = container_of(work, struct zram_work, work);
	struct zram *zram = zw->zram;
	unsigned long entry = zw->entry;
	struct bio *bio = zw->bio;

	read_from_bdev_async(zram, &bvec, entry, bio);
}

/*
 * Block layer want one ->make_request_fn to be active at a time
 * so if we use chained IO with parent IO in same context,
 * it's a deadlock. To avoid, it, it uses worker thread context.
 */
static int read_from_bdev_sync(struct zram *zram, struct bio_vec *bvec,
				unsigned long entry, struct bio *bio)
{
	struct zram_work work;

	work.zram = zram;
	work.entry = entry;
	work.bio = bio;

	INIT_WORK_ONSTACK(&work.work, zram_sync_read);
	queue_work(system_unbound_wq, &work.work);
	flush_work(&work.work);
	destroy_work_on_stack(&work.work);

	return 1;
}
#else
static int read_from_bdev_sync(struct zram *zram, struct bio_vec *bvec,
				unsigned long entry, struct bio *bio)
{
	WARN_ON(1);
	return -EIO;
}
#endif

static int read_from_bdev(struct zram *zram, struct bio_vec *bvec,
			unsigned long entry, struct bio *parent, bool sync)
{
	atomic64_inc(&zram->stats.bd_reads);
	if (sync)
		return read_from_bdev_sync(zram, bvec, entry, parent);
	else
		return read_from_bdev_async(zram, bvec, entry, parent);
}
#else
static inline void reset_bdev(struct zram *zram) {};
static int read_from_bdev(struct zram *zram, struct bio_vec *bvec,
			unsigned long entry, struct bio *parent, bool sync)
{
	return -EIO;
}

static void free_block_bdev(struct zram *zram, unsigned long blk_idx) {};
#endif

#ifdef CONFIG_ZRAM_MEMORY_TRACKING

static struct dentry *zram_debugfs_root;

static void zram_debugfs_create(void)
{
	zram_debugfs_root = debugfs_create_dir("zram", NULL);
}

static void zram_debugfs_destroy(void)
{
	debugfs_remove_recursive(zram_debugfs_root);
}

static void zram_accessed(struct zram *zram, u32 index)
{
	zram_clear_flag(zram, index, ZRAM_IDLE);
	zram->table[index].ac_time = ktime_get_boottime();
}

static ssize_t read_block_state(struct file *file, char __user *buf,
				size_t count, loff_t *ppos)
{
	char *kbuf;
	ssize_t index, written = 0;
	struct zram *zram = file->private_data;
	unsigned long nr_pages = zram->disksize >> PAGE_SHIFT;
	struct timespec64 ts;

	gfp_t kmalloc_flags;

	kmalloc_flags = GFP_KERNEL;
	if (count > PAGE_SIZE)
		kmalloc_flags |= __GFP_NOWARN | __GFP_NORETRY;

	kbuf = kmalloc_node(count, kmalloc_flags, NUMA_NO_NODE);
	if (!kbuf && count > PAGE_SIZE)
		kbuf = vmalloc(count);
	if (!kbuf)
		return -ENOMEM;

	down_read(&zram->init_lock);
	if (!init_done(zram)) {
		up_read(&zram->init_lock);
		kvfree(kbuf);
		return -EINVAL;
	}

	for (index = *ppos; index < nr_pages; index++) {
		int copied;

		zram_slot_lock(zram, index);
		if (!zram_allocated(zram, index))
			goto next;

		ts = ktime_to_timespec64(zram->table[index].ac_time);
		copied = snprintf(kbuf + written, count,
			"%12zd %12lld.%06lu %c%c%c%c\n",
			index, (s64)ts.tv_sec,
			ts.tv_nsec / NSEC_PER_USEC,
			zram_test_flag(zram, index, ZRAM_SAME) ? 's' : '.',
			zram_test_flag(zram, index, ZRAM_WB) ? 'w' : '.',
			zram_test_flag(zram, index, ZRAM_HUGE) ? 'h' : '.',
			zram_test_flag(zram, index, ZRAM_IDLE) ? 'i' : '.');

		if (count < copied) {
			zram_slot_unlock(zram, index);
			break;
		}
		written += copied;
		count -= copied;
next:
		zram_slot_unlock(zram, index);
		*ppos += 1;
	}

	up_read(&zram->init_lock);
	if (copy_to_user(buf, kbuf, written))
		written = -EFAULT;
	kvfree(kbuf);

	return written;
}

static const struct file_operations proc_zram_block_state_op = {
	.open = simple_open,
	.read = read_block_state,
	.llseek = default_llseek,
};

static void zram_debugfs_register(struct zram *zram)
{
	if (!zram_debugfs_root)
		return;

	zram->debugfs_dir = debugfs_create_dir(zram->disk->disk_name,
						zram_debugfs_root);
	debugfs_create_file("block_state", 0400, zram->debugfs_dir,
				zram, &proc_zram_block_state_op);
}

static void zram_debugfs_unregister(struct zram *zram)
{
	debugfs_remove_recursive(zram->debugfs_dir);
}
#else
static void zram_debugfs_create(void) {};
static void zram_debugfs_destroy(void) {};
static void zram_accessed(struct zram *zram, u32 index)
{
	zram_clear_flag(zram, index, ZRAM_IDLE);
};
static void zram_debugfs_register(struct zram *zram) {};
static void zram_debugfs_unregister(struct zram *zram) {};
#endif

/*
 * We switched to per-cpu streams and this attr is not needed anymore.
 * However, we will keep it around for some time, because:
 * a) we may revert per-cpu streams in the future
 * b) it's visible to user space and we need to follow our 2 years
 *    retirement rule; but we already have a number of 'soon to be
 *    altered' attrs, so max_comp_streams need to wait for the next
 *    layoff cycle.
 */
static ssize_t max_comp_streams_show(struct device *dev,
		struct device_attribute *attr, char *buf)
{
	return scnprintf(buf, PAGE_SIZE, "%d\n", num_online_cpus());
}

static ssize_t max_comp_streams_store(struct device *dev,
		struct device_attribute *attr, const char *buf, size_t len)
{
	return len;
}

static ssize_t comp_algorithm_show(struct device *dev,
		struct device_attribute *attr, char *buf)
{
	size_t sz;
	struct zram *zram = dev_to_zram(dev);

	down_read(&zram->init_lock);
	sz = zcomp_available_show(zram->compressor, buf);
	up_read(&zram->init_lock);

	return sz;
}

static ssize_t comp_algorithm_store(struct device *dev,
		struct device_attribute *attr, const char *buf, size_t len)
{
	struct zram *zram = dev_to_zram(dev);
	char compressor[ARRAY_SIZE(zram->compressor)];
	size_t sz;

	strlcpy(compressor, buf, sizeof(compressor));
	/* ignore trailing newline */
	sz = strlen(compressor);
	if (sz > 0 && compressor[sz - 1] == '\n')
		compressor[sz - 1] = 0x00;

	if (!zcomp_available_algorithm(compressor))
		return -EINVAL;

	down_write(&zram->init_lock);
	if (init_done(zram)) {
		up_write(&zram->init_lock);
		pr_info("Can't change algorithm for initialized device\n");
		return -EBUSY;
	}

	strcpy(zram->compressor, compressor);
	up_write(&zram->init_lock);
	return len;
}

static ssize_t compact_store(struct device *dev,
		struct device_attribute *attr, const char *buf, size_t len)
{
	struct zram *zram = dev_to_zram(dev);

	down_read(&zram->init_lock);
	if (!init_done(zram)) {
		up_read(&zram->init_lock);
		return -EINVAL;
	}

	zs_compact(zram->mem_pool);
	up_read(&zram->init_lock);

	return len;
}

static ssize_t io_stat_show(struct device *dev,
		struct device_attribute *attr, char *buf)
{
	struct zram *zram = dev_to_zram(dev);
	ssize_t ret;

	down_read(&zram->init_lock);
	ret = scnprintf(buf, PAGE_SIZE,
			"%8llu %8llu %8llu %8llu\n",
			(u64)atomic64_read(&zram->stats.failed_reads),
			(u64)atomic64_read(&zram->stats.failed_writes),
			(u64)atomic64_read(&zram->stats.invalid_io),
			(u64)atomic64_read(&zram->stats.notify_free));
	up_read(&zram->init_lock);

	return ret;
}

static ssize_t mm_stat_show(struct device *dev,
		struct device_attribute *attr, char *buf)
{
	struct zram *zram = dev_to_zram(dev);
	struct zs_pool_stats pool_stats;
	u64 orig_size, mem_used = 0;
	long max_used;
	ssize_t ret;

	memset(&pool_stats, 0x00, sizeof(struct zs_pool_stats));

	down_read(&zram->init_lock);
	if (init_done(zram)) {
		mem_used = zs_get_total_pages(zram->mem_pool);
		zs_pool_stats(zram->mem_pool, &pool_stats);
	}

	orig_size = atomic64_read(&zram->stats.pages_stored);
	max_used = atomic_long_read(&zram->stats.max_used_pages);

	ret = scnprintf(buf, PAGE_SIZE,
			"%8llu %8llu %8llu %8lu %8ld %8llu %8lu %8llu\n",
			orig_size << PAGE_SHIFT,
			(u64)atomic64_read(&zram->stats.compr_data_size),
			mem_used << PAGE_SHIFT,
			zram->limit_pages << PAGE_SHIFT,
			max_used << PAGE_SHIFT,
			(u64)atomic64_read(&zram->stats.same_pages),
			pool_stats.pages_compacted,
			(u64)atomic64_read(&zram->stats.huge_pages));
	up_read(&zram->init_lock);

	return ret;
}

#ifdef CONFIG_ZRAM_WRITEBACK
#define FOUR_K(x) ((x) * (1 << (PAGE_SHIFT - 12)))
static ssize_t bd_stat_show(struct device *dev,
		struct device_attribute *attr, char *buf)
{
	struct zram *zram = dev_to_zram(dev);
	ssize_t ret;

	down_read(&zram->init_lock);
	ret = scnprintf(buf, PAGE_SIZE,
		"%8llu %8llu %8llu\n",
			FOUR_K((u64)atomic64_read(&zram->stats.bd_count)),
			FOUR_K((u64)atomic64_read(&zram->stats.bd_reads)),
			FOUR_K((u64)atomic64_read(&zram->stats.bd_writes)));
	up_read(&zram->init_lock);

	return ret;
}
#endif

static ssize_t debug_stat_show(struct device *dev,
		struct device_attribute *attr, char *buf)
{
	int version = 1;
	struct zram *zram = dev_to_zram(dev);
	ssize_t ret;

	down_read(&zram->init_lock);
	ret = scnprintf(buf, PAGE_SIZE,
			"version: %d\n%8llu %8llu\n",
			version,
			(u64)atomic64_read(&zram->stats.writestall),
			(u64)atomic64_read(&zram->stats.miss_free));
	up_read(&zram->init_lock);

	return ret;
}

static DEVICE_ATTR_RO(io_stat);
static DEVICE_ATTR_RO(mm_stat);
#ifdef CONFIG_ZRAM_WRITEBACK
static DEVICE_ATTR_RO(bd_stat);
#endif
static DEVICE_ATTR_RO(debug_stat);

static void zram_meta_free(struct zram *zram, u64 disksize)
{
	size_t num_pages = disksize >> PAGE_SHIFT;
	size_t index;

	/* Free all pages that are still in this zram device */
	for (index = 0; index < num_pages; index++)
		zram_free_page(zram, index);

	zs_destroy_pool(zram->mem_pool);
	vfree(zram->table);
}

static bool zram_meta_alloc(struct zram *zram, u64 disksize)
{
	size_t num_pages;

	num_pages = disksize >> PAGE_SHIFT;
	zram->table = vzalloc(num_pages * sizeof(*zram->table));
	if (!zram->table)
		return false;

	zram->mem_pool = zs_create_pool(zram->disk->disk_name);
	if (!zram->mem_pool) {
		vfree(zram->table);
		return false;
	}

	if (!huge_class_size)
		huge_class_size = zs_huge_class_size(zram->mem_pool);
	return true;
}

/*
 * To protect concurrent access to the same index entry,
 * caller should hold this table index entry's bit_spinlock to
 * indicate this index entry is accessing.
 */
static void zram_free_page(struct zram *zram, size_t index)
{
	unsigned long handle;

#ifdef CONFIG_ZRAM_MEMORY_TRACKING
	zram->table[index].ac_time.tv64 = 0;
#endif
	if (zram_test_flag(zram, index, ZRAM_IDLE))
		zram_clear_flag(zram, index, ZRAM_IDLE);

	if (zram_test_flag(zram, index, ZRAM_HUGE)) {
		zram_clear_flag(zram, index, ZRAM_HUGE);
		atomic64_dec(&zram->stats.huge_pages);
	}

	if (zram_test_flag(zram, index, ZRAM_WB)) {
		zram_clear_flag(zram, index, ZRAM_WB);
		free_block_bdev(zram, zram_get_element(zram, index));
		goto out;
	}

	/*
	 * No memory is allocated for same element filled pages.
	 * Simply clear same page flag.
	 */
	if (zram_test_flag(zram, index, ZRAM_SAME)) {
		zram_clear_flag(zram, index, ZRAM_SAME);
		atomic64_dec(&zram->stats.same_pages);
		goto out;
	}

	handle = zram_get_handle(zram, index);
	if (!handle)
		return;

	zs_free(zram->mem_pool, handle);

	atomic64_sub(zram_get_obj_size(zram, index),
			&zram->stats.compr_data_size);
out:
	atomic64_dec(&zram->stats.pages_stored);
	zram_set_handle(zram, index, 0);
	zram_set_obj_size(zram, index, 0);
	WARN_ON_ONCE(zram->table[index].flags &
		~(1UL << ZRAM_LOCK | 1UL << ZRAM_UNDER_WB));
}

static int __zram_bvec_read(struct zram *zram, struct page *page, u32 index,
				struct bio *bio, bool partial_io)
{
	int ret;
	unsigned long handle;
	unsigned int size;
	void *src, *dst;

	zram_slot_lock(zram, index);
	if (zram_test_flag(zram, index, ZRAM_WB)) {
		struct bio_vec bvec;

		zram_slot_unlock(zram, index);

		bvec.bv_page = page;
		bvec.bv_len = PAGE_SIZE;
		bvec.bv_offset = 0;
		return read_from_bdev(zram, &bvec,
				zram_get_element(zram, index),
				bio, partial_io);
	}

	handle = zram_get_handle(zram, index);
	if (!handle || zram_test_flag(zram, index, ZRAM_SAME)) {
		unsigned long value;
		void *mem;

		value = handle ? zram_get_element(zram, index) : 0;
		mem = kmap_atomic(page);
		zram_fill_page(mem, PAGE_SIZE, value);
		kunmap_atomic(mem);
		zram_slot_unlock(zram, index);
		return 0;
	}

	size = zram_get_obj_size(zram, index);

	src = zs_map_object(zram->mem_pool, handle, ZS_MM_RO);
	if (size == PAGE_SIZE) {
		dst = kmap_atomic(page);
		memcpy(dst, src, PAGE_SIZE);
		kunmap_atomic(dst);
		ret = 0;
	} else {
		struct zcomp_strm *zstrm = zcomp_stream_get(zram->comp);

		dst = kmap_atomic(page);
		ret = zcomp_decompress(zstrm, src, size, dst);
		kunmap_atomic(dst);
		zcomp_stream_put(zram->comp);
	}
	zs_unmap_object(zram->mem_pool, handle);
	zram_slot_unlock(zram, index);

	/* Should NEVER happen. Return bio error if it does. */
	if (unlikely(ret))
		pr_err("Decompression failed! err=%d, page=%u\n", ret, index);

	return ret;
}

static int zram_bvec_read(struct zram *zram, struct bio_vec *bvec,
				u32 index, int offset, struct bio *bio)
{
	int ret;
	struct page *page;

	page = bvec->bv_page;
	if (is_partial_io(bvec)) {
		/* Use a temporary buffer to decompress the page */
		page = alloc_page(GFP_NOIO|__GFP_HIGHMEM);
		if (!page)
			return -ENOMEM;
	}

	ret = __zram_bvec_read(zram, page, index, bio, is_partial_io(bvec));
	if (unlikely(ret))
		goto out;

	if (is_partial_io(bvec)) {
		void *dst = kmap_atomic(bvec->bv_page);
		void *src = kmap_atomic(page);

		memcpy(dst + bvec->bv_offset, src + offset, bvec->bv_len);
		kunmap_atomic(src);
		kunmap_atomic(dst);
	}
out:
	if (is_partial_io(bvec))
		__free_page(page);

	return ret;
}

static int __zram_bvec_write(struct zram *zram, struct bio_vec *bvec,
				u32 index, struct bio *bio)
{
	int ret = 0;
	unsigned long alloced_pages;
<<<<<<< HEAD
	static unsigned long zram_rs_time;
=======
	unsigned long handle = 0;
	unsigned int comp_len = 0;
	void *src, *dst, *mem;
	struct zcomp_strm *zstrm;
	struct page *page = bvec->bv_page;
	unsigned long element = 0;
	enum zram_pageflags flags = 0;
>>>>>>> ae6c134c

	mem = kmap_atomic(page);
	if (page_same_filled(mem, &element)) {
		kunmap_atomic(mem);
		/* Free memory associated with this sector now. */
		flags = ZRAM_SAME;
		atomic64_inc(&zram->stats.same_pages);
		goto out;
	}
	kunmap_atomic(mem);

compress_again:
	zstrm = zcomp_stream_get(zram->comp);
	src = kmap_atomic(page);
	ret = zcomp_compress(zstrm, src, &comp_len);
	kunmap_atomic(src);

	if (unlikely(ret)) {
		zcomp_stream_put(zram->comp);
		pr_err("Compression failed! err=%d\n", ret);
		zs_free(zram->mem_pool, handle);
		return ret;
	}

	if (unlikely(comp_len >= huge_class_size))
		comp_len = PAGE_SIZE;
	/*
	 * handle allocation has 2 paths:
	 * a) fast path is executed with preemption disabled (for
	 *  per-cpu streams) and has __GFP_DIRECT_RECLAIM bit clear,
	 *  since we can't sleep;
	 * b) slow path enables preemption and attempts to allocate
	 *  the page with __GFP_DIRECT_RECLAIM bit set. we have to
	 *  put per-cpu compression stream and, thus, to re-do
	 *  the compression once handle is allocated.
	 *
	 * if we have a 'non-null' handle here then we are coming
	 * from the slow path and handle has already been allocated.
	 */
	if (!handle)
		handle = zs_malloc(zram->mem_pool, comp_len,
				__GFP_KSWAPD_RECLAIM |
				__GFP_NOWARN |
				__GFP_HIGHMEM |
				__GFP_MOVABLE);
	if (!handle) {
		zcomp_stream_put(zram->comp);
		atomic64_inc(&zram->stats.writestall);
		handle = zs_malloc(zram->mem_pool, comp_len,
				GFP_NOIO | __GFP_HIGHMEM |
				__GFP_MOVABLE);
		if (handle)
			goto compress_again;
<<<<<<< HEAD

		if (printk_timed_ratelimit(&zram_rs_time,
					   ALLOC_ERROR_LOG_RATE_MS))
			pr_err("Error allocating memory for compressed page: %u, size=%u\n",
			       index, clen);
		ret = -ENOMEM;
		goto out;
=======
		return -ENOMEM;
>>>>>>> ae6c134c
	}

	alloced_pages = zs_get_total_pages(zram->mem_pool);
	update_used_max(zram, alloced_pages);

	if (zram->limit_pages && alloced_pages > zram->limit_pages) {
		zcomp_stream_put(zram->comp);
		zs_free(zram->mem_pool, handle);
		return -ENOMEM;
	}

	dst = zs_map_object(zram->mem_pool, handle, ZS_MM_WO);

	src = zstrm->buffer;
	if (comp_len == PAGE_SIZE)
		src = kmap_atomic(page);
	memcpy(dst, src, comp_len);
	if (comp_len == PAGE_SIZE)
		kunmap_atomic(src);

	zcomp_stream_put(zram->comp);
	zs_unmap_object(zram->mem_pool, handle);
	atomic64_add(comp_len, &zram->stats.compr_data_size);
out:
	/*
	 * Free memory associated with this sector
	 * before overwriting unused sectors.
	 */
	zram_slot_lock(zram, index);
	zram_free_page(zram, index);

	if (comp_len == PAGE_SIZE) {
		zram_set_flag(zram, index, ZRAM_HUGE);
		atomic64_inc(&zram->stats.huge_pages);
	}

	if (flags) {
		zram_set_flag(zram, index, flags);
		zram_set_element(zram, index, element);
	}  else {
		zram_set_handle(zram, index, handle);
		zram_set_obj_size(zram, index, comp_len);
	}
	zram_slot_unlock(zram, index);

	/* Update stats */
	atomic64_inc(&zram->stats.pages_stored);
	return ret;
}

static int zram_bvec_write(struct zram *zram, struct bio_vec *bvec,
				u32 index, int offset, struct bio *bio)
{
	int ret;
	struct page *page = NULL;
	void *src;
	struct bio_vec vec;

	vec = *bvec;
	if (is_partial_io(bvec)) {
		void *dst;
		/*
		 * This is a partial IO. We need to read the full page
		 * before to write the changes.
		 */
		page = alloc_page(GFP_NOIO|__GFP_HIGHMEM);
		if (!page)
			return -ENOMEM;

		ret = __zram_bvec_read(zram, page, index, bio, true);
		if (ret)
			goto out;

		src = kmap_atomic(bvec->bv_page);
		dst = kmap_atomic(page);
		memcpy(dst + offset, src + bvec->bv_offset, bvec->bv_len);
		kunmap_atomic(dst);
		kunmap_atomic(src);

		vec.bv_page = page;
		vec.bv_len = PAGE_SIZE;
		vec.bv_offset = 0;
	}

	ret = __zram_bvec_write(zram, &vec, index, bio);
out:
	if (is_partial_io(bvec))
		__free_page(page);
	return ret;
}

/*
 * zram_bio_discard - handler on discard request
 * @index: physical block index in PAGE_SIZE units
 * @offset: byte offset within physical block
 */
static void zram_bio_discard(struct zram *zram, u32 index,
			     int offset, struct bio *bio)
{
	size_t n = bio->bi_iter.bi_size;

	/*
	 * zram manages data in physical block size units. Because logical block
	 * size isn't identical with physical block size on some arch, we
	 * could get a discard request pointing to a specific offset within a
	 * certain physical block.  Although we can handle this request by
	 * reading that physiclal block and decompressing and partially zeroing
	 * and re-compressing and then re-storing it, this isn't reasonable
	 * because our intent with a discard request is to save memory.  So
	 * skipping this logical block is appropriate here.
	 */
	if (offset) {
		if (n <= (PAGE_SIZE - offset))
			return;

		n -= (PAGE_SIZE - offset);
		index++;
	}

	while (n >= PAGE_SIZE) {
		zram_slot_lock(zram, index);
		zram_free_page(zram, index);
		zram_slot_unlock(zram, index);
		atomic64_inc(&zram->stats.notify_free);
		index++;
		n -= PAGE_SIZE;
	}
}

/*
 * Returns errno if it has some problem. Otherwise return 0 or 1.
 * Returns 0 if IO request was done synchronously
 * Returns 1 if IO request was successfully submitted.
 */
static int zram_bvec_rw(struct zram *zram, struct bio_vec *bvec, u32 index,
			int offset, bool is_write, struct bio *bio)
{
	unsigned long start_time = jiffies;
	int rw_acct = is_write ? REQ_OP_WRITE : REQ_OP_READ;
	int ret;

	generic_start_io_acct(rw_acct, bvec->bv_len >> SECTOR_SHIFT,
			&zram->disk->part0);

	if (!is_write) {
		atomic64_inc(&zram->stats.num_reads);
		ret = zram_bvec_read(zram, bvec, index, offset, bio);
		flush_dcache_page(bvec->bv_page);
	} else {
		atomic64_inc(&zram->stats.num_writes);
		ret = zram_bvec_write(zram, bvec, index, offset, bio);
	}

	generic_end_io_acct(rw_acct, &zram->disk->part0, start_time);

	zram_slot_lock(zram, index);
	zram_accessed(zram, index);
	zram_slot_unlock(zram, index);

	if (unlikely(ret < 0)) {
		if (!is_write)
			atomic64_inc(&zram->stats.failed_reads);
		else
			atomic64_inc(&zram->stats.failed_writes);
	}

	return ret;
}

static void __zram_make_request(struct zram *zram, struct bio *bio)
{
	int offset;
	u32 index;
	struct bio_vec bvec;
	struct bvec_iter iter;

	index = bio->bi_iter.bi_sector >> SECTORS_PER_PAGE_SHIFT;
	offset = (bio->bi_iter.bi_sector &
		  (SECTORS_PER_PAGE - 1)) << SECTOR_SHIFT;

	if (unlikely(bio_op(bio) == REQ_OP_DISCARD)) {
		zram_bio_discard(zram, index, offset, bio);
		bio_endio(bio);
		return;
	}

	bio_for_each_segment(bvec, bio, iter) {
		struct bio_vec bv = bvec;
		unsigned int unwritten = bvec.bv_len;

		do {
			bv.bv_len = min_t(unsigned int, PAGE_SIZE - offset,
							unwritten);
			if (zram_bvec_rw(zram, &bv, index, offset,
					op_is_write(bio_op(bio)), bio) < 0)
				goto out;

			bv.bv_offset += bv.bv_len;
			unwritten -= bv.bv_len;

			update_position(&index, &offset, &bv);
		} while (unwritten);
	}

	bio_endio(bio);
	return;

out:
	bio_io_error(bio);
}

/*
 * Handler function for all zram I/O requests.
 */
static blk_qc_t zram_make_request(struct request_queue *queue, struct bio *bio)
{
	struct zram *zram = queue->queuedata;

	if (!valid_io_request(zram, bio->bi_iter.bi_sector,
					bio->bi_iter.bi_size)) {
		atomic64_inc(&zram->stats.invalid_io);
		goto error;
	}

	__zram_make_request(zram, bio);
	return BLK_QC_T_NONE;

error:
	bio_io_error(bio);
	return BLK_QC_T_NONE;
}

static void zram_slot_free_notify(struct block_device *bdev,
				unsigned long index)
{
	struct zram *zram;

	zram = bdev->bd_disk->private_data;

	atomic64_inc(&zram->stats.notify_free);
	if (!zram_slot_trylock(zram, index)) {
		atomic64_inc(&zram->stats.miss_free);
		return;
	}

	zram_free_page(zram, index);
	zram_slot_unlock(zram, index);
}

static int zram_rw_page(struct block_device *bdev, sector_t sector,
		       struct page *page, bool is_write)
{
	int offset, ret;
	u32 index;
	struct zram *zram;
	struct bio_vec bv;

	zram = bdev->bd_disk->private_data;

	if (!valid_io_request(zram, sector, PAGE_SIZE)) {
		atomic64_inc(&zram->stats.invalid_io);
		ret = -EINVAL;
		goto out;
	}

	index = sector >> SECTORS_PER_PAGE_SHIFT;
	offset = (sector & (SECTORS_PER_PAGE - 1)) << SECTOR_SHIFT;

	bv.bv_page = page;
	bv.bv_len = PAGE_SIZE;
	bv.bv_offset = 0;

	ret = zram_bvec_rw(zram, &bv, index, offset, is_write, NULL);
out:
	/*
	 * If I/O fails, just return error(ie, non-zero) without
	 * calling page_endio.
	 * It causes resubmit the I/O with bio request by upper functions
	 * of rw_page(e.g., swap_readpage, __swap_writepage) and
	 * bio->bi_end_io does things to handle the error
	 * (e.g., SetPageError, set_page_dirty and extra works).
	 */
	if (unlikely(ret < 0))
		return ret;

	switch (ret) {
	case 0:
		page_endio(page, is_write, 0);
		break;
	case 1:
		ret = 0;
		break;
	default:
		WARN_ON(1);
	}
	return ret;
}

static void zram_reset_device(struct zram *zram)
{
	struct zcomp *comp;
	u64 disksize;

	down_write(&zram->init_lock);

	zram->limit_pages = 0;

	if (!init_done(zram)) {
		up_write(&zram->init_lock);
		return;
	}

	comp = zram->comp;
	disksize = zram->disksize;
	zram->disksize = 0;

	set_capacity(zram->disk, 0);
	part_stat_set_all(&zram->disk->part0, 0);

	up_write(&zram->init_lock);
	/* I/O operation under all of CPU are done so let's free */
	zram_meta_free(zram, disksize);
	memset(&zram->stats, 0, sizeof(zram->stats));
	zcomp_destroy(comp);
	reset_bdev(zram);
}

static ssize_t disksize_store(struct device *dev,
		struct device_attribute *attr, const char *buf, size_t len)
{
	u64 disksize;
	struct zcomp *comp;
	struct zram *zram = dev_to_zram(dev);
	int err;

	disksize = memparse(buf, NULL);
	if (!disksize)
		return -EINVAL;

	down_write(&zram->init_lock);
	if (init_done(zram)) {
		pr_info("Cannot change disksize for initialized device\n");
		err = -EBUSY;
		goto out_unlock;
	}

	disksize = PAGE_ALIGN(disksize);
	if (!zram_meta_alloc(zram, disksize)) {
		err = -ENOMEM;
		goto out_unlock;
	}

	comp = zcomp_create(zram->compressor);
	if (IS_ERR(comp)) {
		pr_err("Cannot initialise %s compressing backend\n",
				zram->compressor);
		err = PTR_ERR(comp);
		goto out_free_meta;
	}

	zram->comp = comp;
	zram->disksize = disksize;
	set_capacity(zram->disk, zram->disksize >> SECTOR_SHIFT);

	revalidate_disk(zram->disk);
	up_write(&zram->init_lock);

	return len;

out_free_meta:
	zram_meta_free(zram, disksize);
out_unlock:
	up_write(&zram->init_lock);
	return err;
}

static ssize_t reset_store(struct device *dev,
		struct device_attribute *attr, const char *buf, size_t len)
{
	int ret;
	unsigned short do_reset;
	struct zram *zram;
	struct block_device *bdev;

	ret = kstrtou16(buf, 10, &do_reset);
	if (ret)
		return ret;

	if (!do_reset)
		return -EINVAL;

	zram = dev_to_zram(dev);
	bdev = bdget_disk(zram->disk, 0);
	if (!bdev)
		return -ENOMEM;

	mutex_lock(&bdev->bd_mutex);
	/* Do not reset an active device or claimed device */
	if (bdev->bd_openers || zram->claim) {
		mutex_unlock(&bdev->bd_mutex);
		bdput(bdev);
		return -EBUSY;
	}

	/* From now on, anyone can't open /dev/zram[0-9] */
	zram->claim = true;
	mutex_unlock(&bdev->bd_mutex);

	/* Make sure all the pending I/O are finished */
	fsync_bdev(bdev);
	zram_reset_device(zram);
	revalidate_disk(zram->disk);
	bdput(bdev);

	mutex_lock(&bdev->bd_mutex);
	zram->claim = false;
	mutex_unlock(&bdev->bd_mutex);

	return len;
}

static int zram_open(struct block_device *bdev, fmode_t mode)
{
	int ret = 0;
	struct zram *zram;

	WARN_ON(!mutex_is_locked(&bdev->bd_mutex));

	zram = bdev->bd_disk->private_data;
	/* zram was claimed to reset so open request fails */
	if (zram->claim)
		ret = -EBUSY;

	return ret;
}

static const struct block_device_operations zram_devops = {
	.open = zram_open,
	.swap_slot_free_notify = zram_slot_free_notify,
	.rw_page = zram_rw_page,
	.owner = THIS_MODULE
};

static DEVICE_ATTR_WO(compact);
static DEVICE_ATTR_RW(disksize);
static DEVICE_ATTR_RO(initstate);
static DEVICE_ATTR_WO(reset);
static DEVICE_ATTR_WO(mem_limit);
static DEVICE_ATTR_WO(mem_used_max);
static DEVICE_ATTR_WO(idle);
static DEVICE_ATTR_RW(max_comp_streams);
static DEVICE_ATTR_RW(comp_algorithm);
#ifdef CONFIG_ZRAM_WRITEBACK
static DEVICE_ATTR_RW(backing_dev);
static DEVICE_ATTR_WO(writeback);
static DEVICE_ATTR_RW(writeback_limit);
static DEVICE_ATTR_RW(writeback_limit_enable);
#endif

static struct attribute *zram_disk_attrs[] = {
	&dev_attr_disksize.attr,
	&dev_attr_initstate.attr,
	&dev_attr_reset.attr,
	&dev_attr_compact.attr,
	&dev_attr_mem_limit.attr,
	&dev_attr_mem_used_max.attr,
	&dev_attr_idle.attr,
	&dev_attr_max_comp_streams.attr,
	&dev_attr_comp_algorithm.attr,
#ifdef CONFIG_ZRAM_WRITEBACK
	&dev_attr_backing_dev.attr,
	&dev_attr_writeback.attr,
	&dev_attr_writeback_limit.attr,
	&dev_attr_writeback_limit_enable.attr,
#endif
	&dev_attr_io_stat.attr,
	&dev_attr_mm_stat.attr,
#ifdef CONFIG_ZRAM_WRITEBACK
	&dev_attr_bd_stat.attr,
#endif
	&dev_attr_debug_stat.attr,
	NULL,
};

static const struct attribute_group zram_disk_attr_group = {
	.attrs = zram_disk_attrs,
};

static const struct attribute_group *zram_disk_attr_groups[] = {
	&zram_disk_attr_group,
	NULL,
};

/*
 * Allocate and initialize new zram device. the function returns
 * '>= 0' device_id upon success, and negative value otherwise.
 */
static int zram_add(void)
{
	struct zram *zram;
	struct request_queue *queue;
	int ret, device_id;

	zram = kzalloc(sizeof(struct zram), GFP_KERNEL);
	if (!zram)
		return -ENOMEM;

	ret = idr_alloc(&zram_index_idr, zram, 0, 0, GFP_KERNEL);
	if (ret < 0)
		goto out_free_dev;
	device_id = ret;

	init_rwsem(&zram->init_lock);
#ifdef CONFIG_ZRAM_WRITEBACK
	spin_lock_init(&zram->wb_limit_lock);
#endif
	queue = blk_alloc_queue(GFP_KERNEL);
	if (!queue) {
		pr_err("Error allocating disk queue for device %d\n",
			device_id);
		ret = -ENOMEM;
		goto out_free_idr;
	}

	blk_queue_make_request(queue, zram_make_request);

	/* gendisk structure */
	zram->disk = alloc_disk(1);
	if (!zram->disk) {
		pr_err("Error allocating disk structure for device %d\n",
			device_id);
		ret = -ENOMEM;
		goto out_free_queue;
	}

	zram->disk->major = zram_major;
	zram->disk->first_minor = device_id;
	zram->disk->fops = &zram_devops;
	zram->disk->queue = queue;
	zram->disk->queue->queuedata = zram;
	zram->disk->private_data = zram;
	snprintf(zram->disk->disk_name, 16, "zram%d", device_id);

	__set_bit(QUEUE_FLAG_FAST, &zram->disk->queue->queue_flags);
	/* Actual capacity set using syfs (/sys/block/zram<id>/disksize */
	set_capacity(zram->disk, 0);
	/* zram devices sort of resembles non-rotational disks */
	queue_flag_set_unlocked(QUEUE_FLAG_NONROT, zram->disk->queue);
	queue_flag_clear_unlocked(QUEUE_FLAG_ADD_RANDOM, zram->disk->queue);

	/*
	 * To ensure that we always get PAGE_SIZE aligned
	 * and n*PAGE_SIZED sized I/O requests.
	 */
	blk_queue_physical_block_size(zram->disk->queue, PAGE_SIZE);
	blk_queue_logical_block_size(zram->disk->queue,
					ZRAM_LOGICAL_BLOCK_SIZE);
	blk_queue_io_min(zram->disk->queue, PAGE_SIZE);
	blk_queue_io_opt(zram->disk->queue, PAGE_SIZE);
	zram->disk->queue->limits.discard_granularity = PAGE_SIZE;
	blk_queue_max_discard_sectors(zram->disk->queue, UINT_MAX);
	/*
	 * zram_bio_discard() will clear all logical blocks if logical block
	 * size is identical with physical block size(PAGE_SIZE). But if it is
	 * different, we will skip discarding some parts of logical blocks in
	 * the part of the request range which isn't aligned to physical block
	 * size.  So we can't ensure that all discarded logical blocks are
	 * zeroed.
	 */
	if (ZRAM_LOGICAL_BLOCK_SIZE == PAGE_SIZE)
		zram->disk->queue->limits.discard_zeroes_data = 1;
	else
		zram->disk->queue->limits.discard_zeroes_data = 0;
	queue_flag_set_unlocked(QUEUE_FLAG_DISCARD, zram->disk->queue);

	zram->disk->queue->backing_dev_info->capabilities |=
					BDI_CAP_STABLE_WRITES;
	disk_to_dev(zram->disk)->groups = zram_disk_attr_groups;
	add_disk(zram->disk);

	strlcpy(zram->compressor, default_compressor, sizeof(zram->compressor));

	zram_debugfs_register(zram);
	pr_info("Added device: %s\n", zram->disk->disk_name);
	return device_id;

out_free_queue:
	blk_cleanup_queue(queue);
out_free_idr:
	idr_remove(&zram_index_idr, device_id);
out_free_dev:
	kfree(zram);
	return ret;
}

static int zram_remove(struct zram *zram)
{
	struct block_device *bdev;

	bdev = bdget_disk(zram->disk, 0);
	if (!bdev)
		return -ENOMEM;

	mutex_lock(&bdev->bd_mutex);
	if (bdev->bd_openers || zram->claim) {
		mutex_unlock(&bdev->bd_mutex);
		bdput(bdev);
		return -EBUSY;
	}

	zram->claim = true;
	mutex_unlock(&bdev->bd_mutex);

	zram_debugfs_unregister(zram);
	/* Make sure all the pending I/O are finished */
	fsync_bdev(bdev);
	zram_reset_device(zram);
	bdput(bdev);

	pr_info("Removed device: %s\n", zram->disk->disk_name);

	del_gendisk(zram->disk);
	blk_cleanup_queue(zram->disk->queue);
	put_disk(zram->disk);
	kfree(zram);
	return 0;
}

/* zram-control sysfs attributes */
static ssize_t hot_add_show(struct class *class,
			struct class_attribute *attr,
			char *buf)
{
	int ret;

	mutex_lock(&zram_index_mutex);
	ret = zram_add();
	mutex_unlock(&zram_index_mutex);

	if (ret < 0)
		return ret;
	return scnprintf(buf, PAGE_SIZE, "%d\n", ret);
}

static ssize_t hot_remove_store(struct class *class,
			struct class_attribute *attr,
			const char *buf,
			size_t count)
{
	struct zram *zram;
	int ret, dev_id;

	/* dev_id is gendisk->first_minor, which is `int' */
	ret = kstrtoint(buf, 10, &dev_id);
	if (ret)
		return ret;
	if (dev_id < 0)
		return -EINVAL;

	mutex_lock(&zram_index_mutex);

	zram = idr_find(&zram_index_idr, dev_id);
	if (zram) {
		ret = zram_remove(zram);
		if (!ret)
			idr_remove(&zram_index_idr, dev_id);
	} else {
		ret = -ENODEV;
	}

	mutex_unlock(&zram_index_mutex);
	return ret ? ret : count;
}

/*
 * NOTE: hot_add attribute is not the usual read-only sysfs attribute. In a
 * sense that reading from this file does alter the state of your system -- it
 * creates a new un-initialized zram device and returns back this device's
 * device_id (or an error code if it fails to create a new device).
 */
static struct class_attribute zram_control_class_attrs[] = {
	__ATTR(hot_add, 0400, hot_add_show, NULL),
	__ATTR_WO(hot_remove),
	__ATTR_NULL,
};

static struct class zram_control_class = {
	.name		= "zram-control",
	.owner		= THIS_MODULE,
	.class_attrs	= zram_control_class_attrs,
};

static int zram_remove_cb(int id, void *ptr, void *data)
{
	zram_remove(ptr);
	return 0;
}

static void destroy_devices(void)
{
	class_unregister(&zram_control_class);
	idr_for_each(&zram_index_idr, &zram_remove_cb, NULL);
	zram_debugfs_destroy();
	idr_destroy(&zram_index_idr);
	unregister_blkdev(zram_major, "zram");
}

static int __init zram_init(void)
{
	int ret;

	ret = class_register(&zram_control_class);
	if (ret) {
		pr_err("Unable to register zram-control class\n");
		return ret;
	}

	zram_debugfs_create();
	zram_major = register_blkdev(0, "zram");
	if (zram_major <= 0) {
		pr_err("Unable to get major number\n");
		class_unregister(&zram_control_class);
		return -EBUSY;
	}

	while (num_devices != 0) {
		mutex_lock(&zram_index_mutex);
		ret = zram_add();
		mutex_unlock(&zram_index_mutex);
		if (ret < 0)
			goto out_error;
		num_devices--;
	}

	return 0;

out_error:
	destroy_devices();
	return ret;
}

static void __exit zram_exit(void)
{
	destroy_devices();
}

module_init(zram_init);
module_exit(zram_exit);

module_param(num_devices, uint, 0);
MODULE_PARM_DESC(num_devices, "Number of pre-created zram devices");

MODULE_LICENSE("Dual BSD/GPL");
MODULE_AUTHOR("Nitin Gupta <ngupta@vflare.org>");
MODULE_DESCRIPTION("Compressed RAM Block Device");<|MERGE_RESOLUTION|>--- conflicted
+++ resolved
@@ -154,14 +154,7 @@
 #else
 static inline bool is_partial_io(struct bio_vec *bvec)
 {
-<<<<<<< HEAD
-	revalidate_disk(zram->disk);
-	/* revalidate_disk reset the BDI_CAP_STABLE_WRITES so set again */
-	zram->disk->queue->backing_dev_info->capabilities |=
-		BDI_CAP_STABLE_WRITES;
-=======
 	return false;
->>>>>>> ae6c134c
 }
 #endif
 
@@ -1356,9 +1349,6 @@
 {
 	int ret = 0;
 	unsigned long alloced_pages;
-<<<<<<< HEAD
-	static unsigned long zram_rs_time;
-=======
 	unsigned long handle = 0;
 	unsigned int comp_len = 0;
 	void *src, *dst, *mem;
@@ -1366,7 +1356,6 @@
 	struct page *page = bvec->bv_page;
 	unsigned long element = 0;
 	enum zram_pageflags flags = 0;
->>>>>>> ae6c134c
 
 	mem = kmap_atomic(page);
 	if (page_same_filled(mem, &element)) {
@@ -1420,17 +1409,7 @@
 				__GFP_MOVABLE);
 		if (handle)
 			goto compress_again;
-<<<<<<< HEAD
-
-		if (printk_timed_ratelimit(&zram_rs_time,
-					   ALLOC_ERROR_LOG_RATE_MS))
-			pr_err("Error allocating memory for compressed page: %u, size=%u\n",
-			       index, clen);
-		ret = -ENOMEM;
-		goto out;
-=======
 		return -ENOMEM;
->>>>>>> ae6c134c
 	}
 
 	alloced_pages = zs_get_total_pages(zram->mem_pool);
