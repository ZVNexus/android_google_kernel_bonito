/*
 * This driver implements I2C master functionality using the LSI API2C
 * controller.
 *
 * NOTE: The controller has a limitation in that it can only do transfers of
 * maximum 255 bytes at a time. If a larger transfer is attempted, error code
 * (-EINVAL) is returned.
 *
 * This software is licensed under the terms of the GNU General Public
 * License version 2, as published by the Free Software Foundation, and
 * may be copied, distributed, and modified under those terms.
 */
#include <linux/clk.h>
#include <linux/clkdev.h>
#include <linux/err.h>
#include <linux/i2c.h>
#include <linux/init.h>
#include <linux/interrupt.h>
#include <linux/module.h>
#include <linux/io.h>
#include <linux/kernel.h>
#include <linux/platform_device.h>

#define SCL_WAIT_TIMEOUT_NS 25000000
#define I2C_XFER_TIMEOUT    (msecs_to_jiffies(250))
#define I2C_STOP_TIMEOUT    (msecs_to_jiffies(100))
#define FIFO_SIZE           8

#define GLOBAL_CONTROL		0x00
#define   GLOBAL_MST_EN         BIT(0)
#define   GLOBAL_SLV_EN         BIT(1)
#define   GLOBAL_IBML_EN        BIT(2)
#define INTERRUPT_STATUS	0x04
#define INTERRUPT_ENABLE	0x08
#define   INT_SLV               BIT(1)
#define   INT_MST               BIT(0)
#define WAIT_TIMER_CONTROL	0x0c
#define   WT_EN			BIT(15)
#define   WT_VALUE(_x)		((_x) & 0x7fff)
#define IBML_TIMEOUT		0x10
#define IBML_LOW_MEXT		0x14
#define IBML_LOW_SEXT		0x18
#define TIMER_CLOCK_DIV		0x1c
#define I2C_BUS_MONITOR		0x20
#define   BM_SDAC		BIT(3)
#define   BM_SCLC		BIT(2)
#define   BM_SDAS		BIT(1)
#define   BM_SCLS		BIT(0)
#define SOFT_RESET		0x24
#define MST_COMMAND		0x28
#define   CMD_BUSY		(1<<3)
#define   CMD_MANUAL		(0x00 | CMD_BUSY)
#define   CMD_AUTO		(0x01 | CMD_BUSY)
#define MST_RX_XFER		0x2c
#define MST_TX_XFER		0x30
#define MST_ADDR_1		0x34
#define MST_ADDR_2		0x38
#define MST_DATA		0x3c
#define MST_TX_FIFO		0x40
#define MST_RX_FIFO		0x44
#define MST_INT_ENABLE		0x48
#define MST_INT_STATUS		0x4c
#define   MST_STATUS_RFL	(1 << 13) /* RX FIFO serivce */
#define   MST_STATUS_TFL	(1 << 12) /* TX FIFO service */
#define   MST_STATUS_SNS	(1 << 11) /* Manual mode done */
#define   MST_STATUS_SS		(1 << 10) /* Automatic mode done */
#define   MST_STATUS_SCC	(1 << 9)  /* Stop complete */
#define   MST_STATUS_IP		(1 << 8)  /* Invalid parameter */
#define   MST_STATUS_TSS	(1 << 7)  /* Timeout */
#define   MST_STATUS_AL		(1 << 6)  /* Arbitration lost */
#define   MST_STATUS_ND		(1 << 5)  /* NAK on data phase */
#define   MST_STATUS_NA		(1 << 4)  /* NAK on address phase */
#define   MST_STATUS_NAK	(MST_STATUS_NA | \
				 MST_STATUS_ND)
#define   MST_STATUS_ERR	(MST_STATUS_NAK | \
				 MST_STATUS_AL  | \
				 MST_STATUS_IP)
#define MST_TX_BYTES_XFRD	0x50
#define MST_RX_BYTES_XFRD	0x54
#define SCL_HIGH_PERIOD		0x80
#define SCL_LOW_PERIOD		0x84
#define SPIKE_FLTR_LEN		0x88
#define SDA_SETUP_TIME		0x8c
#define SDA_HOLD_TIME		0x90

/**
 * axxia_i2c_dev - I2C device context
 * @base: pointer to register struct
 * @msg: pointer to current message
 * @msg_xfrd: number of bytes transferred in msg
 * @msg_err: error code for completed message
 * @msg_complete: xfer completion object
 * @dev: device reference
 * @adapter: core i2c abstraction
 * @i2c_clk: clock reference for i2c input clock
 * @bus_clk_rate: current i2c bus clock rate
 */
struct axxia_i2c_dev {
	void __iomem *base;
	struct i2c_msg *msg;
	size_t msg_xfrd;
	int msg_err;
	struct completion msg_complete;
	struct device *dev;
	struct i2c_adapter adapter;
	struct clk *i2c_clk;
	u32 bus_clk_rate;
};

static void i2c_int_disable(struct axxia_i2c_dev *idev, u32 mask)
{
	u32 int_en;

	int_en = readl(idev->base + MST_INT_ENABLE);
	writel(int_en & ~mask, idev->base + MST_INT_ENABLE);
}

static void i2c_int_enable(struct axxia_i2c_dev *idev, u32 mask)
{
	u32 int_en;

	int_en = readl(idev->base + MST_INT_ENABLE);
	writel(int_en | mask, idev->base + MST_INT_ENABLE);
}

/**
 * ns_to_clk - Convert time (ns) to clock cycles for the given clock frequency.
 */
static u32 ns_to_clk(u64 ns, u32 clk_mhz)
{
	return div_u64(ns * clk_mhz, 1000);
}

static int axxia_i2c_init(struct axxia_i2c_dev *idev)
{
	u32 divisor = clk_get_rate(idev->i2c_clk) / idev->bus_clk_rate;
	u32 clk_mhz = clk_get_rate(idev->i2c_clk) / 1000000;
	u32 t_setup;
	u32 t_high, t_low;
	u32 tmo_clk;
	u32 prescale;
	unsigned long timeout;

	dev_dbg(idev->dev, "rate=%uHz per_clk=%uMHz -> ratio=1:%u\n",
		idev->bus_clk_rate, clk_mhz, divisor);

	/* Reset controller */
	writel(0x01, idev->base + SOFT_RESET);
	timeout = jiffies + msecs_to_jiffies(100);
	while (readl(idev->base + SOFT_RESET) & 1) {
		if (time_after(jiffies, timeout)) {
			dev_warn(idev->dev, "Soft reset failed\n");
			break;
		}
	}

	/* Enable Master Mode */
	writel(0x1, idev->base + GLOBAL_CONTROL);

	if (idev->bus_clk_rate <= 100000) {
		/* Standard mode SCL 50/50, tSU:DAT = 250 ns */
		t_high = divisor * 1 / 2;
		t_low = divisor * 1 / 2;
		t_setup = ns_to_clk(250, clk_mhz);
	} else {
		/* Fast mode SCL 33/66, tSU:DAT = 100 ns */
		t_high = divisor * 1 / 3;
		t_low = divisor * 2 / 3;
		t_setup = ns_to_clk(100, clk_mhz);
	}

	/* SCL High Time */
	writel(t_high, idev->base + SCL_HIGH_PERIOD);
	/* SCL Low Time */
	writel(t_low, idev->base + SCL_LOW_PERIOD);
	/* SDA Setup Time */
	writel(t_setup, idev->base + SDA_SETUP_TIME);
	/* SDA Hold Time, 300ns */
	writel(ns_to_clk(300, clk_mhz), idev->base + SDA_HOLD_TIME);
	/* Filter <50ns spikes */
	writel(ns_to_clk(50, clk_mhz), idev->base + SPIKE_FLTR_LEN);

	/* Configure Time-Out Registers */
	tmo_clk = ns_to_clk(SCL_WAIT_TIMEOUT_NS, clk_mhz);

	/* Find prescaler value that makes tmo_clk fit in 15-bits counter. */
	for (prescale = 0; prescale < 15; ++prescale) {
		if (tmo_clk <= 0x7fff)
			break;
		tmo_clk >>= 1;
	}
	if (tmo_clk > 0x7fff)
		tmo_clk = 0x7fff;

	/* Prescale divider (log2) */
	writel(prescale, idev->base + TIMER_CLOCK_DIV);
	/* Timeout in divided clocks */
	writel(WT_EN | WT_VALUE(tmo_clk), idev->base + WAIT_TIMER_CONTROL);

	/* Mask all master interrupt bits */
	i2c_int_disable(idev, ~0);

	/* Interrupt enable */
	writel(0x01, idev->base + INTERRUPT_ENABLE);

	return 0;
}

static int i2c_m_rd(const struct i2c_msg *msg)
{
	return (msg->flags & I2C_M_RD) != 0;
}

static int i2c_m_ten(const struct i2c_msg *msg)
{
	return (msg->flags & I2C_M_TEN) != 0;
}

static int i2c_m_recv_len(const struct i2c_msg *msg)
{
	return (msg->flags & I2C_M_RECV_LEN) != 0;
}

/**
 * axxia_i2c_empty_rx_fifo - Fetch data from RX FIFO and update SMBus block
 * transfer length if this is the first byte of such a transfer.
 */
static int axxia_i2c_empty_rx_fifo(struct axxia_i2c_dev *idev)
{
	struct i2c_msg *msg = idev->msg;
	size_t rx_fifo_avail = readl(idev->base + MST_RX_FIFO);
	int bytes_to_transfer = min(rx_fifo_avail, msg->len - idev->msg_xfrd);

	while (bytes_to_transfer-- > 0) {
		int c = readl(idev->base + MST_DATA);

		if (idev->msg_xfrd == 0 && i2c_m_recv_len(msg)) {
			/*
			 * Check length byte for SMBus block read
			 */
			if (c <= 0 || c > I2C_SMBUS_BLOCK_MAX) {
				idev->msg_err = -EPROTO;
				i2c_int_disable(idev, ~MST_STATUS_TSS);
				complete(&idev->msg_complete);
				break;
			}
			msg->len = 1 + c;
			writel(msg->len, idev->base + MST_RX_XFER);
		}
		msg->buf[idev->msg_xfrd++] = c;
	}

	return 0;
}

/**
 * axxia_i2c_fill_tx_fifo - Fill TX FIFO from current message buffer.
 * @return: Number of bytes left to transfer.
 */
static int axxia_i2c_fill_tx_fifo(struct axxia_i2c_dev *idev)
{
	struct i2c_msg *msg = idev->msg;
	size_t tx_fifo_avail = FIFO_SIZE - readl(idev->base + MST_TX_FIFO);
	int bytes_to_transfer = min(tx_fifo_avail, msg->len - idev->msg_xfrd);
	int ret = msg->len - idev->msg_xfrd - bytes_to_transfer;

	while (bytes_to_transfer-- > 0)
		writel(msg->buf[idev->msg_xfrd++], idev->base + MST_DATA);

	return ret;
}

static irqreturn_t axxia_i2c_isr(int irq, void *_dev)
{
	struct axxia_i2c_dev *idev = _dev;
	u32 status;

	if (!(readl(idev->base + INTERRUPT_STATUS) & INT_MST))
		return IRQ_NONE;

	/* Read interrupt status bits */
	status = readl(idev->base + MST_INT_STATUS);

	if (!idev->msg) {
		dev_warn(idev->dev, "unexpected interrupt\n");
		goto out;
	}

	/* RX FIFO needs service? */
	if (i2c_m_rd(idev->msg) && (status & MST_STATUS_RFL))
		axxia_i2c_empty_rx_fifo(idev);

	/* TX FIFO needs service? */
	if (!i2c_m_rd(idev->msg) && (status & MST_STATUS_TFL)) {
		if (axxia_i2c_fill_tx_fifo(idev) == 0)
			i2c_int_disable(idev, MST_STATUS_TFL);
	}

<<<<<<< HEAD
	if (status & MST_STATUS_SCC) {
		/* Stop completed */
		i2c_int_disable(idev, ~MST_STATUS_TSS);
		complete(&idev->msg_complete);
	} else if (status & MST_STATUS_SNS) {
		/* Transfer done */
		i2c_int_disable(idev, ~MST_STATUS_TSS);
		if (i2c_m_rd(idev->msg) && idev->msg_xfrd < idev->msg->len)
			axxia_i2c_empty_rx_fifo(idev);
		complete(&idev->msg_complete);
	} else if (status & MST_STATUS_TSS) {
		/* Transfer timeout */
		idev->msg_err = -ETIMEDOUT;
		i2c_int_disable(idev, ~MST_STATUS_TSS);
		complete(&idev->msg_complete);
	} else if (unlikely(status & MST_STATUS_ERR)) {
=======
	if (unlikely(status & MST_STATUS_ERR)) {
>>>>>>> 07d220e1
		/* Transfer error */
		i2c_int_disable(idev, ~0);
		if (status & MST_STATUS_AL)
			idev->msg_err = -EAGAIN;
		else if (status & MST_STATUS_NAK)
			idev->msg_err = -ENXIO;
		else
			idev->msg_err = -EIO;
		dev_dbg(idev->dev, "error %#x, addr=%#x rx=%u/%u tx=%u/%u\n",
			status,
			idev->msg->addr,
			readl(idev->base + MST_RX_BYTES_XFRD),
			readl(idev->base + MST_RX_XFER),
			readl(idev->base + MST_TX_BYTES_XFRD),
			readl(idev->base + MST_TX_XFER));
		complete(&idev->msg_complete);
	} else if (status & MST_STATUS_SCC) {
		/* Stop completed */
		i2c_int_disable(idev, ~MST_STATUS_TSS);
		complete(&idev->msg_complete);
	} else if (status & MST_STATUS_SNS) {
		/* Transfer done */
		i2c_int_disable(idev, ~MST_STATUS_TSS);
		if (i2c_m_rd(idev->msg) && idev->msg_xfrd < idev->msg->len)
			axxia_i2c_empty_rx_fifo(idev);
		complete(&idev->msg_complete);
	} else if (status & MST_STATUS_TSS) {
		/* Transfer timeout */
		idev->msg_err = -ETIMEDOUT;
		i2c_int_disable(idev, ~MST_STATUS_TSS);
		complete(&idev->msg_complete);
	}

out:
	/* Clear interrupt */
	writel(INT_MST, idev->base + INTERRUPT_STATUS);

	return IRQ_HANDLED;
}

static int axxia_i2c_xfer_msg(struct axxia_i2c_dev *idev, struct i2c_msg *msg)
{
	u32 int_mask = MST_STATUS_ERR | MST_STATUS_SNS;
	u32 rx_xfer, tx_xfer;
	u32 addr_1, addr_2;
	unsigned long time_left;
	unsigned int wt_value;

	idev->msg = msg;
	idev->msg_xfrd = 0;
	reinit_completion(&idev->msg_complete);

	if (i2c_m_ten(msg)) {
		/* 10-bit address
		 *   addr_1: 5'b11110 | addr[9:8] | (R/nW)
		 *   addr_2: addr[7:0]
		 */
		addr_1 = 0xF0 | ((msg->addr >> 7) & 0x06);
		addr_2 = msg->addr & 0xFF;
	} else {
		/* 7-bit address
		 *   addr_1: addr[6:0] | (R/nW)
		 *   addr_2: dont care
		 */
		addr_1 = (msg->addr << 1) & 0xFF;
		addr_2 = 0;
	}

	if (i2c_m_rd(msg)) {
		/* I2C read transfer */
		rx_xfer = i2c_m_recv_len(msg) ? I2C_SMBUS_BLOCK_MAX : msg->len;
		tx_xfer = 0;
		addr_1 |= 1;	/* Set the R/nW bit of the address */
	} else {
		/* I2C write transfer */
		rx_xfer = 0;
		tx_xfer = msg->len;
	}

	writel(rx_xfer, idev->base + MST_RX_XFER);
	writel(tx_xfer, idev->base + MST_TX_XFER);
	writel(addr_1, idev->base + MST_ADDR_1);
	writel(addr_2, idev->base + MST_ADDR_2);

	if (i2c_m_rd(msg))
		int_mask |= MST_STATUS_RFL;
	else if (axxia_i2c_fill_tx_fifo(idev) != 0)
		int_mask |= MST_STATUS_TFL;

	wt_value = WT_VALUE(readl(idev->base + WAIT_TIMER_CONTROL));
	/* Disable wait timer temporarly */
	writel(wt_value, idev->base + WAIT_TIMER_CONTROL);
	/* Check if timeout error happened */
	if (idev->msg_err)
		goto out;

	/* Start manual mode */
	writel(CMD_MANUAL, idev->base + MST_COMMAND);

	writel(WT_EN | wt_value, idev->base + WAIT_TIMER_CONTROL);

	i2c_int_enable(idev, int_mask);

	time_left = wait_for_completion_timeout(&idev->msg_complete,
					      I2C_XFER_TIMEOUT);

	i2c_int_disable(idev, int_mask);

	if (readl(idev->base + MST_COMMAND) & CMD_BUSY)
		dev_warn(idev->dev, "busy after xfer\n");

	if (time_left == 0) {
		idev->msg_err = -ETIMEDOUT;
		i2c_recover_bus(&idev->adapter);
		axxia_i2c_init(idev);
	}

out:
	if (unlikely(idev->msg_err) && idev->msg_err != -ENXIO &&
			idev->msg_err != -ETIMEDOUT)
		axxia_i2c_init(idev);

	return idev->msg_err;
}

static int axxia_i2c_stop(struct axxia_i2c_dev *idev)
{
	u32 int_mask = MST_STATUS_ERR | MST_STATUS_SCC | MST_STATUS_TSS;
	unsigned long time_left;

	reinit_completion(&idev->msg_complete);

	/* Issue stop */
	writel(0xb, idev->base + MST_COMMAND);
	i2c_int_enable(idev, int_mask);
	time_left = wait_for_completion_timeout(&idev->msg_complete,
					      I2C_STOP_TIMEOUT);
	i2c_int_disable(idev, int_mask);
	if (time_left == 0)
		return -ETIMEDOUT;

	if (readl(idev->base + MST_COMMAND) & CMD_BUSY)
		dev_warn(idev->dev, "busy after stop\n");

	return 0;
}

static int
axxia_i2c_xfer(struct i2c_adapter *adap, struct i2c_msg msgs[], int num)
{
	struct axxia_i2c_dev *idev = i2c_get_adapdata(adap);
	int i;
	int ret = 0;

	idev->msg_err = 0;
	i2c_int_enable(idev, MST_STATUS_TSS);

	for (i = 0; ret == 0 && i < num; ++i)
		ret = axxia_i2c_xfer_msg(idev, &msgs[i]);

	axxia_i2c_stop(idev);

	return ret ? : i;
}

static int axxia_i2c_get_scl(struct i2c_adapter *adap)
{
	struct axxia_i2c_dev *idev = i2c_get_adapdata(adap);

	return !!(readl(idev->base + I2C_BUS_MONITOR) & BM_SCLS);
}

static void axxia_i2c_set_scl(struct i2c_adapter *adap, int val)
{
	struct axxia_i2c_dev *idev = i2c_get_adapdata(adap);
	u32 tmp;

	/* Preserve SDA Control */
	tmp = readl(idev->base + I2C_BUS_MONITOR) & BM_SDAC;
	if (!val)
		tmp |= BM_SCLC;
	writel(tmp, idev->base + I2C_BUS_MONITOR);
}

static int axxia_i2c_get_sda(struct i2c_adapter *adap)
{
	struct axxia_i2c_dev *idev = i2c_get_adapdata(adap);

	return !!(readl(idev->base + I2C_BUS_MONITOR) & BM_SDAS);
}

static struct i2c_bus_recovery_info axxia_i2c_recovery_info = {
	.recover_bus = i2c_generic_scl_recovery,
	.get_scl = axxia_i2c_get_scl,
	.set_scl = axxia_i2c_set_scl,
	.get_sda = axxia_i2c_get_sda,
};

static u32 axxia_i2c_func(struct i2c_adapter *adap)
{
	u32 caps = (I2C_FUNC_I2C | I2C_FUNC_10BIT_ADDR |
		    I2C_FUNC_SMBUS_EMUL | I2C_FUNC_SMBUS_BLOCK_DATA);
	return caps;
}

static const struct i2c_algorithm axxia_i2c_algo = {
	.master_xfer = axxia_i2c_xfer,
	.functionality = axxia_i2c_func,
};

static struct i2c_adapter_quirks axxia_i2c_quirks = {
	.max_read_len = 255,
	.max_write_len = 255,
};

static int axxia_i2c_probe(struct platform_device *pdev)
{
	struct device_node *np = pdev->dev.of_node;
	struct axxia_i2c_dev *idev = NULL;
	struct resource *res;
	void __iomem *base;
	int irq;
	int ret = 0;

	idev = devm_kzalloc(&pdev->dev, sizeof(*idev), GFP_KERNEL);
	if (!idev)
		return -ENOMEM;

	res = platform_get_resource(pdev, IORESOURCE_MEM, 0);
	base = devm_ioremap_resource(&pdev->dev, res);
	if (IS_ERR(base))
		return PTR_ERR(base);

	irq = platform_get_irq(pdev, 0);
	if (irq < 0) {
		dev_err(&pdev->dev, "missing interrupt resource\n");
		return irq;
	}

	idev->i2c_clk = devm_clk_get(&pdev->dev, "i2c");
	if (IS_ERR(idev->i2c_clk)) {
		dev_err(&pdev->dev, "missing clock\n");
		return PTR_ERR(idev->i2c_clk);
	}

	idev->base = base;
	idev->dev = &pdev->dev;
	init_completion(&idev->msg_complete);

	of_property_read_u32(np, "clock-frequency", &idev->bus_clk_rate);
	if (idev->bus_clk_rate == 0)
		idev->bus_clk_rate = 100000;	/* default clock rate */

	ret = axxia_i2c_init(idev);
	if (ret) {
		dev_err(&pdev->dev, "failed to initialize\n");
		return ret;
	}

	ret = devm_request_irq(&pdev->dev, irq, axxia_i2c_isr, 0,
			       pdev->name, idev);
	if (ret) {
		dev_err(&pdev->dev, "failed to claim IRQ%d\n", irq);
		return ret;
	}

	ret = clk_prepare_enable(idev->i2c_clk);
	if (ret) {
		dev_err(&pdev->dev, "failed to enable clock\n");
		return ret;
	}

	i2c_set_adapdata(&idev->adapter, idev);
	strlcpy(idev->adapter.name, pdev->name, sizeof(idev->adapter.name));
	idev->adapter.owner = THIS_MODULE;
	idev->adapter.algo = &axxia_i2c_algo;
	idev->adapter.bus_recovery_info = &axxia_i2c_recovery_info;
	idev->adapter.quirks = &axxia_i2c_quirks;
	idev->adapter.dev.parent = &pdev->dev;
	idev->adapter.dev.of_node = pdev->dev.of_node;

	platform_set_drvdata(pdev, idev);

	ret = i2c_add_adapter(&idev->adapter);
	if (ret) {
		clk_disable_unprepare(idev->i2c_clk);
		return ret;
	}

	return 0;
}

static int axxia_i2c_remove(struct platform_device *pdev)
{
	struct axxia_i2c_dev *idev = platform_get_drvdata(pdev);

	clk_disable_unprepare(idev->i2c_clk);
	i2c_del_adapter(&idev->adapter);

	return 0;
}

/* Match table for of_platform binding */
static const struct of_device_id axxia_i2c_of_match[] = {
	{ .compatible = "lsi,api2c", },
	{},
};

MODULE_DEVICE_TABLE(of, axxia_i2c_of_match);

static struct platform_driver axxia_i2c_driver = {
	.probe = axxia_i2c_probe,
	.remove = axxia_i2c_remove,
	.driver = {
		.name = "axxia-i2c",
		.of_match_table = axxia_i2c_of_match,
	},
};

module_platform_driver(axxia_i2c_driver);

MODULE_DESCRIPTION("Axxia I2C Bus driver");
MODULE_AUTHOR("Anders Berg <anders.berg@lsi.com>");
MODULE_LICENSE("GPL v2");<|MERGE_RESOLUTION|>--- conflicted
+++ resolved
@@ -296,26 +296,7 @@
 			i2c_int_disable(idev, MST_STATUS_TFL);
 	}
 
-<<<<<<< HEAD
-	if (status & MST_STATUS_SCC) {
-		/* Stop completed */
-		i2c_int_disable(idev, ~MST_STATUS_TSS);
-		complete(&idev->msg_complete);
-	} else if (status & MST_STATUS_SNS) {
-		/* Transfer done */
-		i2c_int_disable(idev, ~MST_STATUS_TSS);
-		if (i2c_m_rd(idev->msg) && idev->msg_xfrd < idev->msg->len)
-			axxia_i2c_empty_rx_fifo(idev);
-		complete(&idev->msg_complete);
-	} else if (status & MST_STATUS_TSS) {
-		/* Transfer timeout */
-		idev->msg_err = -ETIMEDOUT;
-		i2c_int_disable(idev, ~MST_STATUS_TSS);
-		complete(&idev->msg_complete);
-	} else if (unlikely(status & MST_STATUS_ERR)) {
-=======
 	if (unlikely(status & MST_STATUS_ERR)) {
->>>>>>> 07d220e1
 		/* Transfer error */
 		i2c_int_disable(idev, ~0);
 		if (status & MST_STATUS_AL)
