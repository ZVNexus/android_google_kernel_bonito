--- conflicted
+++ resolved
@@ -3265,35 +3265,14 @@
 			single_line, single_line, single_line);
 		hlist_for_each_entry_safe(ictx, n, &fl->clst.pending, hn) {
 			len += scnprintf(fileinfo + len, DEBUGFS_SIZE - len,
-<<<<<<< HEAD
-						"%s %pK %s %u %s %u %s %u\n",
-						"smqcontext:", ictx,
-						"sc:", ictx->sc,
-						"tid:", ictx->pid,
-						"handle",
-						ictx->rpra ? ictx->rpra->h : 0);
-=======
 				"0x%-18X|%-10d|%-10d|%-10zu|0x%-20llX\n\n",
 				ictx->sc, ictx->pid, ictx->tgid,
 				ictx->used, ictx->ctxid);
->>>>>>> a9a2937c
 		}
 
 		len += scnprintf(fileinfo + len, DEBUGFS_SIZE - len,
-<<<<<<< HEAD
-					"\n%s\n",
-					"LIST OF INTERRUPTED SMQCONTEXTS:");
-		hlist_for_each_entry_safe(ictx, n, &fl->clst.interrupted, hn) {
-			len += scnprintf(fileinfo + len, DEBUGFS_SIZE - len,
-						"%s %pK %s %u %s %u %s %u\n",
-						"smqcontext:", ictx,
-						"sc:", ictx->sc,
-						"tid:", ictx->pid,
-						"handle",
-						ictx->rpra ? ictx->rpra->h : 0);
-=======
-			"\n%s %s %s\n", title,
-			" LIST OF INTERRUPTED SMQCONTEXTS ", title);
+					"\n%s %s %s\n", title,
+					" LIST OF INTERRUPTED SMQCONTEXTS ", title);
 
 		len += scnprintf(fileinfo + len, DEBUGFS_SIZE - len,
 			"%-20s|%-10s|%-10s|%-10s|%-20s\n",
@@ -3306,7 +3285,6 @@
 			"%-20u|%-20d|%-20d|%-20zu|0x%-20llX\n\n",
 			ictx->sc, ictx->pid, ictx->tgid,
 			ictx->used, ictx->ctxid);
->>>>>>> a9a2937c
 		}
 		spin_unlock(&fl->hlock);
 	}
