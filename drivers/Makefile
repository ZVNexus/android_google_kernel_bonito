--- conflicted
+++ resolved
@@ -101,9 +101,4 @@
 obj-$(CONFIG_SSB)		+= ssb/
 obj-$(CONFIG_VIRTIO)		+= virtio/
 obj-$(CONFIG_REGULATOR)		+= regulator/
-<<<<<<< HEAD
-obj-$(CONFIG_STAGING)		+= staging/
-obj-$(CONFIG_UWB)		+= uwb/
-=======
-obj-$(CONFIG_STAGING)		+= staging/
->>>>>>> c07f62e5
+obj-$(CONFIG_STAGING)		+= staging/