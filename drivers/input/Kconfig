--- conflicted
+++ resolved
@@ -194,8 +194,6 @@
 	---help---
 	  Say Y here if you want to reboot when some keys are pressed;
 
-<<<<<<< HEAD
-=======
 config INPUT_KEYDEBUG
 	bool "Long Press Key Debugging"
 	depends on INPUT
@@ -204,7 +202,6 @@
 	  Say Y here if you want to hook debug function to dump information
 	  to debug device hang when some keys are long pressed.
 
->>>>>>> ae6c134c
 config INPUT_KEYCOMBO
 	bool "Key combo"
 	depends on INPUT
