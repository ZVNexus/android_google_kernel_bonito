--- conflicted
+++ resolved
@@ -4393,13 +4393,8 @@
 			     "%d:%d %s %d %d:%d, cmd %d size %zd-%zd ptr %016llx-%016llx\n",
 			     proc->pid, thread->pid,
 			     (cmd == BR_TRANSACTION) ? "BR_TRANSACTION" :
-<<<<<<< HEAD
-					(cmd == BR_TRANSACTION_SEC_CTX) ?
-					"BR_TRANSACTION_SEC_CTX" : "BR_REPLY",
-=======
-			         (cmd == BR_TRANSACTION_SEC_CTX) ?
-				     "BR_TRANSACTION_SEC_CTX" : "BR_REPLY",
->>>>>>> b19db70b
+					    (cmd == BR_TRANSACTION_SEC_CTX) ?
+					       "BR_TRANSACTION_SEC_CTX" : "BR_REPLY",
 			     t->debug_id, t_from ? t_from->proc->pid : 0,
 			     t_from ? t_from->pid : 0, cmd,
 			     t->buffer->data_size, t->buffer->offsets_size,
