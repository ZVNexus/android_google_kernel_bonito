--- conflicted
+++ resolved
@@ -1378,7 +1378,6 @@
 
 static struct binder_node *binder_new_node(struct binder_proc *proc,
 					   struct flat_binder_object *fp)
-<<<<<<< HEAD
 {
 	struct binder_node *node;
 	struct binder_node *new_node = kzalloc(sizeof(*node), GFP_KERNEL);
@@ -1407,36 +1406,6 @@
 				    int internal,
 				    struct list_head *target_list)
 {
-=======
-{
-	struct binder_node *node;
-	struct binder_node *new_node = kzalloc(sizeof(*node), GFP_KERNEL);
-
-	if (!new_node)
-		return NULL;
-	binder_inner_proc_lock(proc);
-	node = binder_init_node_ilocked(proc, new_node, fp);
-	binder_inner_proc_unlock(proc);
-	if (node != new_node)
-		/*
-		 * The node was already added by another thread
-		 */
-		kfree(new_node);
-
-	return node;
-}
-
-static void binder_free_node(struct binder_node *node)
-{
-	kfree(node);
-	binder_stats_deleted(BINDER_STAT_NODE);
-}
-
-static int binder_inc_node_nilocked(struct binder_node *node, int strong,
-				    int internal,
-				    struct list_head *target_list)
-{
->>>>>>> a84f6fad
 	struct binder_proc *proc = node->proc;
 
 	assert_spin_locked(&node->lock);
@@ -1492,7 +1461,6 @@
 
 static int binder_inc_node(struct binder_node *node, int strong, int internal,
 			   struct list_head *target_list)
-<<<<<<< HEAD
 {
 	int ret;
 
@@ -1506,21 +1474,6 @@
 static bool binder_dec_node_nilocked(struct binder_node *node,
 				     int strong, int internal)
 {
-=======
-{
-	int ret;
-
-	binder_node_inner_lock(node);
-	ret = binder_inc_node_nilocked(node, strong, internal, target_list);
-	binder_node_inner_unlock(node);
-
-	return ret;
-}
-
-static bool binder_dec_node_nilocked(struct binder_node *node,
-				     int strong, int internal)
-{
->>>>>>> a84f6fad
 	struct binder_proc *proc = node->proc;
 
 	assert_spin_locked(&node->lock);
@@ -1597,7 +1550,6 @@
 	 * tmp_refs
 	 */
 	node->tmp_refs++;
-<<<<<<< HEAD
 }
 
 /**
@@ -1629,39 +1581,6 @@
 }
 
 /**
-=======
-}
-
-/**
- * binder_inc_node_tmpref() - take a temporary reference on node
- * @node:	node to reference
- *
- * Take reference on node to prevent the node from being freed
- * while referenced only by a local variable. The inner lock is
- * needed to serialize with the node work on the queue (which
- * isn't needed after the node is dead). If the node is dead
- * (node->proc is NULL), use binder_dead_nodes_lock to protect
- * node->tmp_refs against dead-node-only cases where the node
- * lock cannot be acquired (eg traversing the dead node list to
- * print nodes)
- */
-static void binder_inc_node_tmpref(struct binder_node *node)
-{
-	binder_node_lock(node);
-	if (node->proc)
-		binder_inner_proc_lock(node->proc);
-	else
-		spin_lock(&binder_dead_nodes_lock);
-	binder_inc_node_tmpref_ilocked(node);
-	if (node->proc)
-		binder_inner_proc_unlock(node->proc);
-	else
-		spin_unlock(&binder_dead_nodes_lock);
-	binder_node_unlock(node);
-}
-
-/**
->>>>>>> a84f6fad
  * binder_dec_node_tmpref() - remove a temporary reference on node
  * @node:	node to reference
  *
@@ -2114,7 +2033,6 @@
 			return -ENOMEM;
 		binder_proc_lock(proc);
 		ref = binder_get_ref_for_node_olocked(proc, node, new_ref);
-<<<<<<< HEAD
 	}
 	ret = binder_inc_ref_olocked(ref, strong, target_list);
 	*rdata = ref->data;
@@ -2165,58 +2083,6 @@
 		binder_free_thread(thread);
 		return;
 	}
-=======
-	}
-	ret = binder_inc_ref_olocked(ref, strong, target_list);
-	*rdata = ref->data;
-	binder_proc_unlock(proc);
-	if (new_ref && ref != new_ref)
-		/*
-		 * Another thread created the ref first so
-		 * free the one we allocated
-		 */
-		kfree(new_ref);
-	return ret;
-}
-
-static void binder_pop_transaction_ilocked(struct binder_thread *target_thread,
-					   struct binder_transaction *t)
-{
-	BUG_ON(!target_thread);
-	assert_spin_locked(&target_thread->proc->inner_lock);
-	BUG_ON(target_thread->transaction_stack != t);
-	BUG_ON(target_thread->transaction_stack->from != target_thread);
-	target_thread->transaction_stack =
-		target_thread->transaction_stack->from_parent;
-	t->from = NULL;
-}
-
-/**
- * binder_thread_dec_tmpref() - decrement thread->tmp_ref
- * @thread:	thread to decrement
- *
- * A thread needs to be kept alive while being used to create or
- * handle a transaction. binder_get_txn_from() is used to safely
- * extract t->from from a binder_transaction and keep the thread
- * indicated by t->from from being freed. When done with that
- * binder_thread, this function is called to decrement the
- * tmp_ref and free if appropriate (thread has been released
- * and no transaction being processed by the driver)
- */
-static void binder_thread_dec_tmpref(struct binder_thread *thread)
-{
-	/*
-	 * atomic is used to protect the counter value while
-	 * it cannot reach zero or thread->is_dead is false
-	 */
-	binder_inner_proc_lock(thread->proc);
-	atomic_dec(&thread->tmp_ref);
-	if (thread->is_dead && !atomic_read(&thread->tmp_ref)) {
-		binder_inner_proc_unlock(thread->proc);
-		binder_free_thread(thread);
-		return;
-	}
->>>>>>> a84f6fad
 	binder_inner_proc_unlock(thread->proc);
 }
 
@@ -3434,7 +3300,6 @@
 		case BINDER_TYPE_HANDLE:
 		case BINDER_TYPE_WEAK_HANDLE: {
 			struct flat_binder_object *fp;
-<<<<<<< HEAD
 
 			fp = to_flat_binder_object(hdr);
 			ret = binder_translate_handle(fp, t, thread);
@@ -3451,24 +3316,6 @@
 			int target_fd = binder_translate_fd(fp->fd, t, thread,
 							    in_reply_to);
 
-=======
-
-			fp = to_flat_binder_object(hdr);
-			ret = binder_translate_handle(fp, t, thread);
-			if (ret < 0) {
-				return_error = BR_FAILED_REPLY;
-				return_error_param = ret;
-				return_error_line = __LINE__;
-				goto err_translate_failed;
-			}
-		} break;
-
-		case BINDER_TYPE_FD: {
-			struct binder_fd_object *fp = to_binder_fd_object(hdr);
-			int target_fd = binder_translate_fd(fp->fd, t, thread,
-							    in_reply_to);
-
->>>>>>> a84f6fad
 			if (target_fd < 0) {
 				return_error = BR_FAILED_REPLY;
 				return_error_param = target_fd;
@@ -5732,12 +5579,9 @@
 	for (n = rb_first(&proc->nodes); n != NULL; n = rb_next(n)) {
 		struct binder_node *node = rb_entry(n, struct binder_node,
 						    rb_node);
-<<<<<<< HEAD
-=======
 		if (!print_all && !node->has_async_transaction)
 			continue;
 
->>>>>>> a84f6fad
 		/*
 		 * take a temporary reference on the node so it
 		 * survives and isn't removed from the tree
