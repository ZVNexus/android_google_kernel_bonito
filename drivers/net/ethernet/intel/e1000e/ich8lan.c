/*******************************************************************************

  Intel PRO/1000 Linux driver
  Copyright(c) 1999 - 2013 Intel Corporation.

  This program is free software; you can redistribute it and/or modify it
  under the terms and conditions of the GNU General Public License,
  version 2, as published by the Free Software Foundation.

  This program is distributed in the hope it will be useful, but WITHOUT
  ANY WARRANTY; without even the implied warranty of MERCHANTABILITY or
  FITNESS FOR A PARTICULAR PURPOSE.  See the GNU General Public License for
  more details.

  You should have received a copy of the GNU General Public License along with
  this program; if not, write to the Free Software Foundation, Inc.,
  51 Franklin St - Fifth Floor, Boston, MA 02110-1301 USA.

  The full GNU General Public License is included in this distribution in
  the file called "COPYING".

  Contact Information:
  Linux NICS <linux.nics@intel.com>
  e1000-devel Mailing List <e1000-devel@lists.sourceforge.net>
  Intel Corporation, 5200 N.E. Elam Young Parkway, Hillsboro, OR 97124-6497

*******************************************************************************/

/* 82562G 10/100 Network Connection
 * 82562G-2 10/100 Network Connection
 * 82562GT 10/100 Network Connection
 * 82562GT-2 10/100 Network Connection
 * 82562V 10/100 Network Connection
 * 82562V-2 10/100 Network Connection
 * 82566DC-2 Gigabit Network Connection
 * 82566DC Gigabit Network Connection
 * 82566DM-2 Gigabit Network Connection
 * 82566DM Gigabit Network Connection
 * 82566MC Gigabit Network Connection
 * 82566MM Gigabit Network Connection
 * 82567LM Gigabit Network Connection
 * 82567LF Gigabit Network Connection
 * 82567V Gigabit Network Connection
 * 82567LM-2 Gigabit Network Connection
 * 82567LF-2 Gigabit Network Connection
 * 82567V-2 Gigabit Network Connection
 * 82567LF-3 Gigabit Network Connection
 * 82567LM-3 Gigabit Network Connection
 * 82567LM-4 Gigabit Network Connection
 * 82577LM Gigabit Network Connection
 * 82577LC Gigabit Network Connection
 * 82578DM Gigabit Network Connection
 * 82578DC Gigabit Network Connection
 * 82579LM Gigabit Network Connection
 * 82579V Gigabit Network Connection
 */

#include "e1000.h"

/* ICH GbE Flash Hardware Sequencing Flash Status Register bit breakdown */
/* Offset 04h HSFSTS */
union ich8_hws_flash_status {
	struct ich8_hsfsts {
		u16 flcdone    :1; /* bit 0 Flash Cycle Done */
		u16 flcerr     :1; /* bit 1 Flash Cycle Error */
		u16 dael       :1; /* bit 2 Direct Access error Log */
		u16 berasesz   :2; /* bit 4:3 Sector Erase Size */
		u16 flcinprog  :1; /* bit 5 flash cycle in Progress */
		u16 reserved1  :2; /* bit 13:6 Reserved */
		u16 reserved2  :6; /* bit 13:6 Reserved */
		u16 fldesvalid :1; /* bit 14 Flash Descriptor Valid */
		u16 flockdn    :1; /* bit 15 Flash Config Lock-Down */
	} hsf_status;
	u16 regval;
};

/* ICH GbE Flash Hardware Sequencing Flash control Register bit breakdown */
/* Offset 06h FLCTL */
union ich8_hws_flash_ctrl {
	struct ich8_hsflctl {
		u16 flcgo      :1;   /* 0 Flash Cycle Go */
		u16 flcycle    :2;   /* 2:1 Flash Cycle */
		u16 reserved   :5;   /* 7:3 Reserved  */
		u16 fldbcount  :2;   /* 9:8 Flash Data Byte Count */
		u16 flockdn    :6;   /* 15:10 Reserved */
	} hsf_ctrl;
	u16 regval;
};

/* ICH Flash Region Access Permissions */
union ich8_hws_flash_regacc {
	struct ich8_flracc {
		u32 grra      :8; /* 0:7 GbE region Read Access */
		u32 grwa      :8; /* 8:15 GbE region Write Access */
		u32 gmrag     :8; /* 23:16 GbE Master Read Access Grant */
		u32 gmwag     :8; /* 31:24 GbE Master Write Access Grant */
	} hsf_flregacc;
	u16 regval;
};

/* ICH Flash Protected Region */
union ich8_flash_protected_range {
	struct ich8_pr {
		u32 base:13;     /* 0:12 Protected Range Base */
		u32 reserved1:2; /* 13:14 Reserved */
		u32 rpe:1;       /* 15 Read Protection Enable */
		u32 limit:13;    /* 16:28 Protected Range Limit */
		u32 reserved2:2; /* 29:30 Reserved */
		u32 wpe:1;       /* 31 Write Protection Enable */
	} range;
	u32 regval;
};

static void e1000_clear_hw_cntrs_ich8lan(struct e1000_hw *hw);
static void e1000_initialize_hw_bits_ich8lan(struct e1000_hw *hw);
static s32 e1000_erase_flash_bank_ich8lan(struct e1000_hw *hw, u32 bank);
static s32 e1000_retry_write_flash_byte_ich8lan(struct e1000_hw *hw,
						u32 offset, u8 byte);
static s32 e1000_read_flash_byte_ich8lan(struct e1000_hw *hw, u32 offset,
					 u8 *data);
static s32 e1000_read_flash_word_ich8lan(struct e1000_hw *hw, u32 offset,
					 u16 *data);
static s32 e1000_read_flash_data_ich8lan(struct e1000_hw *hw, u32 offset,
					 u8 size, u16 *data);
static s32 e1000_kmrn_lock_loss_workaround_ich8lan(struct e1000_hw *hw);
static s32 e1000_cleanup_led_ich8lan(struct e1000_hw *hw);
static s32 e1000_led_on_ich8lan(struct e1000_hw *hw);
static s32 e1000_led_off_ich8lan(struct e1000_hw *hw);
static s32 e1000_id_led_init_pchlan(struct e1000_hw *hw);
static s32 e1000_setup_led_pchlan(struct e1000_hw *hw);
static s32 e1000_cleanup_led_pchlan(struct e1000_hw *hw);
static s32 e1000_led_on_pchlan(struct e1000_hw *hw);
static s32 e1000_led_off_pchlan(struct e1000_hw *hw);
static s32 e1000_set_lplu_state_pchlan(struct e1000_hw *hw, bool active);
static void e1000_power_down_phy_copper_ich8lan(struct e1000_hw *hw);
static void e1000_lan_init_done_ich8lan(struct e1000_hw *hw);
static s32 e1000_k1_gig_workaround_hv(struct e1000_hw *hw, bool link);
static s32 e1000_set_mdio_slow_mode_hv(struct e1000_hw *hw);
static bool e1000_check_mng_mode_ich8lan(struct e1000_hw *hw);
static bool e1000_check_mng_mode_pchlan(struct e1000_hw *hw);
static void e1000_rar_set_pch2lan(struct e1000_hw *hw, u8 *addr, u32 index);
static void e1000_rar_set_pch_lpt(struct e1000_hw *hw, u8 *addr, u32 index);
static s32 e1000_k1_workaround_lv(struct e1000_hw *hw);
static void e1000_gate_hw_phy_config_ich8lan(struct e1000_hw *hw, bool gate);

static inline u16 __er16flash(struct e1000_hw *hw, unsigned long reg)
{
	return readw(hw->flash_address + reg);
}

static inline u32 __er32flash(struct e1000_hw *hw, unsigned long reg)
{
	return readl(hw->flash_address + reg);
}

static inline void __ew16flash(struct e1000_hw *hw, unsigned long reg, u16 val)
{
	writew(val, hw->flash_address + reg);
}

static inline void __ew32flash(struct e1000_hw *hw, unsigned long reg, u32 val)
{
	writel(val, hw->flash_address + reg);
}

#define er16flash(reg)		__er16flash(hw, (reg))
#define er32flash(reg)		__er32flash(hw, (reg))
#define ew16flash(reg, val)	__ew16flash(hw, (reg), (val))
#define ew32flash(reg, val)	__ew32flash(hw, (reg), (val))

/**
 *  e1000_phy_is_accessible_pchlan - Check if able to access PHY registers
 *  @hw: pointer to the HW structure
 *
 *  Test access to the PHY registers by reading the PHY ID registers.  If
 *  the PHY ID is already known (e.g. resume path) compare it with known ID,
 *  otherwise assume the read PHY ID is correct if it is valid.
 *
 *  Assumes the sw/fw/hw semaphore is already acquired.
 **/
static bool e1000_phy_is_accessible_pchlan(struct e1000_hw *hw)
{
	u16 phy_reg = 0;
	u32 phy_id = 0;
	s32 ret_val;
	u16 retry_count;

	for (retry_count = 0; retry_count < 2; retry_count++) {
		ret_val = e1e_rphy_locked(hw, MII_PHYSID1, &phy_reg);
		if (ret_val || (phy_reg == 0xFFFF))
			continue;
		phy_id = (u32)(phy_reg << 16);

		ret_val = e1e_rphy_locked(hw, MII_PHYSID2, &phy_reg);
		if (ret_val || (phy_reg == 0xFFFF)) {
			phy_id = 0;
			continue;
		}
		phy_id |= (u32)(phy_reg & PHY_REVISION_MASK);
		break;
	}

	if (hw->phy.id) {
		if (hw->phy.id == phy_id)
			return true;
	} else if (phy_id) {
		hw->phy.id = phy_id;
		hw->phy.revision = (u32)(phy_reg & ~PHY_REVISION_MASK);
		return true;
	}

	/* In case the PHY needs to be in mdio slow mode,
	 * set slow mode and try to get the PHY id again.
	 */
	hw->phy.ops.release(hw);
	ret_val = e1000_set_mdio_slow_mode_hv(hw);
	if (!ret_val)
		ret_val = e1000e_get_phy_id(hw);
	hw->phy.ops.acquire(hw);

	return !ret_val;
}

/**
 *  e1000_init_phy_workarounds_pchlan - PHY initialization workarounds
 *  @hw: pointer to the HW structure
 *
 *  Workarounds/flow necessary for PHY initialization during driver load
 *  and resume paths.
 **/
static s32 e1000_init_phy_workarounds_pchlan(struct e1000_hw *hw)
{
	u32 mac_reg, fwsm = er32(FWSM);
	s32 ret_val;
	u16 phy_reg;

	/* Gate automatic PHY configuration by hardware on managed and
	 * non-managed 82579 and newer adapters.
	 */
	e1000_gate_hw_phy_config_ich8lan(hw, true);

	ret_val = hw->phy.ops.acquire(hw);
	if (ret_val) {
		e_dbg("Failed to initialize PHY flow\n");
		goto out;
	}

	/* The MAC-PHY interconnect may be in SMBus mode.  If the PHY is
	 * inaccessible and resetting the PHY is not blocked, toggle the
	 * LANPHYPC Value bit to force the interconnect to PCIe mode.
	 */
	switch (hw->mac.type) {
	case e1000_pch_lpt:
		if (e1000_phy_is_accessible_pchlan(hw))
			break;

		/* Before toggling LANPHYPC, see if PHY is accessible by
		 * forcing MAC to SMBus mode first.
		 */
		mac_reg = er32(CTRL_EXT);
		mac_reg |= E1000_CTRL_EXT_FORCE_SMBUS;
		ew32(CTRL_EXT, mac_reg);

		/* fall-through */
	case e1000_pch2lan:
		if (e1000_phy_is_accessible_pchlan(hw)) {
			if (hw->mac.type == e1000_pch_lpt) {
				/* Unforce SMBus mode in PHY */
				e1e_rphy_locked(hw, CV_SMB_CTRL, &phy_reg);
				phy_reg &= ~CV_SMB_CTRL_FORCE_SMBUS;
				e1e_wphy_locked(hw, CV_SMB_CTRL, phy_reg);

				/* Unforce SMBus mode in MAC */
				mac_reg = er32(CTRL_EXT);
				mac_reg &= ~E1000_CTRL_EXT_FORCE_SMBUS;
				ew32(CTRL_EXT, mac_reg);
			}
			break;
		}

		/* fall-through */
	case e1000_pchlan:
		if ((hw->mac.type == e1000_pchlan) &&
		    (fwsm & E1000_ICH_FWSM_FW_VALID))
			break;

		if (hw->phy.ops.check_reset_block(hw)) {
			e_dbg("Required LANPHYPC toggle blocked by ME\n");
			break;
		}

		e_dbg("Toggling LANPHYPC\n");

		/* Set Phy Config Counter to 50msec */
		mac_reg = er32(FEXTNVM3);
		mac_reg &= ~E1000_FEXTNVM3_PHY_CFG_COUNTER_MASK;
		mac_reg |= E1000_FEXTNVM3_PHY_CFG_COUNTER_50MSEC;
		ew32(FEXTNVM3, mac_reg);

		if (hw->mac.type == e1000_pch_lpt) {
			/* Toggling LANPHYPC brings the PHY out of SMBus mode
			 * So ensure that the MAC is also out of SMBus mode
			 */
			mac_reg = er32(CTRL_EXT);
			mac_reg &= ~E1000_CTRL_EXT_FORCE_SMBUS;
			ew32(CTRL_EXT, mac_reg);
		}

		/* Toggle LANPHYPC Value bit */
		mac_reg = er32(CTRL);
		mac_reg |= E1000_CTRL_LANPHYPC_OVERRIDE;
		mac_reg &= ~E1000_CTRL_LANPHYPC_VALUE;
		ew32(CTRL, mac_reg);
		e1e_flush();
		udelay(10);
		mac_reg &= ~E1000_CTRL_LANPHYPC_OVERRIDE;
		ew32(CTRL, mac_reg);
		e1e_flush();
		if (hw->mac.type < e1000_pch_lpt) {
			msleep(50);
		} else {
			u16 count = 20;
			do {
				usleep_range(5000, 10000);
			} while (!(er32(CTRL_EXT) &
				   E1000_CTRL_EXT_LPCD) && count--);
		}
		break;
	default:
		break;
	}

	hw->phy.ops.release(hw);

	/* Reset the PHY before any access to it.  Doing so, ensures
	 * that the PHY is in a known good state before we read/write
	 * PHY registers.  The generic reset is sufficient here,
	 * because we haven't determined the PHY type yet.
	 */
	ret_val = e1000e_phy_hw_reset_generic(hw);

out:
	/* Ungate automatic PHY configuration on non-managed 82579 */
	if ((hw->mac.type == e1000_pch2lan) &&
	    !(fwsm & E1000_ICH_FWSM_FW_VALID)) {
		usleep_range(10000, 20000);
		e1000_gate_hw_phy_config_ich8lan(hw, false);
	}

	return ret_val;
}

/**
 *  e1000_init_phy_params_pchlan - Initialize PHY function pointers
 *  @hw: pointer to the HW structure
 *
 *  Initialize family-specific PHY parameters and function pointers.
 **/
static s32 e1000_init_phy_params_pchlan(struct e1000_hw *hw)
{
	struct e1000_phy_info *phy = &hw->phy;
	s32 ret_val;

	phy->addr                     = 1;
	phy->reset_delay_us           = 100;

	phy->ops.set_page             = e1000_set_page_igp;
	phy->ops.read_reg             = e1000_read_phy_reg_hv;
	phy->ops.read_reg_locked      = e1000_read_phy_reg_hv_locked;
	phy->ops.read_reg_page        = e1000_read_phy_reg_page_hv;
	phy->ops.set_d0_lplu_state    = e1000_set_lplu_state_pchlan;
	phy->ops.set_d3_lplu_state    = e1000_set_lplu_state_pchlan;
	phy->ops.write_reg            = e1000_write_phy_reg_hv;
	phy->ops.write_reg_locked     = e1000_write_phy_reg_hv_locked;
	phy->ops.write_reg_page       = e1000_write_phy_reg_page_hv;
	phy->ops.power_up             = e1000_power_up_phy_copper;
	phy->ops.power_down           = e1000_power_down_phy_copper_ich8lan;
	phy->autoneg_mask             = AUTONEG_ADVERTISE_SPEED_DEFAULT;

	phy->id = e1000_phy_unknown;

	ret_val = e1000_init_phy_workarounds_pchlan(hw);
	if (ret_val)
		return ret_val;

	if (phy->id == e1000_phy_unknown)
		switch (hw->mac.type) {
		default:
			ret_val = e1000e_get_phy_id(hw);
			if (ret_val)
				return ret_val;
			if ((phy->id != 0) && (phy->id != PHY_REVISION_MASK))
				break;
			/* fall-through */
		case e1000_pch2lan:
		case e1000_pch_lpt:
			/* In case the PHY needs to be in mdio slow mode,
			 * set slow mode and try to get the PHY id again.
			 */
			ret_val = e1000_set_mdio_slow_mode_hv(hw);
			if (ret_val)
				return ret_val;
			ret_val = e1000e_get_phy_id(hw);
			if (ret_val)
				return ret_val;
			break;
		}
	phy->type = e1000e_get_phy_type_from_id(phy->id);

	switch (phy->type) {
	case e1000_phy_82577:
	case e1000_phy_82579:
	case e1000_phy_i217:
		phy->ops.check_polarity = e1000_check_polarity_82577;
		phy->ops.force_speed_duplex =
		    e1000_phy_force_speed_duplex_82577;
		phy->ops.get_cable_length = e1000_get_cable_length_82577;
		phy->ops.get_info = e1000_get_phy_info_82577;
		phy->ops.commit = e1000e_phy_sw_reset;
		break;
	case e1000_phy_82578:
		phy->ops.check_polarity = e1000_check_polarity_m88;
		phy->ops.force_speed_duplex = e1000e_phy_force_speed_duplex_m88;
		phy->ops.get_cable_length = e1000e_get_cable_length_m88;
		phy->ops.get_info = e1000e_get_phy_info_m88;
		break;
	default:
		ret_val = -E1000_ERR_PHY;
		break;
	}

	return ret_val;
}

/**
 *  e1000_init_phy_params_ich8lan - Initialize PHY function pointers
 *  @hw: pointer to the HW structure
 *
 *  Initialize family-specific PHY parameters and function pointers.
 **/
static s32 e1000_init_phy_params_ich8lan(struct e1000_hw *hw)
{
	struct e1000_phy_info *phy = &hw->phy;
	s32 ret_val;
	u16 i = 0;

	phy->addr			= 1;
	phy->reset_delay_us		= 100;

	phy->ops.power_up               = e1000_power_up_phy_copper;
	phy->ops.power_down             = e1000_power_down_phy_copper_ich8lan;

	/* We may need to do this twice - once for IGP and if that fails,
	 * we'll set BM func pointers and try again
	 */
	ret_val = e1000e_determine_phy_address(hw);
	if (ret_val) {
		phy->ops.write_reg = e1000e_write_phy_reg_bm;
		phy->ops.read_reg  = e1000e_read_phy_reg_bm;
		ret_val = e1000e_determine_phy_address(hw);
		if (ret_val) {
			e_dbg("Cannot determine PHY addr. Erroring out\n");
			return ret_val;
		}
	}

	phy->id = 0;
	while ((e1000_phy_unknown == e1000e_get_phy_type_from_id(phy->id)) &&
	       (i++ < 100)) {
		usleep_range(1000, 2000);
		ret_val = e1000e_get_phy_id(hw);
		if (ret_val)
			return ret_val;
	}

	/* Verify phy id */
	switch (phy->id) {
	case IGP03E1000_E_PHY_ID:
		phy->type = e1000_phy_igp_3;
		phy->autoneg_mask = AUTONEG_ADVERTISE_SPEED_DEFAULT;
		phy->ops.read_reg_locked = e1000e_read_phy_reg_igp_locked;
		phy->ops.write_reg_locked = e1000e_write_phy_reg_igp_locked;
		phy->ops.get_info = e1000e_get_phy_info_igp;
		phy->ops.check_polarity = e1000_check_polarity_igp;
		phy->ops.force_speed_duplex = e1000e_phy_force_speed_duplex_igp;
		break;
	case IFE_E_PHY_ID:
	case IFE_PLUS_E_PHY_ID:
	case IFE_C_E_PHY_ID:
		phy->type = e1000_phy_ife;
		phy->autoneg_mask = E1000_ALL_NOT_GIG;
		phy->ops.get_info = e1000_get_phy_info_ife;
		phy->ops.check_polarity = e1000_check_polarity_ife;
		phy->ops.force_speed_duplex = e1000_phy_force_speed_duplex_ife;
		break;
	case BME1000_E_PHY_ID:
		phy->type = e1000_phy_bm;
		phy->autoneg_mask = AUTONEG_ADVERTISE_SPEED_DEFAULT;
		phy->ops.read_reg = e1000e_read_phy_reg_bm;
		phy->ops.write_reg = e1000e_write_phy_reg_bm;
		phy->ops.commit = e1000e_phy_sw_reset;
		phy->ops.get_info = e1000e_get_phy_info_m88;
		phy->ops.check_polarity = e1000_check_polarity_m88;
		phy->ops.force_speed_duplex = e1000e_phy_force_speed_duplex_m88;
		break;
	default:
		return -E1000_ERR_PHY;
		break;
	}

	return 0;
}

/**
 *  e1000_init_nvm_params_ich8lan - Initialize NVM function pointers
 *  @hw: pointer to the HW structure
 *
 *  Initialize family-specific NVM parameters and function
 *  pointers.
 **/
static s32 e1000_init_nvm_params_ich8lan(struct e1000_hw *hw)
{
	struct e1000_nvm_info *nvm = &hw->nvm;
	struct e1000_dev_spec_ich8lan *dev_spec = &hw->dev_spec.ich8lan;
	u32 gfpreg, sector_base_addr, sector_end_addr;
	u16 i;

	/* Can't read flash registers if the register set isn't mapped. */
	if (!hw->flash_address) {
		e_dbg("ERROR: Flash registers not mapped\n");
		return -E1000_ERR_CONFIG;
	}

	nvm->type = e1000_nvm_flash_sw;

	gfpreg = er32flash(ICH_FLASH_GFPREG);

	/* sector_X_addr is a "sector"-aligned address (4096 bytes)
	 * Add 1 to sector_end_addr since this sector is included in
	 * the overall size.
	 */
	sector_base_addr = gfpreg & FLASH_GFPREG_BASE_MASK;
	sector_end_addr = ((gfpreg >> 16) & FLASH_GFPREG_BASE_MASK) + 1;

	/* flash_base_addr is byte-aligned */
	nvm->flash_base_addr = sector_base_addr << FLASH_SECTOR_ADDR_SHIFT;

	/* find total size of the NVM, then cut in half since the total
	 * size represents two separate NVM banks.
	 */
	nvm->flash_bank_size = (sector_end_addr - sector_base_addr)
				<< FLASH_SECTOR_ADDR_SHIFT;
	nvm->flash_bank_size /= 2;
	/* Adjust to word count */
	nvm->flash_bank_size /= sizeof(u16);

	nvm->word_size = E1000_ICH8_SHADOW_RAM_WORDS;

	/* Clear shadow ram */
	for (i = 0; i < nvm->word_size; i++) {
		dev_spec->shadow_ram[i].modified = false;
		dev_spec->shadow_ram[i].value    = 0xFFFF;
	}

	return 0;
}

/**
 *  e1000_init_mac_params_ich8lan - Initialize MAC function pointers
 *  @hw: pointer to the HW structure
 *
 *  Initialize family-specific MAC parameters and function
 *  pointers.
 **/
static s32 e1000_init_mac_params_ich8lan(struct e1000_hw *hw)
{
	struct e1000_mac_info *mac = &hw->mac;

	/* Set media type function pointer */
	hw->phy.media_type = e1000_media_type_copper;

	/* Set mta register count */
	mac->mta_reg_count = 32;
	/* Set rar entry count */
	mac->rar_entry_count = E1000_ICH_RAR_ENTRIES;
	if (mac->type == e1000_ich8lan)
		mac->rar_entry_count--;
	/* FWSM register */
	mac->has_fwsm = true;
	/* ARC subsystem not supported */
	mac->arc_subsystem_valid = false;
	/* Adaptive IFS supported */
	mac->adaptive_ifs = true;

	/* LED and other operations */
	switch (mac->type) {
	case e1000_ich8lan:
	case e1000_ich9lan:
	case e1000_ich10lan:
		/* check management mode */
		mac->ops.check_mng_mode = e1000_check_mng_mode_ich8lan;
		/* ID LED init */
		mac->ops.id_led_init = e1000e_id_led_init_generic;
		/* blink LED */
		mac->ops.blink_led = e1000e_blink_led_generic;
		/* setup LED */
		mac->ops.setup_led = e1000e_setup_led_generic;
		/* cleanup LED */
		mac->ops.cleanup_led = e1000_cleanup_led_ich8lan;
		/* turn on/off LED */
		mac->ops.led_on = e1000_led_on_ich8lan;
		mac->ops.led_off = e1000_led_off_ich8lan;
		break;
	case e1000_pch2lan:
		mac->rar_entry_count = E1000_PCH2_RAR_ENTRIES;
		mac->ops.rar_set = e1000_rar_set_pch2lan;
		/* fall-through */
	case e1000_pch_lpt:
	case e1000_pchlan:
		/* check management mode */
		mac->ops.check_mng_mode = e1000_check_mng_mode_pchlan;
		/* ID LED init */
		mac->ops.id_led_init = e1000_id_led_init_pchlan;
		/* setup LED */
		mac->ops.setup_led = e1000_setup_led_pchlan;
		/* cleanup LED */
		mac->ops.cleanup_led = e1000_cleanup_led_pchlan;
		/* turn on/off LED */
		mac->ops.led_on = e1000_led_on_pchlan;
		mac->ops.led_off = e1000_led_off_pchlan;
		break;
	default:
		break;
	}

	if (mac->type == e1000_pch_lpt) {
		mac->rar_entry_count = E1000_PCH_LPT_RAR_ENTRIES;
		mac->ops.rar_set = e1000_rar_set_pch_lpt;
	}

	/* Enable PCS Lock-loss workaround for ICH8 */
	if (mac->type == e1000_ich8lan)
		e1000e_set_kmrn_lock_loss_workaround_ich8lan(hw, true);

	return 0;
}

/**
 *  __e1000_access_emi_reg_locked - Read/write EMI register
 *  @hw: pointer to the HW structure
 *  @addr: EMI address to program
 *  @data: pointer to value to read/write from/to the EMI address
 *  @read: boolean flag to indicate read or write
 *
 *  This helper function assumes the SW/FW/HW Semaphore is already acquired.
 **/
static s32 __e1000_access_emi_reg_locked(struct e1000_hw *hw, u16 address,
					 u16 *data, bool read)
{
	s32 ret_val;

	ret_val = e1e_wphy_locked(hw, I82579_EMI_ADDR, address);
	if (ret_val)
		return ret_val;

	if (read)
		ret_val = e1e_rphy_locked(hw, I82579_EMI_DATA, data);
	else
		ret_val = e1e_wphy_locked(hw, I82579_EMI_DATA, *data);

	return ret_val;
}

/**
 *  e1000_read_emi_reg_locked - Read Extended Management Interface register
 *  @hw: pointer to the HW structure
 *  @addr: EMI address to program
 *  @data: value to be read from the EMI address
 *
 *  Assumes the SW/FW/HW Semaphore is already acquired.
 **/
s32 e1000_read_emi_reg_locked(struct e1000_hw *hw, u16 addr, u16 *data)
{
	return __e1000_access_emi_reg_locked(hw, addr, data, true);
}

/**
 *  e1000_write_emi_reg_locked - Write Extended Management Interface register
 *  @hw: pointer to the HW structure
 *  @addr: EMI address to program
 *  @data: value to be written to the EMI address
 *
 *  Assumes the SW/FW/HW Semaphore is already acquired.
 **/
static s32 e1000_write_emi_reg_locked(struct e1000_hw *hw, u16 addr, u16 data)
{
	return __e1000_access_emi_reg_locked(hw, addr, &data, false);
}

/**
 *  e1000_set_eee_pchlan - Enable/disable EEE support
 *  @hw: pointer to the HW structure
 *
 *  Enable/disable EEE based on setting in dev_spec structure, the duplex of
 *  the link and the EEE capabilities of the link partner.  The LPI Control
 *  register bits will remain set only if/when link is up.
 **/
static s32 e1000_set_eee_pchlan(struct e1000_hw *hw)
{
	struct e1000_dev_spec_ich8lan *dev_spec = &hw->dev_spec.ich8lan;
	s32 ret_val;
	u16 lpi_ctrl;

	if ((hw->phy.type != e1000_phy_82579) &&
	    (hw->phy.type != e1000_phy_i217))
		return 0;

	ret_val = hw->phy.ops.acquire(hw);
	if (ret_val)
		return ret_val;

	ret_val = e1e_rphy_locked(hw, I82579_LPI_CTRL, &lpi_ctrl);
	if (ret_val)
		goto release;

	/* Clear bits that enable EEE in various speeds */
	lpi_ctrl &= ~I82579_LPI_CTRL_ENABLE_MASK;

	/* Enable EEE if not disabled by user */
	if (!dev_spec->eee_disable) {
		u16 lpa, pcs_status, data;

		/* Save off link partner's EEE ability */
		switch (hw->phy.type) {
		case e1000_phy_82579:
			lpa = I82579_EEE_LP_ABILITY;
			pcs_status = I82579_EEE_PCS_STATUS;
			break;
		case e1000_phy_i217:
			lpa = I217_EEE_LP_ABILITY;
			pcs_status = I217_EEE_PCS_STATUS;
			break;
		default:
			ret_val = -E1000_ERR_PHY;
			goto release;
		}
		ret_val = e1000_read_emi_reg_locked(hw, lpa,
						    &dev_spec->eee_lp_ability);
<<<<<<< HEAD
		if (ret_val)
			goto release;

		/* Enable EEE only for speeds in which the link partner is
		 * EEE capable.
		 */
		if (dev_spec->eee_lp_ability & I82579_EEE_1000_SUPPORTED)
			lpi_ctrl |= I82579_LPI_CTRL_1000_ENABLE;

		if (dev_spec->eee_lp_ability & I82579_EEE_100_SUPPORTED) {
			e1e_rphy_locked(hw, MII_LPA, &data);
			if (data & LPA_100FULL)
				lpi_ctrl |= I82579_LPI_CTRL_100_ENABLE;
			else
				/* EEE is not supported in 100Half, so ignore
				 * partner's EEE in 100 ability if full-duplex
				 * is not advertised.
				 */
				dev_spec->eee_lp_ability &=
				    ~I82579_EEE_100_SUPPORTED;
		}

		/* R/Clr IEEE MMD 3.1 bits 11:10 - Tx/Rx LPI Received */
		ret_val = e1000_read_emi_reg_locked(hw, pcs_status, &data);
		if (ret_val)
			goto release;
	}

	ret_val = e1e_wphy_locked(hw, I82579_LPI_CTRL, lpi_ctrl);
release:
	hw->phy.ops.release(hw);

=======
		if (ret_val)
			goto release;

		/* Enable EEE only for speeds in which the link partner is
		 * EEE capable.
		 */
		if (dev_spec->eee_lp_ability & I82579_EEE_1000_SUPPORTED)
			lpi_ctrl |= I82579_LPI_CTRL_1000_ENABLE;

		if (dev_spec->eee_lp_ability & I82579_EEE_100_SUPPORTED) {
			e1e_rphy_locked(hw, MII_LPA, &data);
			if (data & LPA_100FULL)
				lpi_ctrl |= I82579_LPI_CTRL_100_ENABLE;
			else
				/* EEE is not supported in 100Half, so ignore
				 * partner's EEE in 100 ability if full-duplex
				 * is not advertised.
				 */
				dev_spec->eee_lp_ability &=
				    ~I82579_EEE_100_SUPPORTED;
		}

		/* R/Clr IEEE MMD 3.1 bits 11:10 - Tx/Rx LPI Received */
		ret_val = e1000_read_emi_reg_locked(hw, pcs_status, &data);
		if (ret_val)
			goto release;
	}

	ret_val = e1e_wphy_locked(hw, I82579_LPI_CTRL, lpi_ctrl);
release:
	hw->phy.ops.release(hw);

	return ret_val;
}

/**
 *  e1000_k1_workaround_lpt_lp - K1 workaround on Lynxpoint-LP
 *  @hw:   pointer to the HW structure
 *  @link: link up bool flag
 *
 *  When K1 is enabled for 1Gbps, the MAC can miss 2 DMA completion indications
 *  preventing further DMA write requests.  Workaround the issue by disabling
 *  the de-assertion of the clock request when in 1Gpbs mode.
 **/
static s32 e1000_k1_workaround_lpt_lp(struct e1000_hw *hw, bool link)
{
	u32 fextnvm6 = er32(FEXTNVM6);
	s32 ret_val = 0;

	if (link && (er32(STATUS) & E1000_STATUS_SPEED_1000)) {
		u16 kmrn_reg;

		ret_val = hw->phy.ops.acquire(hw);
		if (ret_val)
			return ret_val;

		ret_val =
		    e1000e_read_kmrn_reg_locked(hw, E1000_KMRNCTRLSTA_K1_CONFIG,
						&kmrn_reg);
		if (ret_val)
			goto release;

		ret_val =
		    e1000e_write_kmrn_reg_locked(hw,
						 E1000_KMRNCTRLSTA_K1_CONFIG,
						 kmrn_reg &
						 ~E1000_KMRNCTRLSTA_K1_ENABLE);
		if (ret_val)
			goto release;

		usleep_range(10, 20);

		ew32(FEXTNVM6, fextnvm6 | E1000_FEXTNVM6_REQ_PLL_CLK);

		ret_val =
		    e1000e_write_kmrn_reg_locked(hw,
						 E1000_KMRNCTRLSTA_K1_CONFIG,
						 kmrn_reg);
release:
		hw->phy.ops.release(hw);
	} else {
		/* clear FEXTNVM6 bit 8 on link down or 10/100 */
		ew32(FEXTNVM6, fextnvm6 & ~E1000_FEXTNVM6_REQ_PLL_CLK);
	}

>>>>>>> 9437a248
	return ret_val;
}

/**
 *  e1000_check_for_copper_link_ich8lan - Check for link (Copper)
 *  @hw: pointer to the HW structure
 *
 *  Checks to see of the link status of the hardware has changed.  If a
 *  change in link status has been detected, then we read the PHY registers
 *  to get the current speed/duplex if link exists.
 **/
static s32 e1000_check_for_copper_link_ich8lan(struct e1000_hw *hw)
{
	struct e1000_mac_info *mac = &hw->mac;
	s32 ret_val;
	bool link;
	u16 phy_reg;

	/* We only want to go out to the PHY registers to see if Auto-Neg
	 * has completed and/or if our link status has changed.  The
	 * get_link_status flag is set upon receiving a Link Status
	 * Change or Rx Sequence Error interrupt.
	 */
	if (!mac->get_link_status)
		return 0;

	/* First we want to see if the MII Status Register reports
	 * link.  If so, then we want to get the current speed/duplex
	 * of the PHY.
	 */
	ret_val = e1000e_phy_has_link_generic(hw, 1, 0, &link);
	if (ret_val)
		return ret_val;

	if (hw->mac.type == e1000_pchlan) {
		ret_val = e1000_k1_gig_workaround_hv(hw, link);
		if (ret_val)
			return ret_val;
	}

	/* Work-around I218 hang issue */
	if ((hw->adapter->pdev->device == E1000_DEV_ID_PCH_LPTLP_I218_LM) ||
	    (hw->adapter->pdev->device == E1000_DEV_ID_PCH_LPTLP_I218_V)) {
		ret_val = e1000_k1_workaround_lpt_lp(hw, link);
		if (ret_val)
			return ret_val;
	}

	/* Clear link partner's EEE ability */
	hw->dev_spec.ich8lan.eee_lp_ability = 0;

	if (!link)
		return 0; /* No link detected */

	mac->get_link_status = false;

	switch (hw->mac.type) {
	case e1000_pch2lan:
		ret_val = e1000_k1_workaround_lv(hw);
		if (ret_val)
			return ret_val;
		/* fall-thru */
	case e1000_pchlan:
		if (hw->phy.type == e1000_phy_82578) {
			ret_val = e1000_link_stall_workaround_hv(hw);
			if (ret_val)
				return ret_val;
		}

		/* Workaround for PCHx parts in half-duplex:
		 * Set the number of preambles removed from the packet
		 * when it is passed from the PHY to the MAC to prevent
		 * the MAC from misinterpreting the packet type.
		 */
		e1e_rphy(hw, HV_KMRN_FIFO_CTRLSTA, &phy_reg);
		phy_reg &= ~HV_KMRN_FIFO_CTRLSTA_PREAMBLE_MASK;

		if ((er32(STATUS) & E1000_STATUS_FD) != E1000_STATUS_FD)
			phy_reg |= (1 << HV_KMRN_FIFO_CTRLSTA_PREAMBLE_SHIFT);

		e1e_wphy(hw, HV_KMRN_FIFO_CTRLSTA, phy_reg);
		break;
	default:
		break;
	}

	/* Check if there was DownShift, must be checked
	 * immediately after link-up
	 */
	e1000e_check_downshift(hw);

	/* Enable/Disable EEE after link up */
	ret_val = e1000_set_eee_pchlan(hw);
	if (ret_val)
		return ret_val;

	/* If we are forcing speed/duplex, then we simply return since
	 * we have already determined whether we have link or not.
	 */
	if (!mac->autoneg)
		return -E1000_ERR_CONFIG;

	/* Auto-Neg is enabled.  Auto Speed Detection takes care
	 * of MAC speed/duplex configuration.  So we only need to
	 * configure Collision Distance in the MAC.
	 */
	mac->ops.config_collision_dist(hw);

	/* Configure Flow Control now that Auto-Neg has completed.
	 * First, we need to restore the desired flow control
	 * settings because we may have had to re-autoneg with a
	 * different link partner.
	 */
	ret_val = e1000e_config_fc_after_link_up(hw);
	if (ret_val)
		e_dbg("Error configuring flow control\n");

	return ret_val;
}

static s32 e1000_get_variants_ich8lan(struct e1000_adapter *adapter)
{
	struct e1000_hw *hw = &adapter->hw;
	s32 rc;

	rc = e1000_init_mac_params_ich8lan(hw);
	if (rc)
		return rc;

	rc = e1000_init_nvm_params_ich8lan(hw);
	if (rc)
		return rc;

	switch (hw->mac.type) {
	case e1000_ich8lan:
	case e1000_ich9lan:
	case e1000_ich10lan:
		rc = e1000_init_phy_params_ich8lan(hw);
		break;
	case e1000_pchlan:
	case e1000_pch2lan:
	case e1000_pch_lpt:
		rc = e1000_init_phy_params_pchlan(hw);
		break;
	default:
		break;
	}
	if (rc)
		return rc;

	/* Disable Jumbo Frame support on parts with Intel 10/100 PHY or
	 * on parts with MACsec enabled in NVM (reflected in CTRL_EXT).
	 */
	if ((adapter->hw.phy.type == e1000_phy_ife) ||
	    ((adapter->hw.mac.type >= e1000_pch2lan) &&
	     (!(er32(CTRL_EXT) & E1000_CTRL_EXT_LSECCK)))) {
		adapter->flags &= ~FLAG_HAS_JUMBO_FRAMES;
		adapter->max_hw_frame_size = ETH_FRAME_LEN + ETH_FCS_LEN;

		hw->mac.ops.blink_led = NULL;
	}

	if ((adapter->hw.mac.type == e1000_ich8lan) &&
	    (adapter->hw.phy.type != e1000_phy_ife))
		adapter->flags |= FLAG_LSC_GIG_SPEED_DROP;

	/* Enable workaround for 82579 w/ ME enabled */
	if ((adapter->hw.mac.type == e1000_pch2lan) &&
	    (er32(FWSM) & E1000_ICH_FWSM_FW_VALID))
		adapter->flags2 |= FLAG2_PCIM2PCI_ARBITER_WA;

	/* Disable EEE by default until IEEE802.3az spec is finalized */
	if (adapter->flags2 & FLAG2_HAS_EEE)
		adapter->hw.dev_spec.ich8lan.eee_disable = true;

	return 0;
}

static DEFINE_MUTEX(nvm_mutex);

/**
 *  e1000_acquire_nvm_ich8lan - Acquire NVM mutex
 *  @hw: pointer to the HW structure
 *
 *  Acquires the mutex for performing NVM operations.
 **/
static s32 e1000_acquire_nvm_ich8lan(struct e1000_hw __always_unused *hw)
{
	mutex_lock(&nvm_mutex);

	return 0;
}

/**
 *  e1000_release_nvm_ich8lan - Release NVM mutex
 *  @hw: pointer to the HW structure
 *
 *  Releases the mutex used while performing NVM operations.
 **/
static void e1000_release_nvm_ich8lan(struct e1000_hw __always_unused *hw)
{
	mutex_unlock(&nvm_mutex);
}

/**
 *  e1000_acquire_swflag_ich8lan - Acquire software control flag
 *  @hw: pointer to the HW structure
 *
 *  Acquires the software control flag for performing PHY and select
 *  MAC CSR accesses.
 **/
static s32 e1000_acquire_swflag_ich8lan(struct e1000_hw *hw)
{
	u32 extcnf_ctrl, timeout = PHY_CFG_TIMEOUT;
	s32 ret_val = 0;

	if (test_and_set_bit(__E1000_ACCESS_SHARED_RESOURCE,
			     &hw->adapter->state)) {
		e_dbg("contention for Phy access\n");
		return -E1000_ERR_PHY;
	}

	while (timeout) {
		extcnf_ctrl = er32(EXTCNF_CTRL);
		if (!(extcnf_ctrl & E1000_EXTCNF_CTRL_SWFLAG))
			break;

		mdelay(1);
		timeout--;
	}

	if (!timeout) {
		e_dbg("SW has already locked the resource.\n");
		ret_val = -E1000_ERR_CONFIG;
		goto out;
	}

	timeout = SW_FLAG_TIMEOUT;

	extcnf_ctrl |= E1000_EXTCNF_CTRL_SWFLAG;
	ew32(EXTCNF_CTRL, extcnf_ctrl);

	while (timeout) {
		extcnf_ctrl = er32(EXTCNF_CTRL);
		if (extcnf_ctrl & E1000_EXTCNF_CTRL_SWFLAG)
			break;

		mdelay(1);
		timeout--;
	}

	if (!timeout) {
		e_dbg("Failed to acquire the semaphore, FW or HW has it: FWSM=0x%8.8x EXTCNF_CTRL=0x%8.8x)\n",
		      er32(FWSM), extcnf_ctrl);
		extcnf_ctrl &= ~E1000_EXTCNF_CTRL_SWFLAG;
		ew32(EXTCNF_CTRL, extcnf_ctrl);
		ret_val = -E1000_ERR_CONFIG;
		goto out;
	}

out:
	if (ret_val)
		clear_bit(__E1000_ACCESS_SHARED_RESOURCE, &hw->adapter->state);

	return ret_val;
}

/**
 *  e1000_release_swflag_ich8lan - Release software control flag
 *  @hw: pointer to the HW structure
 *
 *  Releases the software control flag for performing PHY and select
 *  MAC CSR accesses.
 **/
static void e1000_release_swflag_ich8lan(struct e1000_hw *hw)
{
	u32 extcnf_ctrl;

	extcnf_ctrl = er32(EXTCNF_CTRL);

	if (extcnf_ctrl & E1000_EXTCNF_CTRL_SWFLAG) {
		extcnf_ctrl &= ~E1000_EXTCNF_CTRL_SWFLAG;
		ew32(EXTCNF_CTRL, extcnf_ctrl);
	} else {
		e_dbg("Semaphore unexpectedly released by sw/fw/hw\n");
	}

	clear_bit(__E1000_ACCESS_SHARED_RESOURCE, &hw->adapter->state);
}

/**
 *  e1000_check_mng_mode_ich8lan - Checks management mode
 *  @hw: pointer to the HW structure
 *
 *  This checks if the adapter has any manageability enabled.
 *  This is a function pointer entry point only called by read/write
 *  routines for the PHY and NVM parts.
 **/
static bool e1000_check_mng_mode_ich8lan(struct e1000_hw *hw)
{
	u32 fwsm;

	fwsm = er32(FWSM);
	return (fwsm & E1000_ICH_FWSM_FW_VALID) &&
	       ((fwsm & E1000_FWSM_MODE_MASK) ==
		(E1000_ICH_MNG_IAMT_MODE << E1000_FWSM_MODE_SHIFT));
}

/**
 *  e1000_check_mng_mode_pchlan - Checks management mode
 *  @hw: pointer to the HW structure
 *
 *  This checks if the adapter has iAMT enabled.
 *  This is a function pointer entry point only called by read/write
 *  routines for the PHY and NVM parts.
 **/
static bool e1000_check_mng_mode_pchlan(struct e1000_hw *hw)
{
	u32 fwsm;

	fwsm = er32(FWSM);
	return (fwsm & E1000_ICH_FWSM_FW_VALID) &&
	       (fwsm & (E1000_ICH_MNG_IAMT_MODE << E1000_FWSM_MODE_SHIFT));
}

/**
 *  e1000_rar_set_pch2lan - Set receive address register
 *  @hw: pointer to the HW structure
 *  @addr: pointer to the receive address
 *  @index: receive address array register
 *
 *  Sets the receive address array register at index to the address passed
 *  in by addr.  For 82579, RAR[0] is the base address register that is to
 *  contain the MAC address but RAR[1-6] are reserved for manageability (ME).
 *  Use SHRA[0-3] in place of those reserved for ME.
 **/
static void e1000_rar_set_pch2lan(struct e1000_hw *hw, u8 *addr, u32 index)
{
	u32 rar_low, rar_high;

	/* HW expects these in little endian so we reverse the byte order
	 * from network order (big endian) to little endian
	 */
	rar_low = ((u32)addr[0] |
		   ((u32)addr[1] << 8) |
		   ((u32)addr[2] << 16) | ((u32)addr[3] << 24));

	rar_high = ((u32)addr[4] | ((u32)addr[5] << 8));

	/* If MAC address zero, no need to set the AV bit */
	if (rar_low || rar_high)
		rar_high |= E1000_RAH_AV;

	if (index == 0) {
		ew32(RAL(index), rar_low);
		e1e_flush();
		ew32(RAH(index), rar_high);
		e1e_flush();
		return;
	}

	if (index < hw->mac.rar_entry_count) {
		s32 ret_val;

		ret_val = e1000_acquire_swflag_ich8lan(hw);
		if (ret_val)
			goto out;

		ew32(SHRAL(index - 1), rar_low);
		e1e_flush();
		ew32(SHRAH(index - 1), rar_high);
		e1e_flush();

		e1000_release_swflag_ich8lan(hw);

		/* verify the register updates */
		if ((er32(SHRAL(index - 1)) == rar_low) &&
		    (er32(SHRAH(index - 1)) == rar_high))
			return;

		e_dbg("SHRA[%d] might be locked by ME - FWSM=0x%8.8x\n",
		      (index - 1), er32(FWSM));
	}

out:
	e_dbg("Failed to write receive address at index %d\n", index);
}

/**
 *  e1000_rar_set_pch_lpt - Set receive address registers
 *  @hw: pointer to the HW structure
 *  @addr: pointer to the receive address
 *  @index: receive address array register
 *
 *  Sets the receive address register array at index to the address passed
 *  in by addr. For LPT, RAR[0] is the base address register that is to
 *  contain the MAC address. SHRA[0-10] are the shared receive address
 *  registers that are shared between the Host and manageability engine (ME).
 **/
static void e1000_rar_set_pch_lpt(struct e1000_hw *hw, u8 *addr, u32 index)
{
	u32 rar_low, rar_high;
	u32 wlock_mac;

	/* HW expects these in little endian so we reverse the byte order
	 * from network order (big endian) to little endian
	 */
	rar_low = ((u32)addr[0] | ((u32)addr[1] << 8) |
		   ((u32)addr[2] << 16) | ((u32)addr[3] << 24));

	rar_high = ((u32)addr[4] | ((u32)addr[5] << 8));

	/* If MAC address zero, no need to set the AV bit */
	if (rar_low || rar_high)
		rar_high |= E1000_RAH_AV;

	if (index == 0) {
		ew32(RAL(index), rar_low);
		e1e_flush();
		ew32(RAH(index), rar_high);
		e1e_flush();
		return;
	}

	/* The manageability engine (ME) can lock certain SHRAR registers that
	 * it is using - those registers are unavailable for use.
	 */
	if (index < hw->mac.rar_entry_count) {
		wlock_mac = er32(FWSM) & E1000_FWSM_WLOCK_MAC_MASK;
		wlock_mac >>= E1000_FWSM_WLOCK_MAC_SHIFT;

		/* Check if all SHRAR registers are locked */
		if (wlock_mac == 1)
			goto out;

		if ((wlock_mac == 0) || (index <= wlock_mac)) {
			s32 ret_val;

			ret_val = e1000_acquire_swflag_ich8lan(hw);

			if (ret_val)
				goto out;

			ew32(SHRAL_PCH_LPT(index - 1), rar_low);
			e1e_flush();
			ew32(SHRAH_PCH_LPT(index - 1), rar_high);
			e1e_flush();

			e1000_release_swflag_ich8lan(hw);

			/* verify the register updates */
			if ((er32(SHRAL_PCH_LPT(index - 1)) == rar_low) &&
			    (er32(SHRAH_PCH_LPT(index - 1)) == rar_high))
				return;
		}
	}

out:
	e_dbg("Failed to write receive address at index %d\n", index);
}

/**
 *  e1000_check_reset_block_ich8lan - Check if PHY reset is blocked
 *  @hw: pointer to the HW structure
 *
 *  Checks if firmware is blocking the reset of the PHY.
 *  This is a function pointer entry point only called by
 *  reset routines.
 **/
static s32 e1000_check_reset_block_ich8lan(struct e1000_hw *hw)
{
	u32 fwsm;

	fwsm = er32(FWSM);

	return (fwsm & E1000_ICH_FWSM_RSPCIPHY) ? 0 : E1000_BLK_PHY_RESET;
}

/**
 *  e1000_write_smbus_addr - Write SMBus address to PHY needed during Sx states
 *  @hw: pointer to the HW structure
 *
 *  Assumes semaphore already acquired.
 *
 **/
static s32 e1000_write_smbus_addr(struct e1000_hw *hw)
{
	u16 phy_data;
	u32 strap = er32(STRAP);
	u32 freq = (strap & E1000_STRAP_SMT_FREQ_MASK) >>
	    E1000_STRAP_SMT_FREQ_SHIFT;
	s32 ret_val;

	strap &= E1000_STRAP_SMBUS_ADDRESS_MASK;

	ret_val = e1000_read_phy_reg_hv_locked(hw, HV_SMB_ADDR, &phy_data);
	if (ret_val)
		return ret_val;

	phy_data &= ~HV_SMB_ADDR_MASK;
	phy_data |= (strap >> E1000_STRAP_SMBUS_ADDRESS_SHIFT);
	phy_data |= HV_SMB_ADDR_PEC_EN | HV_SMB_ADDR_VALID;

	if (hw->phy.type == e1000_phy_i217) {
		/* Restore SMBus frequency */
		if (freq--) {
			phy_data &= ~HV_SMB_ADDR_FREQ_MASK;
			phy_data |= (freq & (1 << 0)) <<
			    HV_SMB_ADDR_FREQ_LOW_SHIFT;
			phy_data |= (freq & (1 << 1)) <<
			    (HV_SMB_ADDR_FREQ_HIGH_SHIFT - 1);
		} else {
			e_dbg("Unsupported SMB frequency in PHY\n");
		}
	}

	return e1000_write_phy_reg_hv_locked(hw, HV_SMB_ADDR, phy_data);
}

/**
 *  e1000_sw_lcd_config_ich8lan - SW-based LCD Configuration
 *  @hw:   pointer to the HW structure
 *
 *  SW should configure the LCD from the NVM extended configuration region
 *  as a workaround for certain parts.
 **/
static s32 e1000_sw_lcd_config_ich8lan(struct e1000_hw *hw)
{
	struct e1000_phy_info *phy = &hw->phy;
	u32 i, data, cnf_size, cnf_base_addr, sw_cfg_mask;
	s32 ret_val = 0;
	u16 word_addr, reg_data, reg_addr, phy_page = 0;

	/* Initialize the PHY from the NVM on ICH platforms.  This
	 * is needed due to an issue where the NVM configuration is
	 * not properly autoloaded after power transitions.
	 * Therefore, after each PHY reset, we will load the
	 * configuration data out of the NVM manually.
	 */
	switch (hw->mac.type) {
	case e1000_ich8lan:
		if (phy->type != e1000_phy_igp_3)
			return ret_val;

		if ((hw->adapter->pdev->device == E1000_DEV_ID_ICH8_IGP_AMT) ||
		    (hw->adapter->pdev->device == E1000_DEV_ID_ICH8_IGP_C)) {
			sw_cfg_mask = E1000_FEXTNVM_SW_CONFIG;
			break;
		}
		/* Fall-thru */
	case e1000_pchlan:
	case e1000_pch2lan:
	case e1000_pch_lpt:
		sw_cfg_mask = E1000_FEXTNVM_SW_CONFIG_ICH8M;
		break;
	default:
		return ret_val;
	}

	ret_val = hw->phy.ops.acquire(hw);
	if (ret_val)
		return ret_val;

	data = er32(FEXTNVM);
	if (!(data & sw_cfg_mask))
		goto release;

	/* Make sure HW does not configure LCD from PHY
	 * extended configuration before SW configuration
	 */
	data = er32(EXTCNF_CTRL);
	if ((hw->mac.type < e1000_pch2lan) &&
	    (data & E1000_EXTCNF_CTRL_LCD_WRITE_ENABLE))
		goto release;

	cnf_size = er32(EXTCNF_SIZE);
	cnf_size &= E1000_EXTCNF_SIZE_EXT_PCIE_LENGTH_MASK;
	cnf_size >>= E1000_EXTCNF_SIZE_EXT_PCIE_LENGTH_SHIFT;
	if (!cnf_size)
		goto release;

	cnf_base_addr = data & E1000_EXTCNF_CTRL_EXT_CNF_POINTER_MASK;
	cnf_base_addr >>= E1000_EXTCNF_CTRL_EXT_CNF_POINTER_SHIFT;

	if (((hw->mac.type == e1000_pchlan) &&
	     !(data & E1000_EXTCNF_CTRL_OEM_WRITE_ENABLE)) ||
	    (hw->mac.type > e1000_pchlan)) {
		/* HW configures the SMBus address and LEDs when the
		 * OEM and LCD Write Enable bits are set in the NVM.
		 * When both NVM bits are cleared, SW will configure
		 * them instead.
		 */
		ret_val = e1000_write_smbus_addr(hw);
		if (ret_val)
			goto release;

		data = er32(LEDCTL);
		ret_val = e1000_write_phy_reg_hv_locked(hw, HV_LED_CONFIG,
							(u16)data);
		if (ret_val)
			goto release;
	}

	/* Configure LCD from extended configuration region. */

	/* cnf_base_addr is in DWORD */
	word_addr = (u16)(cnf_base_addr << 1);

	for (i = 0; i < cnf_size; i++) {
		ret_val = e1000_read_nvm(hw, (word_addr + i * 2), 1,
					 &reg_data);
		if (ret_val)
			goto release;

		ret_val = e1000_read_nvm(hw, (word_addr + i * 2 + 1),
					 1, &reg_addr);
		if (ret_val)
			goto release;

		/* Save off the PHY page for future writes. */
		if (reg_addr == IGP01E1000_PHY_PAGE_SELECT) {
			phy_page = reg_data;
			continue;
		}

		reg_addr &= PHY_REG_MASK;
		reg_addr |= phy_page;

		ret_val = e1e_wphy_locked(hw, (u32)reg_addr, reg_data);
		if (ret_val)
			goto release;
	}

release:
	hw->phy.ops.release(hw);
	return ret_val;
}

/**
 *  e1000_k1_gig_workaround_hv - K1 Si workaround
 *  @hw:   pointer to the HW structure
 *  @link: link up bool flag
 *
 *  If K1 is enabled for 1Gbps, the MAC might stall when transitioning
 *  from a lower speed.  This workaround disables K1 whenever link is at 1Gig
 *  If link is down, the function will restore the default K1 setting located
 *  in the NVM.
 **/
static s32 e1000_k1_gig_workaround_hv(struct e1000_hw *hw, bool link)
{
	s32 ret_val = 0;
	u16 status_reg = 0;
	bool k1_enable = hw->dev_spec.ich8lan.nvm_k1_enabled;

	if (hw->mac.type != e1000_pchlan)
		return 0;

	/* Wrap the whole flow with the sw flag */
	ret_val = hw->phy.ops.acquire(hw);
	if (ret_val)
		return ret_val;

	/* Disable K1 when link is 1Gbps, otherwise use the NVM setting */
	if (link) {
		if (hw->phy.type == e1000_phy_82578) {
			ret_val = e1e_rphy_locked(hw, BM_CS_STATUS,
						  &status_reg);
			if (ret_val)
				goto release;

			status_reg &= BM_CS_STATUS_LINK_UP |
			              BM_CS_STATUS_RESOLVED |
			              BM_CS_STATUS_SPEED_MASK;

			if (status_reg == (BM_CS_STATUS_LINK_UP |
			                   BM_CS_STATUS_RESOLVED |
			                   BM_CS_STATUS_SPEED_1000))
				k1_enable = false;
		}

		if (hw->phy.type == e1000_phy_82577) {
			ret_val = e1e_rphy_locked(hw, HV_M_STATUS, &status_reg);
			if (ret_val)
				goto release;

			status_reg &= HV_M_STATUS_LINK_UP |
			              HV_M_STATUS_AUTONEG_COMPLETE |
			              HV_M_STATUS_SPEED_MASK;

			if (status_reg == (HV_M_STATUS_LINK_UP |
			                   HV_M_STATUS_AUTONEG_COMPLETE |
			                   HV_M_STATUS_SPEED_1000))
				k1_enable = false;
		}

		/* Link stall fix for link up */
		ret_val = e1e_wphy_locked(hw, PHY_REG(770, 19), 0x0100);
		if (ret_val)
			goto release;

	} else {
		/* Link stall fix for link down */
		ret_val = e1e_wphy_locked(hw, PHY_REG(770, 19), 0x4100);
		if (ret_val)
			goto release;
	}

	ret_val = e1000_configure_k1_ich8lan(hw, k1_enable);

release:
	hw->phy.ops.release(hw);

	return ret_val;
}

/**
 *  e1000_configure_k1_ich8lan - Configure K1 power state
 *  @hw: pointer to the HW structure
 *  @enable: K1 state to configure
 *
 *  Configure the K1 power state based on the provided parameter.
 *  Assumes semaphore already acquired.
 *
 *  Success returns 0, Failure returns -E1000_ERR_PHY (-2)
 **/
s32 e1000_configure_k1_ich8lan(struct e1000_hw *hw, bool k1_enable)
{
	s32 ret_val;
	u32 ctrl_reg = 0;
	u32 ctrl_ext = 0;
	u32 reg = 0;
	u16 kmrn_reg = 0;

	ret_val = e1000e_read_kmrn_reg_locked(hw, E1000_KMRNCTRLSTA_K1_CONFIG,
					      &kmrn_reg);
	if (ret_val)
		return ret_val;

	if (k1_enable)
		kmrn_reg |= E1000_KMRNCTRLSTA_K1_ENABLE;
	else
		kmrn_reg &= ~E1000_KMRNCTRLSTA_K1_ENABLE;

	ret_val = e1000e_write_kmrn_reg_locked(hw, E1000_KMRNCTRLSTA_K1_CONFIG,
					       kmrn_reg);
	if (ret_val)
		return ret_val;

	udelay(20);
	ctrl_ext = er32(CTRL_EXT);
	ctrl_reg = er32(CTRL);

	reg = ctrl_reg & ~(E1000_CTRL_SPD_1000 | E1000_CTRL_SPD_100);
	reg |= E1000_CTRL_FRCSPD;
	ew32(CTRL, reg);

	ew32(CTRL_EXT, ctrl_ext | E1000_CTRL_EXT_SPD_BYPS);
	e1e_flush();
	udelay(20);
	ew32(CTRL, ctrl_reg);
	ew32(CTRL_EXT, ctrl_ext);
	e1e_flush();
	udelay(20);

	return 0;
}

/**
 *  e1000_oem_bits_config_ich8lan - SW-based LCD Configuration
 *  @hw:       pointer to the HW structure
 *  @d0_state: boolean if entering d0 or d3 device state
 *
 *  SW will configure Gbe Disable and LPLU based on the NVM. The four bits are
 *  collectively called OEM bits.  The OEM Write Enable bit and SW Config bit
 *  in NVM determines whether HW should configure LPLU and Gbe Disable.
 **/
static s32 e1000_oem_bits_config_ich8lan(struct e1000_hw *hw, bool d0_state)
{
	s32 ret_val = 0;
	u32 mac_reg;
	u16 oem_reg;

	if (hw->mac.type < e1000_pchlan)
		return ret_val;

	ret_val = hw->phy.ops.acquire(hw);
	if (ret_val)
		return ret_val;

	if (hw->mac.type == e1000_pchlan) {
		mac_reg = er32(EXTCNF_CTRL);
		if (mac_reg & E1000_EXTCNF_CTRL_OEM_WRITE_ENABLE)
			goto release;
	}

	mac_reg = er32(FEXTNVM);
	if (!(mac_reg & E1000_FEXTNVM_SW_CONFIG_ICH8M))
		goto release;

	mac_reg = er32(PHY_CTRL);

	ret_val = e1e_rphy_locked(hw, HV_OEM_BITS, &oem_reg);
	if (ret_val)
		goto release;

	oem_reg &= ~(HV_OEM_BITS_GBE_DIS | HV_OEM_BITS_LPLU);

	if (d0_state) {
		if (mac_reg & E1000_PHY_CTRL_GBE_DISABLE)
			oem_reg |= HV_OEM_BITS_GBE_DIS;

		if (mac_reg & E1000_PHY_CTRL_D0A_LPLU)
			oem_reg |= HV_OEM_BITS_LPLU;
	} else {
		if (mac_reg & (E1000_PHY_CTRL_GBE_DISABLE |
			       E1000_PHY_CTRL_NOND0A_GBE_DISABLE))
			oem_reg |= HV_OEM_BITS_GBE_DIS;

		if (mac_reg & (E1000_PHY_CTRL_D0A_LPLU |
			       E1000_PHY_CTRL_NOND0A_LPLU))
			oem_reg |= HV_OEM_BITS_LPLU;
	}

	/* Set Restart auto-neg to activate the bits */
	if ((d0_state || (hw->mac.type != e1000_pchlan)) &&
	    !hw->phy.ops.check_reset_block(hw))
		oem_reg |= HV_OEM_BITS_RESTART_AN;

	ret_val = e1e_wphy_locked(hw, HV_OEM_BITS, oem_reg);

release:
	hw->phy.ops.release(hw);

	return ret_val;
}


/**
 *  e1000_set_mdio_slow_mode_hv - Set slow MDIO access mode
 *  @hw:   pointer to the HW structure
 **/
static s32 e1000_set_mdio_slow_mode_hv(struct e1000_hw *hw)
{
	s32 ret_val;
	u16 data;

	ret_val = e1e_rphy(hw, HV_KMRN_MODE_CTRL, &data);
	if (ret_val)
		return ret_val;

	data |= HV_KMRN_MDIO_SLOW;

	ret_val = e1e_wphy(hw, HV_KMRN_MODE_CTRL, data);

	return ret_val;
}

/**
 *  e1000_hv_phy_workarounds_ich8lan - A series of Phy workarounds to be
 *  done after every PHY reset.
 **/
static s32 e1000_hv_phy_workarounds_ich8lan(struct e1000_hw *hw)
{
	s32 ret_val = 0;
	u16 phy_data;

	if (hw->mac.type != e1000_pchlan)
		return 0;

	/* Set MDIO slow mode before any other MDIO access */
	if (hw->phy.type == e1000_phy_82577) {
		ret_val = e1000_set_mdio_slow_mode_hv(hw);
		if (ret_val)
			return ret_val;
	}

	if (((hw->phy.type == e1000_phy_82577) &&
	     ((hw->phy.revision == 1) || (hw->phy.revision == 2))) ||
	    ((hw->phy.type == e1000_phy_82578) && (hw->phy.revision == 1))) {
		/* Disable generation of early preamble */
		ret_val = e1e_wphy(hw, PHY_REG(769, 25), 0x4431);
		if (ret_val)
			return ret_val;

		/* Preamble tuning for SSC */
		ret_val = e1e_wphy(hw, HV_KMRN_FIFO_CTRLSTA, 0xA204);
		if (ret_val)
			return ret_val;
	}

	if (hw->phy.type == e1000_phy_82578) {
		/* Return registers to default by doing a soft reset then
		 * writing 0x3140 to the control register.
		 */
		if (hw->phy.revision < 2) {
			e1000e_phy_sw_reset(hw);
			ret_val = e1e_wphy(hw, MII_BMCR, 0x3140);
		}
	}

	/* Select page 0 */
	ret_val = hw->phy.ops.acquire(hw);
	if (ret_val)
		return ret_val;

	hw->phy.addr = 1;
	ret_val = e1000e_write_phy_reg_mdic(hw, IGP01E1000_PHY_PAGE_SELECT, 0);
	hw->phy.ops.release(hw);
	if (ret_val)
		return ret_val;

	/* Configure the K1 Si workaround during phy reset assuming there is
	 * link so that it disables K1 if link is in 1Gbps.
	 */
	ret_val = e1000_k1_gig_workaround_hv(hw, true);
	if (ret_val)
		return ret_val;

	/* Workaround for link disconnects on a busy hub in half duplex */
	ret_val = hw->phy.ops.acquire(hw);
	if (ret_val)
		return ret_val;
	ret_val = e1e_rphy_locked(hw, BM_PORT_GEN_CFG, &phy_data);
	if (ret_val)
		goto release;
	ret_val = e1e_wphy_locked(hw, BM_PORT_GEN_CFG, phy_data & 0x00FF);
	if (ret_val)
		goto release;

	/* set MSE higher to enable link to stay up when noise is high */
	ret_val = e1000_write_emi_reg_locked(hw, I82577_MSE_THRESHOLD, 0x0034);
release:
	hw->phy.ops.release(hw);

	return ret_val;
}

/**
 *  e1000_copy_rx_addrs_to_phy_ich8lan - Copy Rx addresses from MAC to PHY
 *  @hw:   pointer to the HW structure
 **/
void e1000_copy_rx_addrs_to_phy_ich8lan(struct e1000_hw *hw)
{
	u32 mac_reg;
	u16 i, phy_reg = 0;
	s32 ret_val;

	ret_val = hw->phy.ops.acquire(hw);
	if (ret_val)
		return;
	ret_val = e1000_enable_phy_wakeup_reg_access_bm(hw, &phy_reg);
	if (ret_val)
		goto release;

	/* Copy both RAL/H (rar_entry_count) and SHRAL/H (+4) to PHY */
	for (i = 0; i < (hw->mac.rar_entry_count + 4); i++) {
		mac_reg = er32(RAL(i));
		hw->phy.ops.write_reg_page(hw, BM_RAR_L(i),
					   (u16)(mac_reg & 0xFFFF));
		hw->phy.ops.write_reg_page(hw, BM_RAR_M(i),
					   (u16)((mac_reg >> 16) & 0xFFFF));

		mac_reg = er32(RAH(i));
		hw->phy.ops.write_reg_page(hw, BM_RAR_H(i),
					   (u16)(mac_reg & 0xFFFF));
		hw->phy.ops.write_reg_page(hw, BM_RAR_CTRL(i),
					   (u16)((mac_reg & E1000_RAH_AV)
						 >> 16));
	}

	e1000_disable_phy_wakeup_reg_access_bm(hw, &phy_reg);

release:
	hw->phy.ops.release(hw);
}

/**
 *  e1000_lv_jumbo_workaround_ich8lan - required for jumbo frame operation
 *  with 82579 PHY
 *  @hw: pointer to the HW structure
 *  @enable: flag to enable/disable workaround when enabling/disabling jumbos
 **/
s32 e1000_lv_jumbo_workaround_ich8lan(struct e1000_hw *hw, bool enable)
{
	s32 ret_val = 0;
	u16 phy_reg, data;
	u32 mac_reg;
	u16 i;

	if (hw->mac.type < e1000_pch2lan)
		return 0;

	/* disable Rx path while enabling/disabling workaround */
	e1e_rphy(hw, PHY_REG(769, 20), &phy_reg);
	ret_val = e1e_wphy(hw, PHY_REG(769, 20), phy_reg | (1 << 14));
	if (ret_val)
		return ret_val;

	if (enable) {
		/* Write Rx addresses (rar_entry_count for RAL/H, +4 for
		 * SHRAL/H) and initial CRC values to the MAC
		 */
		for (i = 0; i < (hw->mac.rar_entry_count + 4); i++) {
			u8 mac_addr[ETH_ALEN] = {0};
			u32 addr_high, addr_low;

			addr_high = er32(RAH(i));
			if (!(addr_high & E1000_RAH_AV))
				continue;
			addr_low = er32(RAL(i));
			mac_addr[0] = (addr_low & 0xFF);
			mac_addr[1] = ((addr_low >> 8) & 0xFF);
			mac_addr[2] = ((addr_low >> 16) & 0xFF);
			mac_addr[3] = ((addr_low >> 24) & 0xFF);
			mac_addr[4] = (addr_high & 0xFF);
			mac_addr[5] = ((addr_high >> 8) & 0xFF);

			ew32(PCH_RAICC(i), ~ether_crc_le(ETH_ALEN, mac_addr));
		}

		/* Write Rx addresses to the PHY */
		e1000_copy_rx_addrs_to_phy_ich8lan(hw);

		/* Enable jumbo frame workaround in the MAC */
		mac_reg = er32(FFLT_DBG);
		mac_reg &= ~(1 << 14);
		mac_reg |= (7 << 15);
		ew32(FFLT_DBG, mac_reg);

		mac_reg = er32(RCTL);
		mac_reg |= E1000_RCTL_SECRC;
		ew32(RCTL, mac_reg);

		ret_val = e1000e_read_kmrn_reg(hw,
						E1000_KMRNCTRLSTA_CTRL_OFFSET,
						&data);
		if (ret_val)
			return ret_val;
		ret_val = e1000e_write_kmrn_reg(hw,
						E1000_KMRNCTRLSTA_CTRL_OFFSET,
						data | (1 << 0));
		if (ret_val)
			return ret_val;
		ret_val = e1000e_read_kmrn_reg(hw,
						E1000_KMRNCTRLSTA_HD_CTRL,
						&data);
		if (ret_val)
			return ret_val;
		data &= ~(0xF << 8);
		data |= (0xB << 8);
		ret_val = e1000e_write_kmrn_reg(hw,
						E1000_KMRNCTRLSTA_HD_CTRL,
						data);
		if (ret_val)
			return ret_val;

		/* Enable jumbo frame workaround in the PHY */
		e1e_rphy(hw, PHY_REG(769, 23), &data);
		data &= ~(0x7F << 5);
		data |= (0x37 << 5);
		ret_val = e1e_wphy(hw, PHY_REG(769, 23), data);
		if (ret_val)
			return ret_val;
		e1e_rphy(hw, PHY_REG(769, 16), &data);
		data &= ~(1 << 13);
		ret_val = e1e_wphy(hw, PHY_REG(769, 16), data);
		if (ret_val)
			return ret_val;
		e1e_rphy(hw, PHY_REG(776, 20), &data);
		data &= ~(0x3FF << 2);
		data |= (0x1A << 2);
		ret_val = e1e_wphy(hw, PHY_REG(776, 20), data);
		if (ret_val)
			return ret_val;
		ret_val = e1e_wphy(hw, PHY_REG(776, 23), 0xF100);
		if (ret_val)
			return ret_val;
		e1e_rphy(hw, HV_PM_CTRL, &data);
		ret_val = e1e_wphy(hw, HV_PM_CTRL, data | (1 << 10));
		if (ret_val)
			return ret_val;
	} else {
		/* Write MAC register values back to h/w defaults */
		mac_reg = er32(FFLT_DBG);
		mac_reg &= ~(0xF << 14);
		ew32(FFLT_DBG, mac_reg);

		mac_reg = er32(RCTL);
		mac_reg &= ~E1000_RCTL_SECRC;
		ew32(RCTL, mac_reg);

		ret_val = e1000e_read_kmrn_reg(hw,
						E1000_KMRNCTRLSTA_CTRL_OFFSET,
						&data);
		if (ret_val)
			return ret_val;
		ret_val = e1000e_write_kmrn_reg(hw,
						E1000_KMRNCTRLSTA_CTRL_OFFSET,
						data & ~(1 << 0));
		if (ret_val)
			return ret_val;
		ret_val = e1000e_read_kmrn_reg(hw,
						E1000_KMRNCTRLSTA_HD_CTRL,
						&data);
		if (ret_val)
			return ret_val;
		data &= ~(0xF << 8);
		data |= (0xB << 8);
		ret_val = e1000e_write_kmrn_reg(hw,
						E1000_KMRNCTRLSTA_HD_CTRL,
						data);
		if (ret_val)
			return ret_val;

		/* Write PHY register values back to h/w defaults */
		e1e_rphy(hw, PHY_REG(769, 23), &data);
		data &= ~(0x7F << 5);
		ret_val = e1e_wphy(hw, PHY_REG(769, 23), data);
		if (ret_val)
			return ret_val;
		e1e_rphy(hw, PHY_REG(769, 16), &data);
		data |= (1 << 13);
		ret_val = e1e_wphy(hw, PHY_REG(769, 16), data);
		if (ret_val)
			return ret_val;
		e1e_rphy(hw, PHY_REG(776, 20), &data);
		data &= ~(0x3FF << 2);
		data |= (0x8 << 2);
		ret_val = e1e_wphy(hw, PHY_REG(776, 20), data);
		if (ret_val)
			return ret_val;
		ret_val = e1e_wphy(hw, PHY_REG(776, 23), 0x7E00);
		if (ret_val)
			return ret_val;
		e1e_rphy(hw, HV_PM_CTRL, &data);
		ret_val = e1e_wphy(hw, HV_PM_CTRL, data & ~(1 << 10));
		if (ret_val)
			return ret_val;
	}

	/* re-enable Rx path after enabling/disabling workaround */
	return e1e_wphy(hw, PHY_REG(769, 20), phy_reg & ~(1 << 14));
}

/**
 *  e1000_lv_phy_workarounds_ich8lan - A series of Phy workarounds to be
 *  done after every PHY reset.
 **/
static s32 e1000_lv_phy_workarounds_ich8lan(struct e1000_hw *hw)
{
	s32 ret_val = 0;

	if (hw->mac.type != e1000_pch2lan)
		return 0;

	/* Set MDIO slow mode before any other MDIO access */
	ret_val = e1000_set_mdio_slow_mode_hv(hw);
	if (ret_val)
		return ret_val;

	ret_val = hw->phy.ops.acquire(hw);
	if (ret_val)
		return ret_val;
	/* set MSE higher to enable link to stay up when noise is high */
	ret_val = e1000_write_emi_reg_locked(hw, I82579_MSE_THRESHOLD, 0x0034);
	if (ret_val)
		goto release;
	/* drop link after 5 times MSE threshold was reached */
	ret_val = e1000_write_emi_reg_locked(hw, I82579_MSE_LINK_DOWN, 0x0005);
release:
	hw->phy.ops.release(hw);

	return ret_val;
}

/**
 *  e1000_k1_gig_workaround_lv - K1 Si workaround
 *  @hw:   pointer to the HW structure
 *
 *  Workaround to set the K1 beacon duration for 82579 parts
 **/
static s32 e1000_k1_workaround_lv(struct e1000_hw *hw)
{
	s32 ret_val = 0;
	u16 status_reg = 0;
	u32 mac_reg;
	u16 phy_reg;

	if (hw->mac.type != e1000_pch2lan)
		return 0;

	/* Set K1 beacon duration based on 1Gbps speed or otherwise */
	ret_val = e1e_rphy(hw, HV_M_STATUS, &status_reg);
	if (ret_val)
		return ret_val;

	if ((status_reg & (HV_M_STATUS_LINK_UP | HV_M_STATUS_AUTONEG_COMPLETE))
	    == (HV_M_STATUS_LINK_UP | HV_M_STATUS_AUTONEG_COMPLETE)) {
		mac_reg = er32(FEXTNVM4);
		mac_reg &= ~E1000_FEXTNVM4_BEACON_DURATION_MASK;

		ret_val = e1e_rphy(hw, I82579_LPI_CTRL, &phy_reg);
		if (ret_val)
			return ret_val;

		if (status_reg & HV_M_STATUS_SPEED_1000) {
			u16 pm_phy_reg;

			mac_reg |= E1000_FEXTNVM4_BEACON_DURATION_8USEC;
			phy_reg &= ~I82579_LPI_CTRL_FORCE_PLL_LOCK_COUNT;
			/* LV 1G Packet drop issue wa  */
			ret_val = e1e_rphy(hw, HV_PM_CTRL, &pm_phy_reg);
			if (ret_val)
				return ret_val;
			pm_phy_reg &= ~HV_PM_CTRL_PLL_STOP_IN_K1_GIGA;
			ret_val = e1e_wphy(hw, HV_PM_CTRL, pm_phy_reg);
			if (ret_val)
				return ret_val;
		} else {
			mac_reg |= E1000_FEXTNVM4_BEACON_DURATION_16USEC;
			phy_reg |= I82579_LPI_CTRL_FORCE_PLL_LOCK_COUNT;
		}
		ew32(FEXTNVM4, mac_reg);
		ret_val = e1e_wphy(hw, I82579_LPI_CTRL, phy_reg);
	}

	return ret_val;
}

/**
 *  e1000_gate_hw_phy_config_ich8lan - disable PHY config via hardware
 *  @hw:   pointer to the HW structure
 *  @gate: boolean set to true to gate, false to ungate
 *
 *  Gate/ungate the automatic PHY configuration via hardware; perform
 *  the configuration via software instead.
 **/
static void e1000_gate_hw_phy_config_ich8lan(struct e1000_hw *hw, bool gate)
{
	u32 extcnf_ctrl;

	if (hw->mac.type < e1000_pch2lan)
		return;

	extcnf_ctrl = er32(EXTCNF_CTRL);

	if (gate)
		extcnf_ctrl |= E1000_EXTCNF_CTRL_GATE_PHY_CFG;
	else
		extcnf_ctrl &= ~E1000_EXTCNF_CTRL_GATE_PHY_CFG;

	ew32(EXTCNF_CTRL, extcnf_ctrl);
}

/**
 *  e1000_lan_init_done_ich8lan - Check for PHY config completion
 *  @hw: pointer to the HW structure
 *
 *  Check the appropriate indication the MAC has finished configuring the
 *  PHY after a software reset.
 **/
static void e1000_lan_init_done_ich8lan(struct e1000_hw *hw)
{
	u32 data, loop = E1000_ICH8_LAN_INIT_TIMEOUT;

	/* Wait for basic configuration completes before proceeding */
	do {
		data = er32(STATUS);
		data &= E1000_STATUS_LAN_INIT_DONE;
		udelay(100);
	} while ((!data) && --loop);

	/* If basic configuration is incomplete before the above loop
	 * count reaches 0, loading the configuration from NVM will
	 * leave the PHY in a bad state possibly resulting in no link.
	 */
	if (loop == 0)
		e_dbg("LAN_INIT_DONE not set, increase timeout\n");

	/* Clear the Init Done bit for the next init event */
	data = er32(STATUS);
	data &= ~E1000_STATUS_LAN_INIT_DONE;
	ew32(STATUS, data);
}

/**
 *  e1000_post_phy_reset_ich8lan - Perform steps required after a PHY reset
 *  @hw: pointer to the HW structure
 **/
static s32 e1000_post_phy_reset_ich8lan(struct e1000_hw *hw)
{
	s32 ret_val = 0;
	u16 reg;

	if (hw->phy.ops.check_reset_block(hw))
		return 0;

	/* Allow time for h/w to get to quiescent state after reset */
	usleep_range(10000, 20000);

	/* Perform any necessary post-reset workarounds */
	switch (hw->mac.type) {
	case e1000_pchlan:
		ret_val = e1000_hv_phy_workarounds_ich8lan(hw);
		if (ret_val)
			return ret_val;
		break;
	case e1000_pch2lan:
		ret_val = e1000_lv_phy_workarounds_ich8lan(hw);
		if (ret_val)
			return ret_val;
		break;
	default:
		break;
	}

	/* Clear the host wakeup bit after lcd reset */
	if (hw->mac.type >= e1000_pchlan) {
		e1e_rphy(hw, BM_PORT_GEN_CFG, &reg);
		reg &= ~BM_WUC_HOST_WU_BIT;
		e1e_wphy(hw, BM_PORT_GEN_CFG, reg);
	}

	/* Configure the LCD with the extended configuration region in NVM */
	ret_val = e1000_sw_lcd_config_ich8lan(hw);
	if (ret_val)
		return ret_val;

	/* Configure the LCD with the OEM bits in NVM */
	ret_val = e1000_oem_bits_config_ich8lan(hw, true);

	if (hw->mac.type == e1000_pch2lan) {
		/* Ungate automatic PHY configuration on non-managed 82579 */
		if (!(er32(FWSM) & E1000_ICH_FWSM_FW_VALID)) {
			usleep_range(10000, 20000);
			e1000_gate_hw_phy_config_ich8lan(hw, false);
		}

		/* Set EEE LPI Update Timer to 200usec */
		ret_val = hw->phy.ops.acquire(hw);
		if (ret_val)
			return ret_val;
		ret_val = e1000_write_emi_reg_locked(hw,
						     I82579_LPI_UPDATE_TIMER,
						     0x1387);
		hw->phy.ops.release(hw);
	}

	return ret_val;
}

/**
 *  e1000_phy_hw_reset_ich8lan - Performs a PHY reset
 *  @hw: pointer to the HW structure
 *
 *  Resets the PHY
 *  This is a function pointer entry point called by drivers
 *  or other shared routines.
 **/
static s32 e1000_phy_hw_reset_ich8lan(struct e1000_hw *hw)
{
	s32 ret_val = 0;

	/* Gate automatic PHY configuration by hardware on non-managed 82579 */
	if ((hw->mac.type == e1000_pch2lan) &&
	    !(er32(FWSM) & E1000_ICH_FWSM_FW_VALID))
		e1000_gate_hw_phy_config_ich8lan(hw, true);

	ret_val = e1000e_phy_hw_reset_generic(hw);
	if (ret_val)
		return ret_val;

	return e1000_post_phy_reset_ich8lan(hw);
}

/**
 *  e1000_set_lplu_state_pchlan - Set Low Power Link Up state
 *  @hw: pointer to the HW structure
 *  @active: true to enable LPLU, false to disable
 *
 *  Sets the LPLU state according to the active flag.  For PCH, if OEM write
 *  bit are disabled in the NVM, writing the LPLU bits in the MAC will not set
 *  the phy speed. This function will manually set the LPLU bit and restart
 *  auto-neg as hw would do. D3 and D0 LPLU will call the same function
 *  since it configures the same bit.
 **/
static s32 e1000_set_lplu_state_pchlan(struct e1000_hw *hw, bool active)
{
	s32 ret_val;
	u16 oem_reg;

	ret_val = e1e_rphy(hw, HV_OEM_BITS, &oem_reg);
	if (ret_val)
		return ret_val;

	if (active)
		oem_reg |= HV_OEM_BITS_LPLU;
	else
		oem_reg &= ~HV_OEM_BITS_LPLU;

	if (!hw->phy.ops.check_reset_block(hw))
		oem_reg |= HV_OEM_BITS_RESTART_AN;

	return e1e_wphy(hw, HV_OEM_BITS, oem_reg);
}

/**
 *  e1000_set_d0_lplu_state_ich8lan - Set Low Power Linkup D0 state
 *  @hw: pointer to the HW structure
 *  @active: true to enable LPLU, false to disable
 *
 *  Sets the LPLU D0 state according to the active flag.  When
 *  activating LPLU this function also disables smart speed
 *  and vice versa.  LPLU will not be activated unless the
 *  device autonegotiation advertisement meets standards of
 *  either 10 or 10/100 or 10/100/1000 at all duplexes.
 *  This is a function pointer entry point only called by
 *  PHY setup routines.
 **/
static s32 e1000_set_d0_lplu_state_ich8lan(struct e1000_hw *hw, bool active)
{
	struct e1000_phy_info *phy = &hw->phy;
	u32 phy_ctrl;
	s32 ret_val = 0;
	u16 data;

	if (phy->type == e1000_phy_ife)
		return 0;

	phy_ctrl = er32(PHY_CTRL);

	if (active) {
		phy_ctrl |= E1000_PHY_CTRL_D0A_LPLU;
		ew32(PHY_CTRL, phy_ctrl);

		if (phy->type != e1000_phy_igp_3)
			return 0;

		/* Call gig speed drop workaround on LPLU before accessing
		 * any PHY registers
		 */
		if (hw->mac.type == e1000_ich8lan)
			e1000e_gig_downshift_workaround_ich8lan(hw);

		/* When LPLU is enabled, we should disable SmartSpeed */
		ret_val = e1e_rphy(hw, IGP01E1000_PHY_PORT_CONFIG, &data);
		if (ret_val)
			return ret_val;
		data &= ~IGP01E1000_PSCFR_SMART_SPEED;
		ret_val = e1e_wphy(hw, IGP01E1000_PHY_PORT_CONFIG, data);
		if (ret_val)
			return ret_val;
	} else {
		phy_ctrl &= ~E1000_PHY_CTRL_D0A_LPLU;
		ew32(PHY_CTRL, phy_ctrl);

		if (phy->type != e1000_phy_igp_3)
			return 0;

		/* LPLU and SmartSpeed are mutually exclusive.  LPLU is used
		 * during Dx states where the power conservation is most
		 * important.  During driver activity we should enable
		 * SmartSpeed, so performance is maintained.
		 */
		if (phy->smart_speed == e1000_smart_speed_on) {
			ret_val = e1e_rphy(hw, IGP01E1000_PHY_PORT_CONFIG,
					   &data);
			if (ret_val)
				return ret_val;

			data |= IGP01E1000_PSCFR_SMART_SPEED;
			ret_val = e1e_wphy(hw, IGP01E1000_PHY_PORT_CONFIG,
					   data);
			if (ret_val)
				return ret_val;
		} else if (phy->smart_speed == e1000_smart_speed_off) {
			ret_val = e1e_rphy(hw, IGP01E1000_PHY_PORT_CONFIG,
					   &data);
			if (ret_val)
				return ret_val;

			data &= ~IGP01E1000_PSCFR_SMART_SPEED;
			ret_val = e1e_wphy(hw, IGP01E1000_PHY_PORT_CONFIG,
					   data);
			if (ret_val)
				return ret_val;
		}
	}

	return 0;
}

/**
 *  e1000_set_d3_lplu_state_ich8lan - Set Low Power Linkup D3 state
 *  @hw: pointer to the HW structure
 *  @active: true to enable LPLU, false to disable
 *
 *  Sets the LPLU D3 state according to the active flag.  When
 *  activating LPLU this function also disables smart speed
 *  and vice versa.  LPLU will not be activated unless the
 *  device autonegotiation advertisement meets standards of
 *  either 10 or 10/100 or 10/100/1000 at all duplexes.
 *  This is a function pointer entry point only called by
 *  PHY setup routines.
 **/
static s32 e1000_set_d3_lplu_state_ich8lan(struct e1000_hw *hw, bool active)
{
	struct e1000_phy_info *phy = &hw->phy;
	u32 phy_ctrl;
	s32 ret_val = 0;
	u16 data;

	phy_ctrl = er32(PHY_CTRL);

	if (!active) {
		phy_ctrl &= ~E1000_PHY_CTRL_NOND0A_LPLU;
		ew32(PHY_CTRL, phy_ctrl);

		if (phy->type != e1000_phy_igp_3)
			return 0;

		/* LPLU and SmartSpeed are mutually exclusive.  LPLU is used
		 * during Dx states where the power conservation is most
		 * important.  During driver activity we should enable
		 * SmartSpeed, so performance is maintained.
		 */
		if (phy->smart_speed == e1000_smart_speed_on) {
			ret_val = e1e_rphy(hw, IGP01E1000_PHY_PORT_CONFIG,
					   &data);
			if (ret_val)
				return ret_val;

			data |= IGP01E1000_PSCFR_SMART_SPEED;
			ret_val = e1e_wphy(hw, IGP01E1000_PHY_PORT_CONFIG,
					   data);
			if (ret_val)
				return ret_val;
		} else if (phy->smart_speed == e1000_smart_speed_off) {
			ret_val = e1e_rphy(hw, IGP01E1000_PHY_PORT_CONFIG,
					   &data);
			if (ret_val)
				return ret_val;

			data &= ~IGP01E1000_PSCFR_SMART_SPEED;
			ret_val = e1e_wphy(hw, IGP01E1000_PHY_PORT_CONFIG,
					   data);
			if (ret_val)
				return ret_val;
		}
	} else if ((phy->autoneg_advertised == E1000_ALL_SPEED_DUPLEX) ||
		   (phy->autoneg_advertised == E1000_ALL_NOT_GIG) ||
		   (phy->autoneg_advertised == E1000_ALL_10_SPEED)) {
		phy_ctrl |= E1000_PHY_CTRL_NOND0A_LPLU;
		ew32(PHY_CTRL, phy_ctrl);

		if (phy->type != e1000_phy_igp_3)
			return 0;

		/* Call gig speed drop workaround on LPLU before accessing
		 * any PHY registers
		 */
		if (hw->mac.type == e1000_ich8lan)
			e1000e_gig_downshift_workaround_ich8lan(hw);

		/* When LPLU is enabled, we should disable SmartSpeed */
		ret_val = e1e_rphy(hw, IGP01E1000_PHY_PORT_CONFIG, &data);
		if (ret_val)
			return ret_val;

		data &= ~IGP01E1000_PSCFR_SMART_SPEED;
		ret_val = e1e_wphy(hw, IGP01E1000_PHY_PORT_CONFIG, data);
	}

	return ret_val;
}

/**
 *  e1000_valid_nvm_bank_detect_ich8lan - finds out the valid bank 0 or 1
 *  @hw: pointer to the HW structure
 *  @bank:  pointer to the variable that returns the active bank
 *
 *  Reads signature byte from the NVM using the flash access registers.
 *  Word 0x13 bits 15:14 = 10b indicate a valid signature for that bank.
 **/
static s32 e1000_valid_nvm_bank_detect_ich8lan(struct e1000_hw *hw, u32 *bank)
{
	u32 eecd;
	struct e1000_nvm_info *nvm = &hw->nvm;
	u32 bank1_offset = nvm->flash_bank_size * sizeof(u16);
	u32 act_offset = E1000_ICH_NVM_SIG_WORD * 2 + 1;
	u8 sig_byte = 0;
	s32 ret_val;

	switch (hw->mac.type) {
	case e1000_ich8lan:
	case e1000_ich9lan:
		eecd = er32(EECD);
		if ((eecd & E1000_EECD_SEC1VAL_VALID_MASK) ==
		    E1000_EECD_SEC1VAL_VALID_MASK) {
			if (eecd & E1000_EECD_SEC1VAL)
				*bank = 1;
			else
				*bank = 0;

			return 0;
		}
		e_dbg("Unable to determine valid NVM bank via EEC - reading flash signature\n");
		/* fall-thru */
	default:
		/* set bank to 0 in case flash read fails */
		*bank = 0;

		/* Check bank 0 */
		ret_val = e1000_read_flash_byte_ich8lan(hw, act_offset,
		                                        &sig_byte);
		if (ret_val)
			return ret_val;
		if ((sig_byte & E1000_ICH_NVM_VALID_SIG_MASK) ==
		    E1000_ICH_NVM_SIG_VALUE) {
			*bank = 0;
			return 0;
		}

		/* Check bank 1 */
		ret_val = e1000_read_flash_byte_ich8lan(hw, act_offset +
		                                        bank1_offset,
		                                        &sig_byte);
		if (ret_val)
			return ret_val;
		if ((sig_byte & E1000_ICH_NVM_VALID_SIG_MASK) ==
		    E1000_ICH_NVM_SIG_VALUE) {
			*bank = 1;
			return 0;
		}

		e_dbg("ERROR: No valid NVM bank present\n");
		return -E1000_ERR_NVM;
	}
}

/**
 *  e1000_read_nvm_ich8lan - Read word(s) from the NVM
 *  @hw: pointer to the HW structure
 *  @offset: The offset (in bytes) of the word(s) to read.
 *  @words: Size of data to read in words
 *  @data: Pointer to the word(s) to read at offset.
 *
 *  Reads a word(s) from the NVM using the flash access registers.
 **/
static s32 e1000_read_nvm_ich8lan(struct e1000_hw *hw, u16 offset, u16 words,
				  u16 *data)
{
	struct e1000_nvm_info *nvm = &hw->nvm;
	struct e1000_dev_spec_ich8lan *dev_spec = &hw->dev_spec.ich8lan;
	u32 act_offset;
	s32 ret_val = 0;
	u32 bank = 0;
	u16 i, word;

	if ((offset >= nvm->word_size) || (words > nvm->word_size - offset) ||
	    (words == 0)) {
		e_dbg("nvm parameter(s) out of bounds\n");
		ret_val = -E1000_ERR_NVM;
		goto out;
	}

	nvm->ops.acquire(hw);

	ret_val = e1000_valid_nvm_bank_detect_ich8lan(hw, &bank);
	if (ret_val) {
		e_dbg("Could not detect valid bank, assuming bank 0\n");
		bank = 0;
	}

	act_offset = (bank) ? nvm->flash_bank_size : 0;
	act_offset += offset;

	ret_val = 0;
	for (i = 0; i < words; i++) {
		if (dev_spec->shadow_ram[offset+i].modified) {
			data[i] = dev_spec->shadow_ram[offset+i].value;
		} else {
			ret_val = e1000_read_flash_word_ich8lan(hw,
								act_offset + i,
								&word);
			if (ret_val)
				break;
			data[i] = word;
		}
	}

	nvm->ops.release(hw);

out:
	if (ret_val)
		e_dbg("NVM read error: %d\n", ret_val);

	return ret_val;
}

/**
 *  e1000_flash_cycle_init_ich8lan - Initialize flash
 *  @hw: pointer to the HW structure
 *
 *  This function does initial flash setup so that a new read/write/erase cycle
 *  can be started.
 **/
static s32 e1000_flash_cycle_init_ich8lan(struct e1000_hw *hw)
{
	union ich8_hws_flash_status hsfsts;
	s32 ret_val = -E1000_ERR_NVM;

	hsfsts.regval = er16flash(ICH_FLASH_HSFSTS);

	/* Check if the flash descriptor is valid */
	if (!hsfsts.hsf_status.fldesvalid) {
		e_dbg("Flash descriptor invalid.  SW Sequencing must be used.\n");
		return -E1000_ERR_NVM;
	}

	/* Clear FCERR and DAEL in hw status by writing 1 */
	hsfsts.hsf_status.flcerr = 1;
	hsfsts.hsf_status.dael = 1;

	ew16flash(ICH_FLASH_HSFSTS, hsfsts.regval);

	/* Either we should have a hardware SPI cycle in progress
	 * bit to check against, in order to start a new cycle or
	 * FDONE bit should be changed in the hardware so that it
	 * is 1 after hardware reset, which can then be used as an
	 * indication whether a cycle is in progress or has been
	 * completed.
	 */

	if (!hsfsts.hsf_status.flcinprog) {
		/* There is no cycle running at present,
		 * so we can start a cycle.
		 * Begin by setting Flash Cycle Done.
		 */
		hsfsts.hsf_status.flcdone = 1;
		ew16flash(ICH_FLASH_HSFSTS, hsfsts.regval);
		ret_val = 0;
	} else {
		s32 i;

		/* Otherwise poll for sometime so the current
		 * cycle has a chance to end before giving up.
		 */
		for (i = 0; i < ICH_FLASH_READ_COMMAND_TIMEOUT; i++) {
			hsfsts.regval = er16flash(ICH_FLASH_HSFSTS);
			if (!hsfsts.hsf_status.flcinprog) {
				ret_val = 0;
				break;
			}
			udelay(1);
		}
		if (!ret_val) {
			/* Successful in waiting for previous cycle to timeout,
			 * now set the Flash Cycle Done.
			 */
			hsfsts.hsf_status.flcdone = 1;
			ew16flash(ICH_FLASH_HSFSTS, hsfsts.regval);
		} else {
			e_dbg("Flash controller busy, cannot get access\n");
		}
	}

	return ret_val;
}

/**
 *  e1000_flash_cycle_ich8lan - Starts flash cycle (read/write/erase)
 *  @hw: pointer to the HW structure
 *  @timeout: maximum time to wait for completion
 *
 *  This function starts a flash cycle and waits for its completion.
 **/
static s32 e1000_flash_cycle_ich8lan(struct e1000_hw *hw, u32 timeout)
{
	union ich8_hws_flash_ctrl hsflctl;
	union ich8_hws_flash_status hsfsts;
	u32 i = 0;

	/* Start a cycle by writing 1 in Flash Cycle Go in Hw Flash Control */
	hsflctl.regval = er16flash(ICH_FLASH_HSFCTL);
	hsflctl.hsf_ctrl.flcgo = 1;
	ew16flash(ICH_FLASH_HSFCTL, hsflctl.regval);

	/* wait till FDONE bit is set to 1 */
	do {
		hsfsts.regval = er16flash(ICH_FLASH_HSFSTS);
		if (hsfsts.hsf_status.flcdone)
			break;
		udelay(1);
	} while (i++ < timeout);

	if (hsfsts.hsf_status.flcdone && !hsfsts.hsf_status.flcerr)
		return 0;

	return -E1000_ERR_NVM;
}

/**
 *  e1000_read_flash_word_ich8lan - Read word from flash
 *  @hw: pointer to the HW structure
 *  @offset: offset to data location
 *  @data: pointer to the location for storing the data
 *
 *  Reads the flash word at offset into data.  Offset is converted
 *  to bytes before read.
 **/
static s32 e1000_read_flash_word_ich8lan(struct e1000_hw *hw, u32 offset,
					 u16 *data)
{
	/* Must convert offset into bytes. */
	offset <<= 1;

	return e1000_read_flash_data_ich8lan(hw, offset, 2, data);
}

/**
 *  e1000_read_flash_byte_ich8lan - Read byte from flash
 *  @hw: pointer to the HW structure
 *  @offset: The offset of the byte to read.
 *  @data: Pointer to a byte to store the value read.
 *
 *  Reads a single byte from the NVM using the flash access registers.
 **/
static s32 e1000_read_flash_byte_ich8lan(struct e1000_hw *hw, u32 offset,
					 u8 *data)
{
	s32 ret_val;
	u16 word = 0;

	ret_val = e1000_read_flash_data_ich8lan(hw, offset, 1, &word);
	if (ret_val)
		return ret_val;

	*data = (u8)word;

	return 0;
}

/**
 *  e1000_read_flash_data_ich8lan - Read byte or word from NVM
 *  @hw: pointer to the HW structure
 *  @offset: The offset (in bytes) of the byte or word to read.
 *  @size: Size of data to read, 1=byte 2=word
 *  @data: Pointer to the word to store the value read.
 *
 *  Reads a byte or word from the NVM using the flash access registers.
 **/
static s32 e1000_read_flash_data_ich8lan(struct e1000_hw *hw, u32 offset,
					 u8 size, u16 *data)
{
	union ich8_hws_flash_status hsfsts;
	union ich8_hws_flash_ctrl hsflctl;
	u32 flash_linear_addr;
	u32 flash_data = 0;
	s32 ret_val = -E1000_ERR_NVM;
	u8 count = 0;

	if (size < 1  || size > 2 || offset > ICH_FLASH_LINEAR_ADDR_MASK)
		return -E1000_ERR_NVM;

	flash_linear_addr = (ICH_FLASH_LINEAR_ADDR_MASK & offset) +
			    hw->nvm.flash_base_addr;

	do {
		udelay(1);
		/* Steps */
		ret_val = e1000_flash_cycle_init_ich8lan(hw);
		if (ret_val)
			break;

		hsflctl.regval = er16flash(ICH_FLASH_HSFCTL);
		/* 0b/1b corresponds to 1 or 2 byte size, respectively. */
		hsflctl.hsf_ctrl.fldbcount = size - 1;
		hsflctl.hsf_ctrl.flcycle = ICH_CYCLE_READ;
		ew16flash(ICH_FLASH_HSFCTL, hsflctl.regval);

		ew32flash(ICH_FLASH_FADDR, flash_linear_addr);

		ret_val = e1000_flash_cycle_ich8lan(hw,
						ICH_FLASH_READ_COMMAND_TIMEOUT);

		/* Check if FCERR is set to 1, if set to 1, clear it
		 * and try the whole sequence a few more times, else
		 * read in (shift in) the Flash Data0, the order is
		 * least significant byte first msb to lsb
		 */
		if (!ret_val) {
			flash_data = er32flash(ICH_FLASH_FDATA0);
			if (size == 1)
				*data = (u8)(flash_data & 0x000000FF);
			else if (size == 2)
				*data = (u16)(flash_data & 0x0000FFFF);
			break;
		} else {
			/* If we've gotten here, then things are probably
			 * completely hosed, but if the error condition is
			 * detected, it won't hurt to give it another try...
			 * ICH_FLASH_CYCLE_REPEAT_COUNT times.
			 */
			hsfsts.regval = er16flash(ICH_FLASH_HSFSTS);
			if (hsfsts.hsf_status.flcerr) {
				/* Repeat for some time before giving up. */
				continue;
			} else if (!hsfsts.hsf_status.flcdone) {
				e_dbg("Timeout error - flash cycle did not complete.\n");
				break;
			}
		}
	} while (count++ < ICH_FLASH_CYCLE_REPEAT_COUNT);

	return ret_val;
}

/**
 *  e1000_write_nvm_ich8lan - Write word(s) to the NVM
 *  @hw: pointer to the HW structure
 *  @offset: The offset (in bytes) of the word(s) to write.
 *  @words: Size of data to write in words
 *  @data: Pointer to the word(s) to write at offset.
 *
 *  Writes a byte or word to the NVM using the flash access registers.
 **/
static s32 e1000_write_nvm_ich8lan(struct e1000_hw *hw, u16 offset, u16 words,
				   u16 *data)
{
	struct e1000_nvm_info *nvm = &hw->nvm;
	struct e1000_dev_spec_ich8lan *dev_spec = &hw->dev_spec.ich8lan;
	u16 i;

	if ((offset >= nvm->word_size) || (words > nvm->word_size - offset) ||
	    (words == 0)) {
		e_dbg("nvm parameter(s) out of bounds\n");
		return -E1000_ERR_NVM;
	}

	nvm->ops.acquire(hw);

	for (i = 0; i < words; i++) {
		dev_spec->shadow_ram[offset+i].modified = true;
		dev_spec->shadow_ram[offset+i].value = data[i];
	}

	nvm->ops.release(hw);

	return 0;
}

/**
 *  e1000_update_nvm_checksum_ich8lan - Update the checksum for NVM
 *  @hw: pointer to the HW structure
 *
 *  The NVM checksum is updated by calling the generic update_nvm_checksum,
 *  which writes the checksum to the shadow ram.  The changes in the shadow
 *  ram are then committed to the EEPROM by processing each bank at a time
 *  checking for the modified bit and writing only the pending changes.
 *  After a successful commit, the shadow ram is cleared and is ready for
 *  future writes.
 **/
static s32 e1000_update_nvm_checksum_ich8lan(struct e1000_hw *hw)
{
	struct e1000_nvm_info *nvm = &hw->nvm;
	struct e1000_dev_spec_ich8lan *dev_spec = &hw->dev_spec.ich8lan;
	u32 i, act_offset, new_bank_offset, old_bank_offset, bank;
	s32 ret_val;
	u16 data;

	ret_val = e1000e_update_nvm_checksum_generic(hw);
	if (ret_val)
		goto out;

	if (nvm->type != e1000_nvm_flash_sw)
		goto out;

	nvm->ops.acquire(hw);

	/* We're writing to the opposite bank so if we're on bank 1,
	 * write to bank 0 etc.  We also need to erase the segment that
	 * is going to be written
	 */
	ret_val =  e1000_valid_nvm_bank_detect_ich8lan(hw, &bank);
	if (ret_val) {
		e_dbg("Could not detect valid bank, assuming bank 0\n");
		bank = 0;
	}

	if (bank == 0) {
		new_bank_offset = nvm->flash_bank_size;
		old_bank_offset = 0;
		ret_val = e1000_erase_flash_bank_ich8lan(hw, 1);
		if (ret_val)
			goto release;
	} else {
		old_bank_offset = nvm->flash_bank_size;
		new_bank_offset = 0;
		ret_val = e1000_erase_flash_bank_ich8lan(hw, 0);
		if (ret_val)
			goto release;
	}

	for (i = 0; i < E1000_ICH8_SHADOW_RAM_WORDS; i++) {
		/* Determine whether to write the value stored
		 * in the other NVM bank or a modified value stored
		 * in the shadow RAM
		 */
		if (dev_spec->shadow_ram[i].modified) {
			data = dev_spec->shadow_ram[i].value;
		} else {
			ret_val = e1000_read_flash_word_ich8lan(hw, i +
			                                        old_bank_offset,
			                                        &data);
			if (ret_val)
				break;
		}

		/* If the word is 0x13, then make sure the signature bits
		 * (15:14) are 11b until the commit has completed.
		 * This will allow us to write 10b which indicates the
		 * signature is valid.  We want to do this after the write
		 * has completed so that we don't mark the segment valid
		 * while the write is still in progress
		 */
		if (i == E1000_ICH_NVM_SIG_WORD)
			data |= E1000_ICH_NVM_SIG_MASK;

		/* Convert offset to bytes. */
		act_offset = (i + new_bank_offset) << 1;

		udelay(100);
		/* Write the bytes to the new bank. */
		ret_val = e1000_retry_write_flash_byte_ich8lan(hw,
							       act_offset,
							       (u8)data);
		if (ret_val)
			break;

		udelay(100);
		ret_val = e1000_retry_write_flash_byte_ich8lan(hw,
							  act_offset + 1,
							  (u8)(data >> 8));
		if (ret_val)
			break;
	}

	/* Don't bother writing the segment valid bits if sector
	 * programming failed.
	 */
	if (ret_val) {
		/* Possibly read-only, see e1000e_write_protect_nvm_ich8lan() */
		e_dbg("Flash commit failed.\n");
		goto release;
	}

	/* Finally validate the new segment by setting bit 15:14
	 * to 10b in word 0x13 , this can be done without an
	 * erase as well since these bits are 11 to start with
	 * and we need to change bit 14 to 0b
	 */
	act_offset = new_bank_offset + E1000_ICH_NVM_SIG_WORD;
	ret_val = e1000_read_flash_word_ich8lan(hw, act_offset, &data);
	if (ret_val)
		goto release;

	data &= 0xBFFF;
	ret_val = e1000_retry_write_flash_byte_ich8lan(hw,
						       act_offset * 2 + 1,
						       (u8)(data >> 8));
	if (ret_val)
		goto release;

	/* And invalidate the previously valid segment by setting
	 * its signature word (0x13) high_byte to 0b. This can be
	 * done without an erase because flash erase sets all bits
	 * to 1's. We can write 1's to 0's without an erase
	 */
	act_offset = (old_bank_offset + E1000_ICH_NVM_SIG_WORD) * 2 + 1;
	ret_val = e1000_retry_write_flash_byte_ich8lan(hw, act_offset, 0);
	if (ret_val)
		goto release;

	/* Great!  Everything worked, we can now clear the cached entries. */
	for (i = 0; i < E1000_ICH8_SHADOW_RAM_WORDS; i++) {
		dev_spec->shadow_ram[i].modified = false;
		dev_spec->shadow_ram[i].value = 0xFFFF;
	}

release:
	nvm->ops.release(hw);

	/* Reload the EEPROM, or else modifications will not appear
	 * until after the next adapter reset.
	 */
	if (!ret_val) {
		nvm->ops.reload(hw);
		usleep_range(10000, 20000);
	}

out:
	if (ret_val)
		e_dbg("NVM update error: %d\n", ret_val);

	return ret_val;
}

/**
 *  e1000_validate_nvm_checksum_ich8lan - Validate EEPROM checksum
 *  @hw: pointer to the HW structure
 *
 *  Check to see if checksum needs to be fixed by reading bit 6 in word 0x19.
 *  If the bit is 0, that the EEPROM had been modified, but the checksum was not
 *  calculated, in which case we need to calculate the checksum and set bit 6.
 **/
static s32 e1000_validate_nvm_checksum_ich8lan(struct e1000_hw *hw)
{
	s32 ret_val;
	u16 data;
	u16 word;
	u16 valid_csum_mask;

	/* Read NVM and check Invalid Image CSUM bit.  If this bit is 0,
	 * the checksum needs to be fixed.  This bit is an indication that
	 * the NVM was prepared by OEM software and did not calculate
	 * the checksum...a likely scenario.
	 */
	switch (hw->mac.type) {
	case e1000_pch_lpt:
		word = NVM_COMPAT;
		valid_csum_mask = NVM_COMPAT_VALID_CSUM;
		break;
	default:
		word = NVM_FUTURE_INIT_WORD1;
		valid_csum_mask = NVM_FUTURE_INIT_WORD1_VALID_CSUM;
		break;
	}

	ret_val = e1000_read_nvm(hw, word, 1, &data);
	if (ret_val)
		return ret_val;

	if (!(data & valid_csum_mask)) {
		data |= valid_csum_mask;
		ret_val = e1000_write_nvm(hw, word, 1, &data);
		if (ret_val)
			return ret_val;
		ret_val = e1000e_update_nvm_checksum(hw);
		if (ret_val)
			return ret_val;
	}

	return e1000e_validate_nvm_checksum_generic(hw);
}

/**
 *  e1000e_write_protect_nvm_ich8lan - Make the NVM read-only
 *  @hw: pointer to the HW structure
 *
 *  To prevent malicious write/erase of the NVM, set it to be read-only
 *  so that the hardware ignores all write/erase cycles of the NVM via
 *  the flash control registers.  The shadow-ram copy of the NVM will
 *  still be updated, however any updates to this copy will not stick
 *  across driver reloads.
 **/
void e1000e_write_protect_nvm_ich8lan(struct e1000_hw *hw)
{
	struct e1000_nvm_info *nvm = &hw->nvm;
	union ich8_flash_protected_range pr0;
	union ich8_hws_flash_status hsfsts;
	u32 gfpreg;

	nvm->ops.acquire(hw);

	gfpreg = er32flash(ICH_FLASH_GFPREG);

	/* Write-protect GbE Sector of NVM */
	pr0.regval = er32flash(ICH_FLASH_PR0);
	pr0.range.base = gfpreg & FLASH_GFPREG_BASE_MASK;
	pr0.range.limit = ((gfpreg >> 16) & FLASH_GFPREG_BASE_MASK);
	pr0.range.wpe = true;
	ew32flash(ICH_FLASH_PR0, pr0.regval);

	/* Lock down a subset of GbE Flash Control Registers, e.g.
	 * PR0 to prevent the write-protection from being lifted.
	 * Once FLOCKDN is set, the registers protected by it cannot
	 * be written until FLOCKDN is cleared by a hardware reset.
	 */
	hsfsts.regval = er16flash(ICH_FLASH_HSFSTS);
	hsfsts.hsf_status.flockdn = true;
	ew32flash(ICH_FLASH_HSFSTS, hsfsts.regval);

	nvm->ops.release(hw);
}

/**
 *  e1000_write_flash_data_ich8lan - Writes bytes to the NVM
 *  @hw: pointer to the HW structure
 *  @offset: The offset (in bytes) of the byte/word to read.
 *  @size: Size of data to read, 1=byte 2=word
 *  @data: The byte(s) to write to the NVM.
 *
 *  Writes one/two bytes to the NVM using the flash access registers.
 **/
static s32 e1000_write_flash_data_ich8lan(struct e1000_hw *hw, u32 offset,
					  u8 size, u16 data)
{
	union ich8_hws_flash_status hsfsts;
	union ich8_hws_flash_ctrl hsflctl;
	u32 flash_linear_addr;
	u32 flash_data = 0;
	s32 ret_val;
	u8 count = 0;

	if (size < 1 || size > 2 || data > size * 0xff ||
	    offset > ICH_FLASH_LINEAR_ADDR_MASK)
		return -E1000_ERR_NVM;

	flash_linear_addr = (ICH_FLASH_LINEAR_ADDR_MASK & offset) +
			    hw->nvm.flash_base_addr;

	do {
		udelay(1);
		/* Steps */
		ret_val = e1000_flash_cycle_init_ich8lan(hw);
		if (ret_val)
			break;

		hsflctl.regval = er16flash(ICH_FLASH_HSFCTL);
		/* 0b/1b corresponds to 1 or 2 byte size, respectively. */
		hsflctl.hsf_ctrl.fldbcount = size -1;
		hsflctl.hsf_ctrl.flcycle = ICH_CYCLE_WRITE;
		ew16flash(ICH_FLASH_HSFCTL, hsflctl.regval);

		ew32flash(ICH_FLASH_FADDR, flash_linear_addr);

		if (size == 1)
			flash_data = (u32)data & 0x00FF;
		else
			flash_data = (u32)data;

		ew32flash(ICH_FLASH_FDATA0, flash_data);

		/* check if FCERR is set to 1 , if set to 1, clear it
		 * and try the whole sequence a few more times else done
		 */
		ret_val = e1000_flash_cycle_ich8lan(hw,
					       ICH_FLASH_WRITE_COMMAND_TIMEOUT);
		if (!ret_val)
			break;

		/* If we're here, then things are most likely
		 * completely hosed, but if the error condition
		 * is detected, it won't hurt to give it another
		 * try...ICH_FLASH_CYCLE_REPEAT_COUNT times.
		 */
		hsfsts.regval = er16flash(ICH_FLASH_HSFSTS);
		if (hsfsts.hsf_status.flcerr)
			/* Repeat for some time before giving up. */
			continue;
		if (!hsfsts.hsf_status.flcdone) {
			e_dbg("Timeout error - flash cycle did not complete.\n");
			break;
		}
	} while (count++ < ICH_FLASH_CYCLE_REPEAT_COUNT);

	return ret_val;
}

/**
 *  e1000_write_flash_byte_ich8lan - Write a single byte to NVM
 *  @hw: pointer to the HW structure
 *  @offset: The index of the byte to read.
 *  @data: The byte to write to the NVM.
 *
 *  Writes a single byte to the NVM using the flash access registers.
 **/
static s32 e1000_write_flash_byte_ich8lan(struct e1000_hw *hw, u32 offset,
					  u8 data)
{
	u16 word = (u16)data;

	return e1000_write_flash_data_ich8lan(hw, offset, 1, word);
}

/**
 *  e1000_retry_write_flash_byte_ich8lan - Writes a single byte to NVM
 *  @hw: pointer to the HW structure
 *  @offset: The offset of the byte to write.
 *  @byte: The byte to write to the NVM.
 *
 *  Writes a single byte to the NVM using the flash access registers.
 *  Goes through a retry algorithm before giving up.
 **/
static s32 e1000_retry_write_flash_byte_ich8lan(struct e1000_hw *hw,
						u32 offset, u8 byte)
{
	s32 ret_val;
	u16 program_retries;

	ret_val = e1000_write_flash_byte_ich8lan(hw, offset, byte);
	if (!ret_val)
		return ret_val;

	for (program_retries = 0; program_retries < 100; program_retries++) {
		e_dbg("Retrying Byte %2.2X at offset %u\n", byte, offset);
		udelay(100);
		ret_val = e1000_write_flash_byte_ich8lan(hw, offset, byte);
		if (!ret_val)
			break;
	}
	if (program_retries == 100)
		return -E1000_ERR_NVM;

	return 0;
}

/**
 *  e1000_erase_flash_bank_ich8lan - Erase a bank (4k) from NVM
 *  @hw: pointer to the HW structure
 *  @bank: 0 for first bank, 1 for second bank, etc.
 *
 *  Erases the bank specified. Each bank is a 4k block. Banks are 0 based.
 *  bank N is 4096 * N + flash_reg_addr.
 **/
static s32 e1000_erase_flash_bank_ich8lan(struct e1000_hw *hw, u32 bank)
{
	struct e1000_nvm_info *nvm = &hw->nvm;
	union ich8_hws_flash_status hsfsts;
	union ich8_hws_flash_ctrl hsflctl;
	u32 flash_linear_addr;
	/* bank size is in 16bit words - adjust to bytes */
	u32 flash_bank_size = nvm->flash_bank_size * 2;
	s32 ret_val;
	s32 count = 0;
	s32 j, iteration, sector_size;

	hsfsts.regval = er16flash(ICH_FLASH_HSFSTS);

	/* Determine HW Sector size: Read BERASE bits of hw flash status
	 * register
	 * 00: The Hw sector is 256 bytes, hence we need to erase 16
	 *     consecutive sectors.  The start index for the nth Hw sector
	 *     can be calculated as = bank * 4096 + n * 256
	 * 01: The Hw sector is 4K bytes, hence we need to erase 1 sector.
	 *     The start index for the nth Hw sector can be calculated
	 *     as = bank * 4096
	 * 10: The Hw sector is 8K bytes, nth sector = bank * 8192
	 *     (ich9 only, otherwise error condition)
	 * 11: The Hw sector is 64K bytes, nth sector = bank * 65536
	 */
	switch (hsfsts.hsf_status.berasesz) {
	case 0:
		/* Hw sector size 256 */
		sector_size = ICH_FLASH_SEG_SIZE_256;
		iteration = flash_bank_size / ICH_FLASH_SEG_SIZE_256;
		break;
	case 1:
		sector_size = ICH_FLASH_SEG_SIZE_4K;
		iteration = 1;
		break;
	case 2:
		sector_size = ICH_FLASH_SEG_SIZE_8K;
		iteration = 1;
		break;
	case 3:
		sector_size = ICH_FLASH_SEG_SIZE_64K;
		iteration = 1;
		break;
	default:
		return -E1000_ERR_NVM;
	}

	/* Start with the base address, then add the sector offset. */
	flash_linear_addr = hw->nvm.flash_base_addr;
	flash_linear_addr += (bank) ? flash_bank_size : 0;

	for (j = 0; j < iteration ; j++) {
		do {
			/* Steps */
			ret_val = e1000_flash_cycle_init_ich8lan(hw);
			if (ret_val)
				return ret_val;

			/* Write a value 11 (block Erase) in Flash
			 * Cycle field in hw flash control
			 */
			hsflctl.regval = er16flash(ICH_FLASH_HSFCTL);
			hsflctl.hsf_ctrl.flcycle = ICH_CYCLE_ERASE;
			ew16flash(ICH_FLASH_HSFCTL, hsflctl.regval);

			/* Write the last 24 bits of an index within the
			 * block into Flash Linear address field in Flash
			 * Address.
			 */
			flash_linear_addr += (j * sector_size);
			ew32flash(ICH_FLASH_FADDR, flash_linear_addr);

			ret_val = e1000_flash_cycle_ich8lan(hw,
					       ICH_FLASH_ERASE_COMMAND_TIMEOUT);
			if (!ret_val)
				break;

			/* Check if FCERR is set to 1.  If 1,
			 * clear it and try the whole sequence
			 * a few more times else Done
			 */
			hsfsts.regval = er16flash(ICH_FLASH_HSFSTS);
			if (hsfsts.hsf_status.flcerr)
				/* repeat for some time before giving up */
				continue;
			else if (!hsfsts.hsf_status.flcdone)
				return ret_val;
		} while (++count < ICH_FLASH_CYCLE_REPEAT_COUNT);
	}

	return 0;
}

/**
 *  e1000_valid_led_default_ich8lan - Set the default LED settings
 *  @hw: pointer to the HW structure
 *  @data: Pointer to the LED settings
 *
 *  Reads the LED default settings from the NVM to data.  If the NVM LED
 *  settings is all 0's or F's, set the LED default to a valid LED default
 *  setting.
 **/
static s32 e1000_valid_led_default_ich8lan(struct e1000_hw *hw, u16 *data)
{
	s32 ret_val;

	ret_val = e1000_read_nvm(hw, NVM_ID_LED_SETTINGS, 1, data);
	if (ret_val) {
		e_dbg("NVM Read Error\n");
		return ret_val;
	}

	if (*data == ID_LED_RESERVED_0000 ||
	    *data == ID_LED_RESERVED_FFFF)
		*data = ID_LED_DEFAULT_ICH8LAN;

	return 0;
}

/**
 *  e1000_id_led_init_pchlan - store LED configurations
 *  @hw: pointer to the HW structure
 *
 *  PCH does not control LEDs via the LEDCTL register, rather it uses
 *  the PHY LED configuration register.
 *
 *  PCH also does not have an "always on" or "always off" mode which
 *  complicates the ID feature.  Instead of using the "on" mode to indicate
 *  in ledctl_mode2 the LEDs to use for ID (see e1000e_id_led_init_generic()),
 *  use "link_up" mode.  The LEDs will still ID on request if there is no
 *  link based on logic in e1000_led_[on|off]_pchlan().
 **/
static s32 e1000_id_led_init_pchlan(struct e1000_hw *hw)
{
	struct e1000_mac_info *mac = &hw->mac;
	s32 ret_val;
	const u32 ledctl_on = E1000_LEDCTL_MODE_LINK_UP;
	const u32 ledctl_off = E1000_LEDCTL_MODE_LINK_UP | E1000_PHY_LED0_IVRT;
	u16 data, i, temp, shift;

	/* Get default ID LED modes */
	ret_val = hw->nvm.ops.valid_led_default(hw, &data);
	if (ret_val)
		return ret_val;

	mac->ledctl_default = er32(LEDCTL);
	mac->ledctl_mode1 = mac->ledctl_default;
	mac->ledctl_mode2 = mac->ledctl_default;

	for (i = 0; i < 4; i++) {
		temp = (data >> (i << 2)) & E1000_LEDCTL_LED0_MODE_MASK;
		shift = (i * 5);
		switch (temp) {
		case ID_LED_ON1_DEF2:
		case ID_LED_ON1_ON2:
		case ID_LED_ON1_OFF2:
			mac->ledctl_mode1 &= ~(E1000_PHY_LED0_MASK << shift);
			mac->ledctl_mode1 |= (ledctl_on << shift);
			break;
		case ID_LED_OFF1_DEF2:
		case ID_LED_OFF1_ON2:
		case ID_LED_OFF1_OFF2:
			mac->ledctl_mode1 &= ~(E1000_PHY_LED0_MASK << shift);
			mac->ledctl_mode1 |= (ledctl_off << shift);
			break;
		default:
			/* Do nothing */
			break;
		}
		switch (temp) {
		case ID_LED_DEF1_ON2:
		case ID_LED_ON1_ON2:
		case ID_LED_OFF1_ON2:
			mac->ledctl_mode2 &= ~(E1000_PHY_LED0_MASK << shift);
			mac->ledctl_mode2 |= (ledctl_on << shift);
			break;
		case ID_LED_DEF1_OFF2:
		case ID_LED_ON1_OFF2:
		case ID_LED_OFF1_OFF2:
			mac->ledctl_mode2 &= ~(E1000_PHY_LED0_MASK << shift);
			mac->ledctl_mode2 |= (ledctl_off << shift);
			break;
		default:
			/* Do nothing */
			break;
		}
	}

	return 0;
}

/**
 *  e1000_get_bus_info_ich8lan - Get/Set the bus type and width
 *  @hw: pointer to the HW structure
 *
 *  ICH8 use the PCI Express bus, but does not contain a PCI Express Capability
 *  register, so the the bus width is hard coded.
 **/
static s32 e1000_get_bus_info_ich8lan(struct e1000_hw *hw)
{
	struct e1000_bus_info *bus = &hw->bus;
	s32 ret_val;

	ret_val = e1000e_get_bus_info_pcie(hw);

	/* ICH devices are "PCI Express"-ish.  They have
	 * a configuration space, but do not contain
	 * PCI Express Capability registers, so bus width
	 * must be hardcoded.
	 */
	if (bus->width == e1000_bus_width_unknown)
		bus->width = e1000_bus_width_pcie_x1;

	return ret_val;
}

/**
 *  e1000_reset_hw_ich8lan - Reset the hardware
 *  @hw: pointer to the HW structure
 *
 *  Does a full reset of the hardware which includes a reset of the PHY and
 *  MAC.
 **/
static s32 e1000_reset_hw_ich8lan(struct e1000_hw *hw)
{
	struct e1000_dev_spec_ich8lan *dev_spec = &hw->dev_spec.ich8lan;
	u16 kum_cfg;
	u32 ctrl, reg;
	s32 ret_val;

	/* Prevent the PCI-E bus from sticking if there is no TLP connection
	 * on the last TLP read/write transaction when MAC is reset.
	 */
	ret_val = e1000e_disable_pcie_master(hw);
	if (ret_val)
		e_dbg("PCI-E Master disable polling has failed.\n");

	e_dbg("Masking off all interrupts\n");
	ew32(IMC, 0xffffffff);

	/* Disable the Transmit and Receive units.  Then delay to allow
	 * any pending transactions to complete before we hit the MAC
	 * with the global reset.
	 */
	ew32(RCTL, 0);
	ew32(TCTL, E1000_TCTL_PSP);
	e1e_flush();

	usleep_range(10000, 20000);

	/* Workaround for ICH8 bit corruption issue in FIFO memory */
	if (hw->mac.type == e1000_ich8lan) {
		/* Set Tx and Rx buffer allocation to 8k apiece. */
		ew32(PBA, E1000_PBA_8K);
		/* Set Packet Buffer Size to 16k. */
		ew32(PBS, E1000_PBS_16K);
	}

	if (hw->mac.type == e1000_pchlan) {
		/* Save the NVM K1 bit setting */
		ret_val = e1000_read_nvm(hw, E1000_NVM_K1_CONFIG, 1, &kum_cfg);
		if (ret_val)
			return ret_val;

		if (kum_cfg & E1000_NVM_K1_ENABLE)
			dev_spec->nvm_k1_enabled = true;
		else
			dev_spec->nvm_k1_enabled = false;
	}

	ctrl = er32(CTRL);

	if (!hw->phy.ops.check_reset_block(hw)) {
		/* Full-chip reset requires MAC and PHY reset at the same
		 * time to make sure the interface between MAC and the
		 * external PHY is reset.
		 */
		ctrl |= E1000_CTRL_PHY_RST;

		/* Gate automatic PHY configuration by hardware on
		 * non-managed 82579
		 */
		if ((hw->mac.type == e1000_pch2lan) &&
		    !(er32(FWSM) & E1000_ICH_FWSM_FW_VALID))
			e1000_gate_hw_phy_config_ich8lan(hw, true);
	}
	ret_val = e1000_acquire_swflag_ich8lan(hw);
	e_dbg("Issuing a global reset to ich8lan\n");
	ew32(CTRL, (ctrl | E1000_CTRL_RST));
	/* cannot issue a flush here because it hangs the hardware */
	msleep(20);

	/* Set Phy Config Counter to 50msec */
	if (hw->mac.type == e1000_pch2lan) {
		reg = er32(FEXTNVM3);
		reg &= ~E1000_FEXTNVM3_PHY_CFG_COUNTER_MASK;
		reg |= E1000_FEXTNVM3_PHY_CFG_COUNTER_50MSEC;
		ew32(FEXTNVM3, reg);
	}

	if (!ret_val)
		clear_bit(__E1000_ACCESS_SHARED_RESOURCE, &hw->adapter->state);

	if (ctrl & E1000_CTRL_PHY_RST) {
		ret_val = hw->phy.ops.get_cfg_done(hw);
		if (ret_val)
			return ret_val;

		ret_val = e1000_post_phy_reset_ich8lan(hw);
		if (ret_val)
			return ret_val;
	}

	/* For PCH, this write will make sure that any noise
	 * will be detected as a CRC error and be dropped rather than show up
	 * as a bad packet to the DMA engine.
	 */
	if (hw->mac.type == e1000_pchlan)
		ew32(CRC_OFFSET, 0x65656565);

	ew32(IMC, 0xffffffff);
	er32(ICR);

	reg = er32(KABGTXD);
	reg |= E1000_KABGTXD_BGSQLBIAS;
	ew32(KABGTXD, reg);

	return 0;
}

/**
 *  e1000_init_hw_ich8lan - Initialize the hardware
 *  @hw: pointer to the HW structure
 *
 *  Prepares the hardware for transmit and receive by doing the following:
 *   - initialize hardware bits
 *   - initialize LED identification
 *   - setup receive address registers
 *   - setup flow control
 *   - setup transmit descriptors
 *   - clear statistics
 **/
static s32 e1000_init_hw_ich8lan(struct e1000_hw *hw)
{
	struct e1000_mac_info *mac = &hw->mac;
	u32 ctrl_ext, txdctl, snoop;
	s32 ret_val;
	u16 i;

	e1000_initialize_hw_bits_ich8lan(hw);

	/* Initialize identification LED */
	ret_val = mac->ops.id_led_init(hw);
	if (ret_val)
		e_dbg("Error initializing identification LED\n");
		/* This is not fatal and we should not stop init due to this */

	/* Setup the receive address. */
	e1000e_init_rx_addrs(hw, mac->rar_entry_count);

	/* Zero out the Multicast HASH table */
	e_dbg("Zeroing the MTA\n");
	for (i = 0; i < mac->mta_reg_count; i++)
		E1000_WRITE_REG_ARRAY(hw, E1000_MTA, i, 0);

	/* The 82578 Rx buffer will stall if wakeup is enabled in host and
	 * the ME.  Disable wakeup by clearing the host wakeup bit.
	 * Reset the phy after disabling host wakeup to reset the Rx buffer.
	 */
	if (hw->phy.type == e1000_phy_82578) {
		e1e_rphy(hw, BM_PORT_GEN_CFG, &i);
		i &= ~BM_WUC_HOST_WU_BIT;
		e1e_wphy(hw, BM_PORT_GEN_CFG, i);
		ret_val = e1000_phy_hw_reset_ich8lan(hw);
		if (ret_val)
			return ret_val;
	}

	/* Setup link and flow control */
	ret_val = mac->ops.setup_link(hw);

	/* Set the transmit descriptor write-back policy for both queues */
	txdctl = er32(TXDCTL(0));
	txdctl = (txdctl & ~E1000_TXDCTL_WTHRESH) |
		 E1000_TXDCTL_FULL_TX_DESC_WB;
	txdctl = (txdctl & ~E1000_TXDCTL_PTHRESH) |
		 E1000_TXDCTL_MAX_TX_DESC_PREFETCH;
	ew32(TXDCTL(0), txdctl);
	txdctl = er32(TXDCTL(1));
	txdctl = (txdctl & ~E1000_TXDCTL_WTHRESH) |
		 E1000_TXDCTL_FULL_TX_DESC_WB;
	txdctl = (txdctl & ~E1000_TXDCTL_PTHRESH) |
		 E1000_TXDCTL_MAX_TX_DESC_PREFETCH;
	ew32(TXDCTL(1), txdctl);

	/* ICH8 has opposite polarity of no_snoop bits.
	 * By default, we should use snoop behavior.
	 */
	if (mac->type == e1000_ich8lan)
		snoop = PCIE_ICH8_SNOOP_ALL;
	else
		snoop = (u32) ~(PCIE_NO_SNOOP_ALL);
	e1000e_set_pcie_no_snoop(hw, snoop);

	ctrl_ext = er32(CTRL_EXT);
	ctrl_ext |= E1000_CTRL_EXT_RO_DIS;
	ew32(CTRL_EXT, ctrl_ext);

	/* Clear all of the statistics registers (clear on read).  It is
	 * important that we do this after we have tried to establish link
	 * because the symbol error count will increment wildly if there
	 * is no link.
	 */
	e1000_clear_hw_cntrs_ich8lan(hw);

	return ret_val;
}
/**
 *  e1000_initialize_hw_bits_ich8lan - Initialize required hardware bits
 *  @hw: pointer to the HW structure
 *
 *  Sets/Clears required hardware bits necessary for correctly setting up the
 *  hardware for transmit and receive.
 **/
static void e1000_initialize_hw_bits_ich8lan(struct e1000_hw *hw)
{
	u32 reg;

	/* Extended Device Control */
	reg = er32(CTRL_EXT);
	reg |= (1 << 22);
	/* Enable PHY low-power state when MAC is at D3 w/o WoL */
	if (hw->mac.type >= e1000_pchlan)
		reg |= E1000_CTRL_EXT_PHYPDEN;
	ew32(CTRL_EXT, reg);

	/* Transmit Descriptor Control 0 */
	reg = er32(TXDCTL(0));
	reg |= (1 << 22);
	ew32(TXDCTL(0), reg);

	/* Transmit Descriptor Control 1 */
	reg = er32(TXDCTL(1));
	reg |= (1 << 22);
	ew32(TXDCTL(1), reg);

	/* Transmit Arbitration Control 0 */
	reg = er32(TARC(0));
	if (hw->mac.type == e1000_ich8lan)
		reg |= (1 << 28) | (1 << 29);
	reg |= (1 << 23) | (1 << 24) | (1 << 26) | (1 << 27);
	ew32(TARC(0), reg);

	/* Transmit Arbitration Control 1 */
	reg = er32(TARC(1));
	if (er32(TCTL) & E1000_TCTL_MULR)
		reg &= ~(1 << 28);
	else
		reg |= (1 << 28);
	reg |= (1 << 24) | (1 << 26) | (1 << 30);
	ew32(TARC(1), reg);

	/* Device Status */
	if (hw->mac.type == e1000_ich8lan) {
		reg = er32(STATUS);
		reg &= ~(1 << 31);
		ew32(STATUS, reg);
	}

	/* work-around descriptor data corruption issue during nfs v2 udp
	 * traffic, just disable the nfs filtering capability
	 */
	reg = er32(RFCTL);
	reg |= (E1000_RFCTL_NFSW_DIS | E1000_RFCTL_NFSR_DIS);

	/* Disable IPv6 extension header parsing because some malformed
	 * IPv6 headers can hang the Rx.
	 */
	if (hw->mac.type == e1000_ich8lan)
		reg |= (E1000_RFCTL_IPV6_EX_DIS | E1000_RFCTL_NEW_IPV6_EXT_DIS);
	ew32(RFCTL, reg);

	/* Enable ECC on Lynxpoint */
	if (hw->mac.type == e1000_pch_lpt) {
		reg = er32(PBECCSTS);
		reg |= E1000_PBECCSTS_ECC_ENABLE;
		ew32(PBECCSTS, reg);

		reg = er32(CTRL);
		reg |= E1000_CTRL_MEHE;
		ew32(CTRL, reg);
	}
}

/**
 *  e1000_setup_link_ich8lan - Setup flow control and link settings
 *  @hw: pointer to the HW structure
 *
 *  Determines which flow control settings to use, then configures flow
 *  control.  Calls the appropriate media-specific link configuration
 *  function.  Assuming the adapter has a valid link partner, a valid link
 *  should be established.  Assumes the hardware has previously been reset
 *  and the transmitter and receiver are not enabled.
 **/
static s32 e1000_setup_link_ich8lan(struct e1000_hw *hw)
{
	s32 ret_val;

	if (hw->phy.ops.check_reset_block(hw))
		return 0;

	/* ICH parts do not have a word in the NVM to determine
	 * the default flow control setting, so we explicitly
	 * set it to full.
	 */
	if (hw->fc.requested_mode == e1000_fc_default) {
		/* Workaround h/w hang when Tx flow control enabled */
		if (hw->mac.type == e1000_pchlan)
			hw->fc.requested_mode = e1000_fc_rx_pause;
		else
			hw->fc.requested_mode = e1000_fc_full;
	}

	/* Save off the requested flow control mode for use later.  Depending
	 * on the link partner's capabilities, we may or may not use this mode.
	 */
	hw->fc.current_mode = hw->fc.requested_mode;

	e_dbg("After fix-ups FlowControl is now = %x\n",
		hw->fc.current_mode);

	/* Continue to configure the copper link. */
	ret_val = hw->mac.ops.setup_physical_interface(hw);
	if (ret_val)
		return ret_val;

	ew32(FCTTV, hw->fc.pause_time);
	if ((hw->phy.type == e1000_phy_82578) ||
	    (hw->phy.type == e1000_phy_82579) ||
	    (hw->phy.type == e1000_phy_i217) ||
	    (hw->phy.type == e1000_phy_82577)) {
		ew32(FCRTV_PCH, hw->fc.refresh_time);

		ret_val = e1e_wphy(hw, PHY_REG(BM_PORT_CTRL_PAGE, 27),
				   hw->fc.pause_time);
		if (ret_val)
			return ret_val;
	}

	return e1000e_set_fc_watermarks(hw);
}

/**
 *  e1000_setup_copper_link_ich8lan - Configure MAC/PHY interface
 *  @hw: pointer to the HW structure
 *
 *  Configures the kumeran interface to the PHY to wait the appropriate time
 *  when polling the PHY, then call the generic setup_copper_link to finish
 *  configuring the copper link.
 **/
static s32 e1000_setup_copper_link_ich8lan(struct e1000_hw *hw)
{
	u32 ctrl;
	s32 ret_val;
	u16 reg_data;

	ctrl = er32(CTRL);
	ctrl |= E1000_CTRL_SLU;
	ctrl &= ~(E1000_CTRL_FRCSPD | E1000_CTRL_FRCDPX);
	ew32(CTRL, ctrl);

	/* Set the mac to wait the maximum time between each iteration
	 * and increase the max iterations when polling the phy;
	 * this fixes erroneous timeouts at 10Mbps.
	 */
	ret_val = e1000e_write_kmrn_reg(hw, E1000_KMRNCTRLSTA_TIMEOUTS, 0xFFFF);
	if (ret_val)
		return ret_val;
	ret_val = e1000e_read_kmrn_reg(hw, E1000_KMRNCTRLSTA_INBAND_PARAM,
	                               &reg_data);
	if (ret_val)
		return ret_val;
	reg_data |= 0x3F;
	ret_val = e1000e_write_kmrn_reg(hw, E1000_KMRNCTRLSTA_INBAND_PARAM,
	                                reg_data);
	if (ret_val)
		return ret_val;

	switch (hw->phy.type) {
	case e1000_phy_igp_3:
		ret_val = e1000e_copper_link_setup_igp(hw);
		if (ret_val)
			return ret_val;
		break;
	case e1000_phy_bm:
	case e1000_phy_82578:
		ret_val = e1000e_copper_link_setup_m88(hw);
		if (ret_val)
			return ret_val;
		break;
	case e1000_phy_82577:
	case e1000_phy_82579:
	case e1000_phy_i217:
		ret_val = e1000_copper_link_setup_82577(hw);
		if (ret_val)
			return ret_val;
		break;
	case e1000_phy_ife:
		ret_val = e1e_rphy(hw, IFE_PHY_MDIX_CONTROL, &reg_data);
		if (ret_val)
			return ret_val;

		reg_data &= ~IFE_PMC_AUTO_MDIX;

		switch (hw->phy.mdix) {
		case 1:
			reg_data &= ~IFE_PMC_FORCE_MDIX;
			break;
		case 2:
			reg_data |= IFE_PMC_FORCE_MDIX;
			break;
		case 0:
		default:
			reg_data |= IFE_PMC_AUTO_MDIX;
			break;
		}
		ret_val = e1e_wphy(hw, IFE_PHY_MDIX_CONTROL, reg_data);
		if (ret_val)
			return ret_val;
		break;
	default:
		break;
	}

	return e1000e_setup_copper_link(hw);
}

/**
 *  e1000_get_link_up_info_ich8lan - Get current link speed and duplex
 *  @hw: pointer to the HW structure
 *  @speed: pointer to store current link speed
 *  @duplex: pointer to store the current link duplex
 *
 *  Calls the generic get_speed_and_duplex to retrieve the current link
 *  information and then calls the Kumeran lock loss workaround for links at
 *  gigabit speeds.
 **/
static s32 e1000_get_link_up_info_ich8lan(struct e1000_hw *hw, u16 *speed,
					  u16 *duplex)
{
	s32 ret_val;

	ret_val = e1000e_get_speed_and_duplex_copper(hw, speed, duplex);
	if (ret_val)
		return ret_val;

	if ((hw->mac.type == e1000_ich8lan) &&
	    (hw->phy.type == e1000_phy_igp_3) &&
	    (*speed == SPEED_1000)) {
		ret_val = e1000_kmrn_lock_loss_workaround_ich8lan(hw);
	}

	return ret_val;
}

/**
 *  e1000_kmrn_lock_loss_workaround_ich8lan - Kumeran workaround
 *  @hw: pointer to the HW structure
 *
 *  Work-around for 82566 Kumeran PCS lock loss:
 *  On link status change (i.e. PCI reset, speed change) and link is up and
 *  speed is gigabit-
 *    0) if workaround is optionally disabled do nothing
 *    1) wait 1ms for Kumeran link to come up
 *    2) check Kumeran Diagnostic register PCS lock loss bit
 *    3) if not set the link is locked (all is good), otherwise...
 *    4) reset the PHY
 *    5) repeat up to 10 times
 *  Note: this is only called for IGP3 copper when speed is 1gb.
 **/
static s32 e1000_kmrn_lock_loss_workaround_ich8lan(struct e1000_hw *hw)
{
	struct e1000_dev_spec_ich8lan *dev_spec = &hw->dev_spec.ich8lan;
	u32 phy_ctrl;
	s32 ret_val;
	u16 i, data;
	bool link;

	if (!dev_spec->kmrn_lock_loss_workaround_enabled)
		return 0;

	/* Make sure link is up before proceeding.  If not just return.
	 * Attempting this while link is negotiating fouled up link
	 * stability
	 */
	ret_val = e1000e_phy_has_link_generic(hw, 1, 0, &link);
	if (!link)
		return 0;

	for (i = 0; i < 10; i++) {
		/* read once to clear */
		ret_val = e1e_rphy(hw, IGP3_KMRN_DIAG, &data);
		if (ret_val)
			return ret_val;
		/* and again to get new status */
		ret_val = e1e_rphy(hw, IGP3_KMRN_DIAG, &data);
		if (ret_val)
			return ret_val;

		/* check for PCS lock */
		if (!(data & IGP3_KMRN_DIAG_PCS_LOCK_LOSS))
			return 0;

		/* Issue PHY reset */
		e1000_phy_hw_reset(hw);
		mdelay(5);
	}
	/* Disable GigE link negotiation */
	phy_ctrl = er32(PHY_CTRL);
	phy_ctrl |= (E1000_PHY_CTRL_GBE_DISABLE |
		     E1000_PHY_CTRL_NOND0A_GBE_DISABLE);
	ew32(PHY_CTRL, phy_ctrl);

	/* Call gig speed drop workaround on Gig disable before accessing
	 * any PHY registers
	 */
	e1000e_gig_downshift_workaround_ich8lan(hw);

	/* unable to acquire PCS lock */
	return -E1000_ERR_PHY;
}

/**
 *  e1000e_set_kmrn_lock_loss_workaround_ich8lan - Set Kumeran workaround state
 *  @hw: pointer to the HW structure
 *  @state: boolean value used to set the current Kumeran workaround state
 *
 *  If ICH8, set the current Kumeran workaround state (enabled - true
 *  /disabled - false).
 **/
void e1000e_set_kmrn_lock_loss_workaround_ich8lan(struct e1000_hw *hw,
						 bool state)
{
	struct e1000_dev_spec_ich8lan *dev_spec = &hw->dev_spec.ich8lan;

	if (hw->mac.type != e1000_ich8lan) {
		e_dbg("Workaround applies to ICH8 only.\n");
		return;
	}

	dev_spec->kmrn_lock_loss_workaround_enabled = state;
}

/**
 *  e1000_ipg3_phy_powerdown_workaround_ich8lan - Power down workaround on D3
 *  @hw: pointer to the HW structure
 *
 *  Workaround for 82566 power-down on D3 entry:
 *    1) disable gigabit link
 *    2) write VR power-down enable
 *    3) read it back
 *  Continue if successful, else issue LCD reset and repeat
 **/
void e1000e_igp3_phy_powerdown_workaround_ich8lan(struct e1000_hw *hw)
{
	u32 reg;
	u16 data;
	u8  retry = 0;

	if (hw->phy.type != e1000_phy_igp_3)
		return;

	/* Try the workaround twice (if needed) */
	do {
		/* Disable link */
		reg = er32(PHY_CTRL);
		reg |= (E1000_PHY_CTRL_GBE_DISABLE |
			E1000_PHY_CTRL_NOND0A_GBE_DISABLE);
		ew32(PHY_CTRL, reg);

		/* Call gig speed drop workaround on Gig disable before
		 * accessing any PHY registers
		 */
		if (hw->mac.type == e1000_ich8lan)
			e1000e_gig_downshift_workaround_ich8lan(hw);

		/* Write VR power-down enable */
		e1e_rphy(hw, IGP3_VR_CTRL, &data);
		data &= ~IGP3_VR_CTRL_DEV_POWERDOWN_MODE_MASK;
		e1e_wphy(hw, IGP3_VR_CTRL, data | IGP3_VR_CTRL_MODE_SHUTDOWN);

		/* Read it back and test */
		e1e_rphy(hw, IGP3_VR_CTRL, &data);
		data &= IGP3_VR_CTRL_DEV_POWERDOWN_MODE_MASK;
		if ((data == IGP3_VR_CTRL_MODE_SHUTDOWN) || retry)
			break;

		/* Issue PHY reset and repeat at most one more time */
		reg = er32(CTRL);
		ew32(CTRL, reg | E1000_CTRL_PHY_RST);
		retry++;
	} while (retry);
}

/**
 *  e1000e_gig_downshift_workaround_ich8lan - WoL from S5 stops working
 *  @hw: pointer to the HW structure
 *
 *  Steps to take when dropping from 1Gb/s (eg. link cable removal (LSC),
 *  LPLU, Gig disable, MDIC PHY reset):
 *    1) Set Kumeran Near-end loopback
 *    2) Clear Kumeran Near-end loopback
 *  Should only be called for ICH8[m] devices with any 1G Phy.
 **/
void e1000e_gig_downshift_workaround_ich8lan(struct e1000_hw *hw)
{
	s32 ret_val;
	u16 reg_data;

	if ((hw->mac.type != e1000_ich8lan) || (hw->phy.type == e1000_phy_ife))
		return;

	ret_val = e1000e_read_kmrn_reg(hw, E1000_KMRNCTRLSTA_DIAG_OFFSET,
				      &reg_data);
	if (ret_val)
		return;
	reg_data |= E1000_KMRNCTRLSTA_DIAG_NELPBK;
	ret_val = e1000e_write_kmrn_reg(hw, E1000_KMRNCTRLSTA_DIAG_OFFSET,
				       reg_data);
	if (ret_val)
		return;
	reg_data &= ~E1000_KMRNCTRLSTA_DIAG_NELPBK;
	e1000e_write_kmrn_reg(hw, E1000_KMRNCTRLSTA_DIAG_OFFSET, reg_data);
}

/**
 *  e1000_suspend_workarounds_ich8lan - workarounds needed during S0->Sx
 *  @hw: pointer to the HW structure
 *
 *  During S0 to Sx transition, it is possible the link remains at gig
 *  instead of negotiating to a lower speed.  Before going to Sx, set
 *  'Gig Disable' to force link speed negotiation to a lower speed based on
 *  the LPLU setting in the NVM or custom setting.  For PCH and newer parts,
 *  the OEM bits PHY register (LED, GbE disable and LPLU configurations) also
 *  needs to be written.
 *  Parts that support (and are linked to a partner which support) EEE in
 *  100Mbps should disable LPLU since 100Mbps w/ EEE requires less power
 *  than 10Mbps w/o EEE.
 **/
void e1000_suspend_workarounds_ich8lan(struct e1000_hw *hw)
{
	struct e1000_dev_spec_ich8lan *dev_spec = &hw->dev_spec.ich8lan;
	u32 phy_ctrl;
	s32 ret_val;

	phy_ctrl = er32(PHY_CTRL);
	phy_ctrl |= E1000_PHY_CTRL_GBE_DISABLE;

	if (hw->phy.type == e1000_phy_i217) {
		u16 phy_reg, device_id = hw->adapter->pdev->device;

		if ((device_id == E1000_DEV_ID_PCH_LPTLP_I218_LM) ||
		    (device_id == E1000_DEV_ID_PCH_LPTLP_I218_V)) {
			u32 fextnvm6 = er32(FEXTNVM6);

			ew32(FEXTNVM6, fextnvm6 & ~E1000_FEXTNVM6_REQ_PLL_CLK);
		}

		ret_val = hw->phy.ops.acquire(hw);
		if (ret_val)
			goto out;

		if (!dev_spec->eee_disable) {
			u16 eee_advert;

			ret_val =
			    e1000_read_emi_reg_locked(hw,
						      I217_EEE_ADVERTISEMENT,
						      &eee_advert);
			if (ret_val)
				goto release;

			/* Disable LPLU if both link partners support 100BaseT
			 * EEE and 100Full is advertised on both ends of the
			 * link.
			 */
			if ((eee_advert & I82579_EEE_100_SUPPORTED) &&
			    (dev_spec->eee_lp_ability &
			     I82579_EEE_100_SUPPORTED) &&
			    (hw->phy.autoneg_advertised & ADVERTISE_100_FULL))
				phy_ctrl &= ~(E1000_PHY_CTRL_D0A_LPLU |
					      E1000_PHY_CTRL_NOND0A_LPLU);
		}

		/* For i217 Intel Rapid Start Technology support,
		 * when the system is going into Sx and no manageability engine
		 * is present, the driver must configure proxy to reset only on
		 * power good.  LPI (Low Power Idle) state must also reset only
		 * on power good, as well as the MTA (Multicast table array).
		 * The SMBus release must also be disabled on LCD reset.
		 */
		if (!(er32(FWSM) & E1000_ICH_FWSM_FW_VALID)) {
			/* Enable proxy to reset only on power good. */
			e1e_rphy_locked(hw, I217_PROXY_CTRL, &phy_reg);
			phy_reg |= I217_PROXY_CTRL_AUTO_DISABLE;
			e1e_wphy_locked(hw, I217_PROXY_CTRL, phy_reg);

			/* Set bit enable LPI (EEE) to reset only on
			 * power good.
			 */
			e1e_rphy_locked(hw, I217_SxCTRL, &phy_reg);
			phy_reg |= I217_SxCTRL_ENABLE_LPI_RESET;
			e1e_wphy_locked(hw, I217_SxCTRL, phy_reg);

			/* Disable the SMB release on LCD reset. */
			e1e_rphy_locked(hw, I217_MEMPWR, &phy_reg);
			phy_reg &= ~I217_MEMPWR_DISABLE_SMB_RELEASE;
			e1e_wphy_locked(hw, I217_MEMPWR, phy_reg);
		}

		/* Enable MTA to reset for Intel Rapid Start Technology
		 * Support
		 */
		e1e_rphy_locked(hw, I217_CGFREG, &phy_reg);
		phy_reg |= I217_CGFREG_ENABLE_MTA_RESET;
		e1e_wphy_locked(hw, I217_CGFREG, phy_reg);

release:
		hw->phy.ops.release(hw);
	}
out:
	ew32(PHY_CTRL, phy_ctrl);

	if (hw->mac.type == e1000_ich8lan)
		e1000e_gig_downshift_workaround_ich8lan(hw);

	if (hw->mac.type >= e1000_pchlan) {
		e1000_oem_bits_config_ich8lan(hw, false);

		/* Reset PHY to activate OEM bits on 82577/8 */
		if (hw->mac.type == e1000_pchlan)
			e1000e_phy_hw_reset_generic(hw);

		ret_val = hw->phy.ops.acquire(hw);
		if (ret_val)
			return;
		e1000_write_smbus_addr(hw);
		hw->phy.ops.release(hw);
	}
}

/**
 *  e1000_resume_workarounds_pchlan - workarounds needed during Sx->S0
 *  @hw: pointer to the HW structure
 *
 *  During Sx to S0 transitions on non-managed devices or managed devices
 *  on which PHY resets are not blocked, if the PHY registers cannot be
 *  accessed properly by the s/w toggle the LANPHYPC value to power cycle
 *  the PHY.
 *  On i217, setup Intel Rapid Start Technology.
 **/
void e1000_resume_workarounds_pchlan(struct e1000_hw *hw)
{
	s32 ret_val;

	if (hw->mac.type < e1000_pch2lan)
		return;

	ret_val = e1000_init_phy_workarounds_pchlan(hw);
	if (ret_val) {
		e_dbg("Failed to init PHY flow ret_val=%d\n", ret_val);
		return;
	}

	/* For i217 Intel Rapid Start Technology support when the system
	 * is transitioning from Sx and no manageability engine is present
	 * configure SMBus to restore on reset, disable proxy, and enable
	 * the reset on MTA (Multicast table array).
	 */
	if (hw->phy.type == e1000_phy_i217) {
		u16 phy_reg;

		ret_val = hw->phy.ops.acquire(hw);
		if (ret_val) {
			e_dbg("Failed to setup iRST\n");
			return;
		}

		if (!(er32(FWSM) & E1000_ICH_FWSM_FW_VALID)) {
			/* Restore clear on SMB if no manageability engine
			 * is present
			 */
			ret_val = e1e_rphy_locked(hw, I217_MEMPWR, &phy_reg);
			if (ret_val)
				goto release;
			phy_reg |= I217_MEMPWR_DISABLE_SMB_RELEASE;
			e1e_wphy_locked(hw, I217_MEMPWR, phy_reg);

			/* Disable Proxy */
			e1e_wphy_locked(hw, I217_PROXY_CTRL, 0);
		}
		/* Enable reset on MTA */
		ret_val = e1e_rphy_locked(hw, I217_CGFREG, &phy_reg);
		if (ret_val)
			goto release;
		phy_reg &= ~I217_CGFREG_ENABLE_MTA_RESET;
		e1e_wphy_locked(hw, I217_CGFREG, phy_reg);
release:
		if (ret_val)
			e_dbg("Error %d in resume workarounds\n", ret_val);
		hw->phy.ops.release(hw);
	}
}

/**
 *  e1000_cleanup_led_ich8lan - Restore the default LED operation
 *  @hw: pointer to the HW structure
 *
 *  Return the LED back to the default configuration.
 **/
static s32 e1000_cleanup_led_ich8lan(struct e1000_hw *hw)
{
	if (hw->phy.type == e1000_phy_ife)
		return e1e_wphy(hw, IFE_PHY_SPECIAL_CONTROL_LED, 0);

	ew32(LEDCTL, hw->mac.ledctl_default);
	return 0;
}

/**
 *  e1000_led_on_ich8lan - Turn LEDs on
 *  @hw: pointer to the HW structure
 *
 *  Turn on the LEDs.
 **/
static s32 e1000_led_on_ich8lan(struct e1000_hw *hw)
{
	if (hw->phy.type == e1000_phy_ife)
		return e1e_wphy(hw, IFE_PHY_SPECIAL_CONTROL_LED,
				(IFE_PSCL_PROBE_MODE | IFE_PSCL_PROBE_LEDS_ON));

	ew32(LEDCTL, hw->mac.ledctl_mode2);
	return 0;
}

/**
 *  e1000_led_off_ich8lan - Turn LEDs off
 *  @hw: pointer to the HW structure
 *
 *  Turn off the LEDs.
 **/
static s32 e1000_led_off_ich8lan(struct e1000_hw *hw)
{
	if (hw->phy.type == e1000_phy_ife)
		return e1e_wphy(hw, IFE_PHY_SPECIAL_CONTROL_LED,
				(IFE_PSCL_PROBE_MODE |
				 IFE_PSCL_PROBE_LEDS_OFF));

	ew32(LEDCTL, hw->mac.ledctl_mode1);
	return 0;
}

/**
 *  e1000_setup_led_pchlan - Configures SW controllable LED
 *  @hw: pointer to the HW structure
 *
 *  This prepares the SW controllable LED for use.
 **/
static s32 e1000_setup_led_pchlan(struct e1000_hw *hw)
{
	return e1e_wphy(hw, HV_LED_CONFIG, (u16)hw->mac.ledctl_mode1);
}

/**
 *  e1000_cleanup_led_pchlan - Restore the default LED operation
 *  @hw: pointer to the HW structure
 *
 *  Return the LED back to the default configuration.
 **/
static s32 e1000_cleanup_led_pchlan(struct e1000_hw *hw)
{
	return e1e_wphy(hw, HV_LED_CONFIG, (u16)hw->mac.ledctl_default);
}

/**
 *  e1000_led_on_pchlan - Turn LEDs on
 *  @hw: pointer to the HW structure
 *
 *  Turn on the LEDs.
 **/
static s32 e1000_led_on_pchlan(struct e1000_hw *hw)
{
	u16 data = (u16)hw->mac.ledctl_mode2;
	u32 i, led;

	/* If no link, then turn LED on by setting the invert bit
	 * for each LED that's mode is "link_up" in ledctl_mode2.
	 */
	if (!(er32(STATUS) & E1000_STATUS_LU)) {
		for (i = 0; i < 3; i++) {
			led = (data >> (i * 5)) & E1000_PHY_LED0_MASK;
			if ((led & E1000_PHY_LED0_MODE_MASK) !=
			    E1000_LEDCTL_MODE_LINK_UP)
				continue;
			if (led & E1000_PHY_LED0_IVRT)
				data &= ~(E1000_PHY_LED0_IVRT << (i * 5));
			else
				data |= (E1000_PHY_LED0_IVRT << (i * 5));
		}
	}

	return e1e_wphy(hw, HV_LED_CONFIG, data);
}

/**
 *  e1000_led_off_pchlan - Turn LEDs off
 *  @hw: pointer to the HW structure
 *
 *  Turn off the LEDs.
 **/
static s32 e1000_led_off_pchlan(struct e1000_hw *hw)
{
	u16 data = (u16)hw->mac.ledctl_mode1;
	u32 i, led;

	/* If no link, then turn LED off by clearing the invert bit
	 * for each LED that's mode is "link_up" in ledctl_mode1.
	 */
	if (!(er32(STATUS) & E1000_STATUS_LU)) {
		for (i = 0; i < 3; i++) {
			led = (data >> (i * 5)) & E1000_PHY_LED0_MASK;
			if ((led & E1000_PHY_LED0_MODE_MASK) !=
			    E1000_LEDCTL_MODE_LINK_UP)
				continue;
			if (led & E1000_PHY_LED0_IVRT)
				data &= ~(E1000_PHY_LED0_IVRT << (i * 5));
			else
				data |= (E1000_PHY_LED0_IVRT << (i * 5));
		}
	}

	return e1e_wphy(hw, HV_LED_CONFIG, data);
}

/**
 *  e1000_get_cfg_done_ich8lan - Read config done bit after Full or PHY reset
 *  @hw: pointer to the HW structure
 *
 *  Read appropriate register for the config done bit for completion status
 *  and configure the PHY through s/w for EEPROM-less parts.
 *
 *  NOTE: some silicon which is EEPROM-less will fail trying to read the
 *  config done bit, so only an error is logged and continues.  If we were
 *  to return with error, EEPROM-less silicon would not be able to be reset
 *  or change link.
 **/
static s32 e1000_get_cfg_done_ich8lan(struct e1000_hw *hw)
{
	s32 ret_val = 0;
	u32 bank = 0;
	u32 status;

	e1000e_get_cfg_done_generic(hw);

	/* Wait for indication from h/w that it has completed basic config */
	if (hw->mac.type >= e1000_ich10lan) {
		e1000_lan_init_done_ich8lan(hw);
	} else {
		ret_val = e1000e_get_auto_rd_done(hw);
		if (ret_val) {
			/* When auto config read does not complete, do not
			 * return with an error. This can happen in situations
			 * where there is no eeprom and prevents getting link.
			 */
			e_dbg("Auto Read Done did not complete\n");
			ret_val = 0;
		}
	}

	/* Clear PHY Reset Asserted bit */
	status = er32(STATUS);
	if (status & E1000_STATUS_PHYRA)
		ew32(STATUS, status & ~E1000_STATUS_PHYRA);
	else
		e_dbg("PHY Reset Asserted not set - needs delay\n");

	/* If EEPROM is not marked present, init the IGP 3 PHY manually */
	if (hw->mac.type <= e1000_ich9lan) {
		if (!(er32(EECD) & E1000_EECD_PRES) &&
		    (hw->phy.type == e1000_phy_igp_3)) {
			e1000e_phy_init_script_igp3(hw);
		}
	} else {
		if (e1000_valid_nvm_bank_detect_ich8lan(hw, &bank)) {
			/* Maybe we should do a basic PHY config */
			e_dbg("EEPROM not present\n");
			ret_val = -E1000_ERR_CONFIG;
		}
	}

	return ret_val;
}

/**
 * e1000_power_down_phy_copper_ich8lan - Remove link during PHY power down
 * @hw: pointer to the HW structure
 *
 * In the case of a PHY power down to save power, or to turn off link during a
 * driver unload, or wake on lan is not enabled, remove the link.
 **/
static void e1000_power_down_phy_copper_ich8lan(struct e1000_hw *hw)
{
	/* If the management interface is not enabled, then power down */
	if (!(hw->mac.ops.check_mng_mode(hw) ||
	      hw->phy.ops.check_reset_block(hw)))
		e1000_power_down_phy_copper(hw);
}

/**
 *  e1000_clear_hw_cntrs_ich8lan - Clear statistical counters
 *  @hw: pointer to the HW structure
 *
 *  Clears hardware counters specific to the silicon family and calls
 *  clear_hw_cntrs_generic to clear all general purpose counters.
 **/
static void e1000_clear_hw_cntrs_ich8lan(struct e1000_hw *hw)
{
	u16 phy_data;
	s32 ret_val;

	e1000e_clear_hw_cntrs_base(hw);

	er32(ALGNERRC);
	er32(RXERRC);
	er32(TNCRS);
	er32(CEXTERR);
	er32(TSCTC);
	er32(TSCTFC);

	er32(MGTPRC);
	er32(MGTPDC);
	er32(MGTPTC);

	er32(IAC);
	er32(ICRXOC);

	/* Clear PHY statistics registers */
	if ((hw->phy.type == e1000_phy_82578) ||
	    (hw->phy.type == e1000_phy_82579) ||
	    (hw->phy.type == e1000_phy_i217) ||
	    (hw->phy.type == e1000_phy_82577)) {
		ret_val = hw->phy.ops.acquire(hw);
		if (ret_val)
			return;
		ret_val = hw->phy.ops.set_page(hw,
					       HV_STATS_PAGE << IGP_PAGE_SHIFT);
		if (ret_val)
			goto release;
		hw->phy.ops.read_reg_page(hw, HV_SCC_UPPER, &phy_data);
		hw->phy.ops.read_reg_page(hw, HV_SCC_LOWER, &phy_data);
		hw->phy.ops.read_reg_page(hw, HV_ECOL_UPPER, &phy_data);
		hw->phy.ops.read_reg_page(hw, HV_ECOL_LOWER, &phy_data);
		hw->phy.ops.read_reg_page(hw, HV_MCC_UPPER, &phy_data);
		hw->phy.ops.read_reg_page(hw, HV_MCC_LOWER, &phy_data);
		hw->phy.ops.read_reg_page(hw, HV_LATECOL_UPPER, &phy_data);
		hw->phy.ops.read_reg_page(hw, HV_LATECOL_LOWER, &phy_data);
		hw->phy.ops.read_reg_page(hw, HV_COLC_UPPER, &phy_data);
		hw->phy.ops.read_reg_page(hw, HV_COLC_LOWER, &phy_data);
		hw->phy.ops.read_reg_page(hw, HV_DC_UPPER, &phy_data);
		hw->phy.ops.read_reg_page(hw, HV_DC_LOWER, &phy_data);
		hw->phy.ops.read_reg_page(hw, HV_TNCRS_UPPER, &phy_data);
		hw->phy.ops.read_reg_page(hw, HV_TNCRS_LOWER, &phy_data);
release:
		hw->phy.ops.release(hw);
	}
}

static const struct e1000_mac_operations ich8_mac_ops = {
	/* check_mng_mode dependent on mac type */
	.check_for_link		= e1000_check_for_copper_link_ich8lan,
	/* cleanup_led dependent on mac type */
	.clear_hw_cntrs		= e1000_clear_hw_cntrs_ich8lan,
	.get_bus_info		= e1000_get_bus_info_ich8lan,
	.set_lan_id		= e1000_set_lan_id_single_port,
	.get_link_up_info	= e1000_get_link_up_info_ich8lan,
	/* led_on dependent on mac type */
	/* led_off dependent on mac type */
	.update_mc_addr_list	= e1000e_update_mc_addr_list_generic,
	.reset_hw		= e1000_reset_hw_ich8lan,
	.init_hw		= e1000_init_hw_ich8lan,
	.setup_link		= e1000_setup_link_ich8lan,
	.setup_physical_interface = e1000_setup_copper_link_ich8lan,
	/* id_led_init dependent on mac type */
	.config_collision_dist	= e1000e_config_collision_dist_generic,
	.rar_set		= e1000e_rar_set_generic,
};

static const struct e1000_phy_operations ich8_phy_ops = {
	.acquire		= e1000_acquire_swflag_ich8lan,
	.check_reset_block	= e1000_check_reset_block_ich8lan,
	.commit			= NULL,
	.get_cfg_done		= e1000_get_cfg_done_ich8lan,
	.get_cable_length	= e1000e_get_cable_length_igp_2,
	.read_reg		= e1000e_read_phy_reg_igp,
	.release		= e1000_release_swflag_ich8lan,
	.reset			= e1000_phy_hw_reset_ich8lan,
	.set_d0_lplu_state	= e1000_set_d0_lplu_state_ich8lan,
	.set_d3_lplu_state	= e1000_set_d3_lplu_state_ich8lan,
	.write_reg		= e1000e_write_phy_reg_igp,
};

static const struct e1000_nvm_operations ich8_nvm_ops = {
	.acquire		= e1000_acquire_nvm_ich8lan,
	.read			= e1000_read_nvm_ich8lan,
	.release		= e1000_release_nvm_ich8lan,
	.reload			= e1000e_reload_nvm_generic,
	.update			= e1000_update_nvm_checksum_ich8lan,
	.valid_led_default	= e1000_valid_led_default_ich8lan,
	.validate		= e1000_validate_nvm_checksum_ich8lan,
	.write			= e1000_write_nvm_ich8lan,
};

const struct e1000_info e1000_ich8_info = {
	.mac			= e1000_ich8lan,
	.flags			= FLAG_HAS_WOL
				  | FLAG_IS_ICH
				  | FLAG_HAS_CTRLEXT_ON_LOAD
				  | FLAG_HAS_AMT
				  | FLAG_HAS_FLASH
				  | FLAG_APME_IN_WUC,
	.pba			= 8,
	.max_hw_frame_size	= ETH_FRAME_LEN + ETH_FCS_LEN,
	.get_variants		= e1000_get_variants_ich8lan,
	.mac_ops		= &ich8_mac_ops,
	.phy_ops		= &ich8_phy_ops,
	.nvm_ops		= &ich8_nvm_ops,
};

const struct e1000_info e1000_ich9_info = {
	.mac			= e1000_ich9lan,
	.flags			= FLAG_HAS_JUMBO_FRAMES
				  | FLAG_IS_ICH
				  | FLAG_HAS_WOL
				  | FLAG_HAS_CTRLEXT_ON_LOAD
				  | FLAG_HAS_AMT
				  | FLAG_HAS_FLASH
				  | FLAG_APME_IN_WUC,
	.pba			= 18,
	.max_hw_frame_size	= DEFAULT_JUMBO,
	.get_variants		= e1000_get_variants_ich8lan,
	.mac_ops		= &ich8_mac_ops,
	.phy_ops		= &ich8_phy_ops,
	.nvm_ops		= &ich8_nvm_ops,
};

const struct e1000_info e1000_ich10_info = {
	.mac			= e1000_ich10lan,
	.flags			= FLAG_HAS_JUMBO_FRAMES
				  | FLAG_IS_ICH
				  | FLAG_HAS_WOL
				  | FLAG_HAS_CTRLEXT_ON_LOAD
				  | FLAG_HAS_AMT
				  | FLAG_HAS_FLASH
				  | FLAG_APME_IN_WUC,
	.pba			= 18,
	.max_hw_frame_size	= DEFAULT_JUMBO,
	.get_variants		= e1000_get_variants_ich8lan,
	.mac_ops		= &ich8_mac_ops,
	.phy_ops		= &ich8_phy_ops,
	.nvm_ops		= &ich8_nvm_ops,
};

const struct e1000_info e1000_pch_info = {
	.mac			= e1000_pchlan,
	.flags			= FLAG_IS_ICH
				  | FLAG_HAS_WOL
				  | FLAG_HAS_CTRLEXT_ON_LOAD
				  | FLAG_HAS_AMT
				  | FLAG_HAS_FLASH
				  | FLAG_HAS_JUMBO_FRAMES
				  | FLAG_DISABLE_FC_PAUSE_TIME /* errata */
				  | FLAG_APME_IN_WUC,
	.flags2			= FLAG2_HAS_PHY_STATS,
	.pba			= 26,
	.max_hw_frame_size	= 4096,
	.get_variants		= e1000_get_variants_ich8lan,
	.mac_ops		= &ich8_mac_ops,
	.phy_ops		= &ich8_phy_ops,
	.nvm_ops		= &ich8_nvm_ops,
};

const struct e1000_info e1000_pch2_info = {
	.mac			= e1000_pch2lan,
	.flags			= FLAG_IS_ICH
				  | FLAG_HAS_WOL
				  | FLAG_HAS_HW_TIMESTAMP
				  | FLAG_HAS_CTRLEXT_ON_LOAD
				  | FLAG_HAS_AMT
				  | FLAG_HAS_FLASH
				  | FLAG_HAS_JUMBO_FRAMES
				  | FLAG_APME_IN_WUC,
	.flags2			= FLAG2_HAS_PHY_STATS
				  | FLAG2_HAS_EEE,
	.pba			= 26,
	.max_hw_frame_size	= 9018,
	.get_variants		= e1000_get_variants_ich8lan,
	.mac_ops		= &ich8_mac_ops,
	.phy_ops		= &ich8_phy_ops,
	.nvm_ops		= &ich8_nvm_ops,
};

const struct e1000_info e1000_pch_lpt_info = {
	.mac			= e1000_pch_lpt,
	.flags			= FLAG_IS_ICH
				  | FLAG_HAS_WOL
				  | FLAG_HAS_HW_TIMESTAMP
				  | FLAG_HAS_CTRLEXT_ON_LOAD
				  | FLAG_HAS_AMT
				  | FLAG_HAS_FLASH
				  | FLAG_HAS_JUMBO_FRAMES
				  | FLAG_APME_IN_WUC,
	.flags2			= FLAG2_HAS_PHY_STATS
				  | FLAG2_HAS_EEE,
	.pba			= 26,
	.max_hw_frame_size	= 9018,
	.get_variants		= e1000_get_variants_ich8lan,
	.mac_ops		= &ich8_mac_ops,
	.phy_ops		= &ich8_phy_ops,
	.nvm_ops		= &ich8_nvm_ops,
};<|MERGE_RESOLUTION|>--- conflicted
+++ resolved
@@ -746,7 +746,6 @@
 		}
 		ret_val = e1000_read_emi_reg_locked(hw, lpa,
 						    &dev_spec->eee_lp_ability);
-<<<<<<< HEAD
 		if (ret_val)
 			goto release;
 
@@ -779,39 +778,6 @@
 release:
 	hw->phy.ops.release(hw);
 
-=======
-		if (ret_val)
-			goto release;
-
-		/* Enable EEE only for speeds in which the link partner is
-		 * EEE capable.
-		 */
-		if (dev_spec->eee_lp_ability & I82579_EEE_1000_SUPPORTED)
-			lpi_ctrl |= I82579_LPI_CTRL_1000_ENABLE;
-
-		if (dev_spec->eee_lp_ability & I82579_EEE_100_SUPPORTED) {
-			e1e_rphy_locked(hw, MII_LPA, &data);
-			if (data & LPA_100FULL)
-				lpi_ctrl |= I82579_LPI_CTRL_100_ENABLE;
-			else
-				/* EEE is not supported in 100Half, so ignore
-				 * partner's EEE in 100 ability if full-duplex
-				 * is not advertised.
-				 */
-				dev_spec->eee_lp_ability &=
-				    ~I82579_EEE_100_SUPPORTED;
-		}
-
-		/* R/Clr IEEE MMD 3.1 bits 11:10 - Tx/Rx LPI Received */
-		ret_val = e1000_read_emi_reg_locked(hw, pcs_status, &data);
-		if (ret_val)
-			goto release;
-	}
-
-	ret_val = e1e_wphy_locked(hw, I82579_LPI_CTRL, lpi_ctrl);
-release:
-	hw->phy.ops.release(hw);
-
 	return ret_val;
 }
 
@@ -865,7 +831,6 @@
 		ew32(FEXTNVM6, fextnvm6 & ~E1000_FEXTNVM6_REQ_PLL_CLK);
 	}
 
->>>>>>> 9437a248
 	return ret_val;
 }
 
