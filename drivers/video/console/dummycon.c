--- conflicted
+++ resolved
@@ -81,11 +81,6 @@
     return 0;
 }
 
-static int dummycon_font_get(struct vc_data *vc, struct console_font *f)
-{
-    return 0;
-}
-
 static int dummycon_font_default(struct vc_data *vc, struct console_font *f, char *c)
 {
     return 0;
@@ -106,7 +101,6 @@
     .owner =		THIS_MODULE,
     .con_startup =	dummycon_startup,
     .con_init =		dummycon_init,
-<<<<<<< HEAD
     .con_deinit =	dummycon_deinit,
     .con_clear =	dummycon_clear,
     .con_putc =		dummycon_putc,
@@ -116,21 +110,7 @@
     .con_switch =	dummycon_switch,
     .con_blank =	dummycon_blank,
     .con_font_set =	dummycon_font_set,
-    .con_font_get =	dummycon_font_get,
     .con_font_default =	dummycon_font_default,
     .con_font_copy =	dummycon_font_copy,
-=======
-    .con_deinit =	DUMMY,
-    .con_clear =	DUMMY,
-    .con_putc =		DUMMY,
-    .con_putcs =	DUMMY,
-    .con_cursor =	DUMMY,
-    .con_scroll =	DUMMY,
-    .con_switch =	DUMMY,
-    .con_blank =	DUMMY,
-    .con_font_set =	DUMMY,
-    .con_font_default =	DUMMY,
-    .con_font_copy =	DUMMY,
->>>>>>> d8a6adfb
 };
 EXPORT_SYMBOL_GPL(dummy_con);