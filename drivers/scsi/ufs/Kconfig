--- conflicted
+++ resolved
@@ -134,9 +134,6 @@
 	depends on SCSI_UFSHCD
 	default 1
 	help
-<<<<<<< HEAD
-	  Activate or deactive UFSHPB v1.3.5 test driver
-=======
 	  Activate or deactive UFSHPB v1.3.5 test driver
 
 config SCSI_UFS_IMPAIRED
@@ -151,5 +148,4 @@
 	depends on SCSI_UFSHCD && SCSI_UFS_IMPAIRED
 	---help---
 	This selects UFS driver to support impaired storage emulation
-	with a latency model from fragmented FTL.
->>>>>>> ae6c134c
+	with a latency model from fragmented FTL.