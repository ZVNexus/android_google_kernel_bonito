--- conflicted
+++ resolved
@@ -76,12 +76,9 @@
 #include "ufs.h"
 #include "ufshci.h"
 #include "ufshpb.h"
-<<<<<<< HEAD
-=======
 #ifdef CONFIG_SCSI_UFS_IMPAIRED
 #include "ufs-impaired.h"
 #endif
->>>>>>> ae6c134c
 
 #define UFSHCD "ufshcd"
 #define UFSHCD_DRIVER_VERSION "0.3"
@@ -205,14 +202,11 @@
  * @issue_time_stamp: time stamp for debug purposes
  * @complete_time_stamp: time stamp for statistics
  * @req_abort_skip: skip request abort task flag
-<<<<<<< HEAD
-=======
  *
  * impaired storage related
  * @list_head: LRB list node head
  * @complete_delay: target delay in us
  * @target_complete_time: target completion time with delay emulation.
->>>>>>> ae6c134c
  */
 struct ufshcd_lrb {
 	struct utp_transfer_req_desc *utr_descriptor_ptr;
@@ -238,15 +232,12 @@
 	ktime_t complete_time_stamp;
 
 	bool req_abort_skip;
-<<<<<<< HEAD
-=======
 
 #ifdef CONFIG_SCSI_UFS_IMPAIRED
 	struct list_head list;
 	int complete_delay;
 	ktime_t target_complete_time;
 #endif
->>>>>>> ae6c134c
 };
 
 /**
@@ -433,10 +424,7 @@
 /* for manual gc */
 struct ufs_manual_gc {
 	int state;
-<<<<<<< HEAD
-=======
 	bool hagc_support;
->>>>>>> ae6c134c
 	struct hrtimer hrtimer;
 	unsigned long delay_ms;
 	struct work_struct hibern8_work;
@@ -486,7 +474,6 @@
 	struct device_attribute delay_perf_attr;
 	struct device_attribute enable_attr;
 	bool is_enabled;
-<<<<<<< HEAD
 	int active_reqs;
 	struct workqueue_struct *clk_gating_workq;
 };
@@ -532,53 +519,6 @@
 	bool is_valid;
 };
 
-=======
-	int active_reqs;
-	struct workqueue_struct *clk_gating_workq;
-};
-
-/* Hibern8 state  */
-enum ufshcd_hibern8_on_idle_state {
-	HIBERN8_ENTERED,
-	HIBERN8_EXITED,
-	REQ_HIBERN8_ENTER,
-	REQ_HIBERN8_EXIT,
-	AUTO_HIBERN8,
-};
-
-/**
- * struct ufs_hibern8_on_idle - UFS Hibern8 on idle related data
- * @enter_work: worker to put UFS link in hibern8 after some delay as
- * specified in delay_ms
- * @exit_work: worker to bring UFS link out of hibern8
- * @state: the current hibern8 state
- * @delay_ms: hibern8 enter delay in ms
- * @is_suspended: hibern8 enter is suspended when set to 1 which can be used
- * during suspend/resume
- * @active_reqs: number of requests that are pending and should be waited for
- * completion before scheduling delayed "enter_work".
- * @delay_attr: sysfs attribute to control delay_attr
- * @enable_attr: sysfs attribute to enable/disable hibern8 on idle
- * @is_enabled: Indicates the current status of hibern8
- */
-struct ufs_hibern8_on_idle {
-	struct delayed_work enter_work;
-	struct work_struct exit_work;
-	enum ufshcd_hibern8_on_idle_state state;
-	unsigned long delay_ms;
-	bool is_suspended;
-	int active_reqs;
-	struct device_attribute delay_attr;
-	struct device_attribute enable_attr;
-	bool is_enabled;
-};
-
-struct ufs_saved_pwr_info {
-	struct ufs_pa_layer_attr info;
-	bool is_valid;
-};
-
->>>>>>> ae6c134c
 /**
  * struct ufs_clk_scaling - UFS clock scaling related data
  * @active_reqs: number of requests that are pending. If this is zero when
@@ -682,7 +622,6 @@
 	u64 max;
 	u64 sum;
 	u64 count;
-<<<<<<< HEAD
 };
 
 /**
@@ -738,63 +677,6 @@
  * @tl_err: tracks tl-uic errors
  * @dme_err: tracks dme errors
  */
-=======
-};
-
-/**
- * struct ufshcd_io_stat - statistics for I/O amount.
- * @req_count_started: total number of I/O requests, which were started.
- * @total_bytes_started: total I/O amount in bytes, which were started.
- * @req_count_completed: total number of I/O request, which were completed.
- * @total_bytes_completed: total I/O amount in bytes, which were completed.
- * @max_diff_req_count: MAX of 'req_count_started - req_count_completed'.
- * @max_diff_total_bytes: MAX of 'total_bytes_started - total_bytes_completed'.
- */
-struct ufshcd_io_stat {
-	u64 req_count_started;
-	u64 total_bytes_started;
-	u64 req_count_completed;
-	u64 total_bytes_completed;
-	u64 max_diff_req_count;
-	u64 max_diff_total_bytes;
-};
-#endif
-
-enum ufshcd_ctx {
-	QUEUE_CMD,
-	ERR_HNDLR_WORK,
-	H8_EXIT_WORK,
-	UIC_CMD_SEND,
-	PWRCTL_CMD_SEND,
-	TM_CMD_SEND,
-	XFR_REQ_COMPL,
-	CLK_SCALE_WORK,
-};
-
-struct ufshcd_clk_ctx {
-	ktime_t ts;
-	enum ufshcd_ctx ctx;
-};
-
-/**
- * struct ufs_stats - keeps usage/err statistics
- * @enabled: enable tag stats for debugfs
- * @tag_stats: pointer to tag statistic counters
- * @q_depth: current amount of busy slots
- * @err_stats: counters to keep track of various errors
- * @req_stats: request handling time statistics per request type
- * @query_stats_arr: array that holds query statistics
- * @hibern8_exit_cnt: Counter to keep track of number of exits,
- *		reset this after link-startup.
- * @last_hibern8_exit_tstamp: Set time after the hibern8 exit.
- *		Clear after the first successful command completion.
- * @pa_err: tracks pa-uic errors
- * @dl_err: tracks dl-uic errors
- * @nl_err: tracks nl-uic errors
- * @tl_err: tracks tl-uic errors
- * @dme_err: tracks dme errors
- */
->>>>>>> ae6c134c
 struct ufs_stats {
 #ifdef CONFIG_DEBUG_FS
 	bool enabled;
@@ -884,12 +766,6 @@
 	u8 lun;
 	u8 cmd_id;
 	sector_t lba;
-<<<<<<< HEAD
-	int transfer_len;
-	u8 idn;		/* used only for query idn */
-	u32 doorbell;
-	u32 outstanding_reqs;
-=======
 	u32 transfer_len;
 	u8 idn;		/* used only for query idn */
 	u32 doorbell;
@@ -897,7 +773,6 @@
 #ifdef CONFIG_SCSI_UFS_IMPAIRED
 	u32 delayed_reqs;
 #endif
->>>>>>> ae6c134c
 	u32 seq_num;
 	unsigned int tag;
 	ktime_t tstamp;
@@ -907,32 +782,6 @@
 	struct ufshcd_cmd_log_entry *entries;
 	int pos;
 	u32 seq_num;
-<<<<<<< HEAD
-};
-
-/* UFS card state - hotplug state */
-enum ufshcd_card_state {
-	UFS_CARD_STATE_UNKNOWN	= 0,
-	UFS_CARD_STATE_ONLINE	= 1,
-	UFS_CARD_STATE_OFFLINE	= 2,
-};
-
-/* UFS Slow I/O operation types */
-enum ufshcd_slowio_optype {
-	UFSHCD_SLOWIO_READ = 0,
-	UFSHCD_SLOWIO_WRITE = 1,
-	UFSHCD_SLOWIO_UNMAP = 2,
-	UFSHCD_SLOWIO_SYNC = 3,
-	UFSHCD_SLOWIO_OP_MAX = 4,
-};
-
-/* UFS Slow I/O sysfs entry types */
-enum ufshcd_slowio_systype {
-	UFSHCD_SLOWIO_US = 0,
-	UFSHCD_SLOWIO_CNT = 1,
-	UFSHCD_SLOWIO_SYS_MAX = 2,
-=======
->>>>>>> ae6c134c
 };
 
 /* UFS card state - hotplug state */
@@ -1273,8 +1122,6 @@
 	struct work_struct ufshpb_eh_work;
 
 	struct ufs_manual_gc manual_gc;
-<<<<<<< HEAD
-=======
 
 #ifdef CONFIG_SCSI_UFS_IMPAIRED
 	struct kobject *impaired_kobj;
@@ -1284,7 +1131,6 @@
 	unsigned long delayed_reqs;
 	bool impaired_should_stop;
 #endif
->>>>>>> ae6c134c
 };
 
 static inline void ufshcd_mark_shutdown_ongoing(struct ufs_hba *hba)
@@ -1504,7 +1350,6 @@
 		return true;
 	return false;
 }
-<<<<<<< HEAD
 
 #ifdef CONFIG_DEBUG_FS
 static inline void ufshcd_init_req_stats(struct ufs_hba *hba)
@@ -1515,18 +1360,6 @@
 static inline void ufshcd_init_req_stats(struct ufs_hba *hba) {}
 #endif
 
-=======
-
-#ifdef CONFIG_DEBUG_FS
-static inline void ufshcd_init_req_stats(struct ufs_hba *hba)
-{
-	memset(hba->ufs_stats.req_stats, 0, sizeof(hba->ufs_stats.req_stats));
-}
-#else
-static inline void ufshcd_init_req_stats(struct ufs_hba *hba) {}
-#endif
-
->>>>>>> ae6c134c
 #define ASCII_STD true
 #define UTF16_STD false
 int ufshcd_read_string_desc(struct ufs_hba *hba, int desc_index, u8 *buf,
@@ -1653,59 +1486,6 @@
 		return hba->var->vops->resume(hba, op);
 	return 0;
 }
-<<<<<<< HEAD
-
-static inline int ufshcd_vops_full_reset(struct ufs_hba *hba)
-{
-	if (hba->var && hba->var->vops && hba->var->vops->full_reset)
-		return hba->var->vops->full_reset(hba);
-	return 0;
-}
-
-
-static inline void ufshcd_vops_dbg_register_dump(struct ufs_hba *hba,
-						 bool no_sleep)
-{
-	if (hba->var && hba->var->vops && hba->var->vops->dbg_register_dump)
-		hba->var->vops->dbg_register_dump(hba, no_sleep);
-}
-
-static inline int ufshcd_vops_update_sec_cfg(struct ufs_hba *hba,
-						bool restore_sec_cfg)
-{
-	if (hba->var && hba->var->vops && hba->var->vops->update_sec_cfg)
-		return hba->var->vops->update_sec_cfg(hba, restore_sec_cfg);
-	return 0;
-}
-
-static inline u32 ufshcd_vops_get_scale_down_gear(struct ufs_hba *hba)
-{
-	if (hba->var && hba->var->vops && hba->var->vops->get_scale_down_gear)
-		return hba->var->vops->get_scale_down_gear(hba);
-	/* Default to lowest high speed gear */
-	return UFS_HS_G1;
-}
-
-static inline int ufshcd_vops_set_bus_vote(struct ufs_hba *hba, bool on)
-{
-	if (hba->var && hba->var->vops && hba->var->vops->set_bus_vote)
-		return hba->var->vops->set_bus_vote(hba, on);
-	return 0;
-}
-
-#ifdef CONFIG_DEBUG_FS
-static inline void ufshcd_vops_add_debugfs(struct ufs_hba *hba,
-						struct dentry *root)
-{
-	if (hba->var && hba->var->vops && hba->var->vops->add_debugfs)
-		hba->var->vops->add_debugfs(hba, root);
-}
-
-static inline void ufshcd_vops_remove_debugfs(struct ufs_hba *hba)
-{
-	if (hba->var && hba->var->vops && hba->var->vops->remove_debugfs)
-		hba->var->vops->remove_debugfs(hba);
-=======
 
 static inline int ufshcd_vops_full_reset(struct ufs_hba *hba)
 {
@@ -1807,57 +1587,6 @@
 		return hba->var->crypto_vops->crypto_engine_get_status(hba,
 			status);
 	return 0;
->>>>>>> ae6c134c
-}
-#endif
-
-static inline int ufshcd_vops_crypto_req_setup(struct ufs_hba *hba,
-	struct ufshcd_lrb *lrbp, u8 *cc_index, bool *enable, u64 *dun)
-{
-	if (hba->var && hba->var->crypto_vops &&
-		hba->var->crypto_vops->crypto_req_setup)
-		return hba->var->crypto_vops->crypto_req_setup(hba, lrbp,
-			cc_index, enable, dun);
-	return 0;
-}
-
-static inline int ufshcd_vops_crypto_engine_cfg_start(struct ufs_hba *hba,
-						unsigned int task_tag)
-{
-	if (hba->var && hba->var->crypto_vops &&
-	    hba->var->crypto_vops->crypto_engine_cfg_start)
-		return hba->var->crypto_vops->crypto_engine_cfg_start
-				(hba, task_tag);
-	return 0;
-}
-
-static inline int ufshcd_vops_crypto_engine_cfg_end(struct ufs_hba *hba,
-						struct ufshcd_lrb *lrbp,
-						struct request *req)
-{
-	if (hba->var && hba->var->crypto_vops &&
-	    hba->var->crypto_vops->crypto_engine_cfg_end)
-		return hba->var->crypto_vops->crypto_engine_cfg_end
-				(hba, lrbp, req);
-	return 0;
-}
-
-static inline int ufshcd_vops_crypto_engine_reset(struct ufs_hba *hba)
-{
-	if (hba->var && hba->var->crypto_vops &&
-	    hba->var->crypto_vops->crypto_engine_reset)
-		return hba->var->crypto_vops->crypto_engine_reset(hba);
-	return 0;
-}
-
-static inline int ufshcd_vops_crypto_engine_get_status(struct ufs_hba *hba,
-		u32 *status)
-{
-	if (hba->var && hba->var->crypto_vops &&
-	    hba->var->crypto_vops->crypto_engine_get_status)
-		return hba->var->crypto_vops->crypto_engine_get_status(hba,
-			status);
-	return 0;
 }
 
 static inline void ufshcd_vops_pm_qos_req_start(struct ufs_hba *hba,
@@ -1881,25 +1610,4 @@
 #define UFSHCD_DEFAULT_SLOWIO_UNMAP_US	(30000000) /* 30 seconds */
 #define UFSHCD_DEFAULT_SLOWIO_SYNC_US	(10000000) /* 10 seconds */
 
-static inline void ufshcd_vops_pm_qos_req_start(struct ufs_hba *hba,
-		struct request *req)
-{
-	if (hba->var && hba->var->pm_qos_vops &&
-		hba->var->pm_qos_vops->req_start)
-		hba->var->pm_qos_vops->req_start(hba, req);
-}
-
-static inline void ufshcd_vops_pm_qos_req_end(struct ufs_hba *hba,
-		struct request *req, bool lock)
-{
-	if (hba->var && hba->var->pm_qos_vops && hba->var->pm_qos_vops->req_end)
-		hba->var->pm_qos_vops->req_end(hba, req, lock);
-}
-
-#define UFSHCD_MIN_SLOWIO_US		(1000)     /*  1 ms      */
-#define UFSHCD_DEFAULT_SLOWIO_READ_US	(5000000)  /*  5 seconds */
-#define UFSHCD_DEFAULT_SLOWIO_WRITE_US	(10000000) /* 10 seconds */
-#define UFSHCD_DEFAULT_SLOWIO_UNMAP_US	(30000000) /* 30 seconds */
-#define UFSHCD_DEFAULT_SLOWIO_SYNC_US	(10000000) /* 10 seconds */
-
 #endif /* End of Header */