--- conflicted
+++ resolved
@@ -454,7 +454,6 @@
 		goto dealloc_host;
 	}
 
-<<<<<<< HEAD
 	err = ufshcd_parse_reset_info(hba);
 	if (err) {
 		dev_err(&pdev->dev, "%s: reset parse failed %d\n",
@@ -483,13 +482,6 @@
 	err = ufshcd_init(hba, mmio_base, irq);
 	if (err) {
 		dev_err(dev, "Intialization failed\n");
-=======
-	ufshcd_init_lanes_per_dir(hba);
-
-	err = ufshcd_init(hba, mmio_base, irq);
-	if (err) {
-		dev_err(dev, "Initialization failed\n");
->>>>>>> 70d52cb2
 		goto dealloc_host;
 	}
 
@@ -497,14 +489,9 @@
 
 	pm_runtime_set_active(&pdev->dev);
 	pm_runtime_enable(&pdev->dev);
-<<<<<<< HEAD
 
 	return 0;
-=======
-
-	return 0;
-
->>>>>>> 70d52cb2
+
 dealloc_host:
 	ufshcd_dealloc_host(hba);
 out:
