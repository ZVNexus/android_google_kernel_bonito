--- conflicted
+++ resolved
@@ -125,8 +125,6 @@
 
 	if (msm_obj->pages) {
 		if (msm_obj->sgt) {
-<<<<<<< HEAD
-=======
 			/* For non-cached buffers, ensure the new
 			 * pages are clean because display controller,
 			 * GPU, etc. are not coherent:
@@ -136,7 +134,6 @@
 					     msm_obj->sgt->nents,
 					     DMA_BIDIRECTIONAL);
 
->>>>>>> 319d32fc
 			sg_free_table(msm_obj->sgt);
 			kfree(msm_obj->sgt);
 		}
