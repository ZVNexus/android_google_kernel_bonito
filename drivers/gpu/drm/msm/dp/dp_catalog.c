/*
 * Copyright (c) 2017, The Linux Foundation. All rights reserved.
 *
 * This program is free software; you can redistribute it and/or modify
 * it under the terms of the GNU General Public License version 2 and
 * only version 2 as published by the Free Software Foundation.
 *
 * This program is distributed in the hope that it will be useful,
 * but WITHOUT ANY WARRANTY; without even the implied warranty of
 * MERCHANTABILITY or FITNESS FOR A PARTICULAR PURPOSE.  See the
 * GNU General Public License for more details.
 *
 */

#define pr_fmt(fmt)	"[drm-dp] %s: " fmt, __func__

#include <linux/delay.h>
#include <drm/drm_dp_helper.h>

#include "dp_catalog.h"
#include "dp_reg.h"

#define DP_GET_MSB(x)	(x >> 8)
#define DP_GET_LSB(x)	(x & 0xff)

#define dp_read(offset) readl_relaxed((offset))
#define dp_write(offset, data) writel_relaxed((data), (offset))

#define dp_catalog_get_priv(x) { \
	struct dp_catalog *dp_catalog; \
	dp_catalog = container_of(x, struct dp_catalog, x); \
	catalog = container_of(dp_catalog, struct dp_catalog_private, \
				dp_catalog); \
}

#define DP_INTERRUPT_STATUS1 \
	(DP_INTR_AUX_I2C_DONE| \
	DP_INTR_WRONG_ADDR | DP_INTR_TIMEOUT | \
	DP_INTR_NACK_DEFER | DP_INTR_WRONG_DATA_CNT | \
	DP_INTR_I2C_NACK | DP_INTR_I2C_DEFER | \
	DP_INTR_PLL_UNLOCKED | DP_INTR_AUX_ERROR)

#define DP_INTR_MASK1		(DP_INTERRUPT_STATUS1 << 2)

#define DP_INTERRUPT_STATUS2 \
	(DP_INTR_READY_FOR_VIDEO | DP_INTR_IDLE_PATTERN_SENT | \
	DP_INTR_FRAME_END | DP_INTR_CRC_UPDATED)

#define DP_INTR_MASK2		(DP_INTERRUPT_STATUS2 << 2)

static u8 const vm_pre_emphasis[4][4] = {
	{0x00, 0x0B, 0x12, 0xFF},       /* pe0, 0 db */
	{0x00, 0x0A, 0x12, 0xFF},       /* pe1, 3.5 db */
	{0x00, 0x0C, 0xFF, 0xFF},       /* pe2, 6.0 db */
	{0xFF, 0xFF, 0xFF, 0xFF}        /* pe3, 9.5 db */
};

/* voltage swing, 0.2v and 1.0v are not support */
static u8 const vm_voltage_swing[4][4] = {
	{0x07, 0x0F, 0x14, 0xFF}, /* sw0, 0.4v  */
	{0x11, 0x1D, 0x1F, 0xFF}, /* sw1, 0.6 v */
	{0x18, 0x1F, 0xFF, 0xFF}, /* sw1, 0.8 v */
	{0xFF, 0xFF, 0xFF, 0xFF}  /* sw1, 1.2 v, optional */
};

/* audio related catalog functions */
struct dp_catalog_private {
	struct device *dev;
	struct dp_io *io;

	u32 (*audio_map)[DP_AUDIO_SDP_HEADER_MAX];
	struct dp_catalog dp_catalog;
};

/* aux related catalog functions */
static u32 dp_catalog_aux_read_data(struct dp_catalog_aux *aux)
{
	struct dp_catalog_private *catalog;
	void __iomem *base;

	if (!aux) {
		pr_err("invalid input\n");
		goto end;
	}

	dp_catalog_get_priv(aux);
	base = catalog->io->dp_aux.base;

	return dp_read(base + DP_AUX_DATA);
end:
	return 0;
}

static int dp_catalog_aux_write_data(struct dp_catalog_aux *aux)
{
	int rc = 0;
	struct dp_catalog_private *catalog;
	void __iomem *base;

	if (!aux) {
		pr_err("invalid input\n");
		rc = -EINVAL;
		goto end;
	}

	dp_catalog_get_priv(aux);
	base = catalog->io->dp_aux.base;

	dp_write(base + DP_AUX_DATA, aux->data);
end:
	return rc;
}

static int dp_catalog_aux_write_trans(struct dp_catalog_aux *aux)
{
	int rc = 0;
	struct dp_catalog_private *catalog;
	void __iomem *base;

	if (!aux) {
		pr_err("invalid input\n");
		rc = -EINVAL;
		goto end;
	}

	dp_catalog_get_priv(aux);
	base = catalog->io->dp_aux.base;

	dp_write(base + DP_AUX_TRANS_CTRL, aux->data);
end:
	return rc;
}

static int dp_catalog_aux_clear_trans(struct dp_catalog_aux *aux, bool read)
{
	int rc = 0;
	u32 data = 0;
	struct dp_catalog_private *catalog;
	void __iomem *base;

	if (!aux) {
		pr_err("invalid input\n");
		rc = -EINVAL;
		goto end;
	}

	dp_catalog_get_priv(aux);
	base = catalog->io->dp_aux.base;

	if (read) {
		data = dp_read(base + DP_AUX_TRANS_CTRL);
		data &= ~BIT(9);
		dp_write(base + DP_AUX_TRANS_CTRL, data);
	} else {
		dp_write(base + DP_AUX_TRANS_CTRL, 0);
	}
end:
	return rc;
}

static void dp_catalog_aux_clear_hw_interrupts(struct dp_catalog_aux *aux)
{
	struct dp_catalog_private *catalog;
	void __iomem *phy_base;
	u32 data = 0;

	if (!aux) {
		pr_err("invalid input\n");
		return;
	}

	dp_catalog_get_priv(aux);
	phy_base = catalog->io->phy_io.base;

	data = dp_read(phy_base + DP_PHY_AUX_INTERRUPT_STATUS);
	pr_debug("PHY_AUX_INTERRUPT_STATUS=0x%08x\n", data);

	dp_write(phy_base + DP_PHY_AUX_INTERRUPT_CLEAR, 0x1f);
	wmb(); /* make sure 0x1f is written before next write */
	dp_write(phy_base + DP_PHY_AUX_INTERRUPT_CLEAR, 0x9f);
	wmb(); /* make sure 0x9f is written before next write */
	dp_write(phy_base + DP_PHY_AUX_INTERRUPT_CLEAR, 0);
	wmb(); /* make sure register is cleared */
}

static void dp_catalog_aux_reset(struct dp_catalog_aux *aux)
{
	u32 aux_ctrl;
	struct dp_catalog_private *catalog;
	void __iomem *base;

	if (!aux) {
		pr_err("invalid input\n");
		return;
	}

	dp_catalog_get_priv(aux);
	base = catalog->io->dp_aux.base;

	aux_ctrl = dp_read(base + DP_AUX_CTRL);

	aux_ctrl |= BIT(1);
	dp_write(base + DP_AUX_CTRL, aux_ctrl);
	usleep_range(1000, 1010); /* h/w recommended delay */

	aux_ctrl &= ~BIT(1);
	dp_write(base + DP_AUX_CTRL, aux_ctrl);
	wmb(); /* make sure AUX reset is done here */
}

static void dp_catalog_aux_enable(struct dp_catalog_aux *aux, bool enable)
{
	u32 aux_ctrl;
	struct dp_catalog_private *catalog;
	void __iomem *base;

	if (!aux) {
		pr_err("invalid input\n");
		return;
	}

	dp_catalog_get_priv(aux);
	base = catalog->io->dp_aux.base;

	aux_ctrl = dp_read(base + DP_AUX_CTRL);

	if (enable) {
		aux_ctrl |= BIT(0);
		dp_write(base + DP_AUX_CTRL, aux_ctrl);
		wmb(); /* make sure AUX module is enabled */
		dp_write(base + DP_TIMEOUT_COUNT, 0xffff);
		dp_write(base + DP_AUX_LIMITS, 0xffff);
	} else {
		aux_ctrl &= ~BIT(0);
		dp_write(base + DP_AUX_CTRL, aux_ctrl);
	}
}

static void dp_catalog_aux_update_cfg(struct dp_catalog_aux *aux,
		struct dp_aux_cfg *cfg, enum dp_phy_aux_config_type type)
{
	struct dp_catalog_private *catalog;
	u32 new_index = 0, current_index = 0;

	if (!aux || !cfg || (type >= PHY_AUX_CFG_MAX)) {
		pr_err("invalid input\n");
		return;
	}

	dp_catalog_get_priv(aux);

	current_index = cfg[type].current_index;
	new_index = (current_index + 1) % cfg[type].cfg_cnt;
	pr_debug("Updating %s from 0x%08x to 0x%08x\n",
		dp_phy_aux_config_type_to_string(type),
	cfg[type].lut[current_index], cfg[type].lut[new_index]);

	dp_write(catalog->io->phy_io.base + cfg[type].offset,
			cfg[type].lut[new_index]);
	cfg[type].current_index = new_index;
}

static void dp_catalog_aux_setup(struct dp_catalog_aux *aux,
		struct dp_aux_cfg *cfg)
{
	struct dp_catalog_private *catalog;
	int i = 0;

	if (!aux || !cfg) {
		pr_err("invalid input\n");
		return;
	}

	dp_catalog_get_priv(aux);

	dp_write(catalog->io->phy_io.base + DP_PHY_PD_CTL, 0x65);
	wmb(); /* make sure PD programming happened */

	/* Turn on BIAS current for PHY/PLL */
	dp_write(catalog->io->dp_pll_io.base +
		QSERDES_COM_BIAS_EN_CLKBUFLR_EN, 0x1b);

	/* DP AUX CFG register programming */
	for (i = 0; i < PHY_AUX_CFG_MAX; i++) {
		pr_debug("%s: offset=0x%08x, value=0x%08x\n",
			dp_phy_aux_config_type_to_string(i),
			cfg[i].offset, cfg[i].lut[cfg[i].current_index]);
		dp_write(catalog->io->phy_io.base + cfg[i].offset,
			cfg[i].lut[cfg[i].current_index]);
	}

	dp_write(catalog->io->phy_io.base + DP_PHY_AUX_INTERRUPT_MASK, 0x1F);
	wmb(); /* make sure AUX configuration is done before enabling it */
}

static void dp_catalog_aux_get_irq(struct dp_catalog_aux *aux, bool cmd_busy)
{
	u32 ack;
	struct dp_catalog_private *catalog;
	void __iomem *ahb_base;

	if (!aux) {
		pr_err("invalid input\n");
		return;
	}

	dp_catalog_get_priv(aux);
	ahb_base = catalog->io->dp_ahb.base;

	aux->isr = dp_read(ahb_base + DP_INTR_STATUS);
	aux->isr &= ~DP_INTR_MASK1;
	ack = aux->isr & DP_INTERRUPT_STATUS1;
	ack <<= 1;
	ack |= DP_INTR_MASK1;
	dp_write(ahb_base + DP_INTR_STATUS, ack);
}

/* controller related catalog functions */
static u32 dp_catalog_ctrl_read_hdcp_status(struct dp_catalog_ctrl *ctrl)
{
	struct dp_catalog_private *catalog;
	void __iomem *base;

	if (!ctrl) {
		pr_err("invalid input\n");
		return -EINVAL;
	}

	dp_catalog_get_priv(ctrl);
	base = catalog->io->dp_ahb.base;

	return dp_read(base + DP_HDCP_STATUS);
}

static void dp_catalog_panel_setup_infoframe_sdp(struct dp_catalog_panel *panel)
{
	struct dp_catalog_private *catalog;
	struct drm_msm_ext_hdr_metadata *hdr;
	void __iomem *base;
	u32 header, parity, data;
	u8 buf[SZ_128], off = 0;

	if (!panel) {
		pr_err("invalid input\n");
		return;
	}

	dp_catalog_get_priv(panel);
	hdr = &panel->hdr_data.hdr_meta;
	base = catalog->io->dp_link.base;

<<<<<<< HEAD
	header = dp_read(base + MMSS_DP_VSCEXT_0);
	header |= panel->hdr_data.vscext_header_byte1;
	dp_write(base + MMSS_DP_VSCEXT_0, header);

	header = dp_read(base + MMSS_DP_VSCEXT_1);
	header |= panel->hdr_data.vscext_header_byte2;
	dp_write(base + MMSS_DP_VSCEXT_1, header);

	header = dp_read(base + MMSS_DP_VSCEXT_1);
	header |= panel->hdr_data.vscext_header_byte3;
	dp_write(base + MMSS_DP_VSCEXT_1, header);

	header =  panel->hdr_data.version;
	header |=  panel->hdr_data.length << 8;
	header |= hdr->eotf << 16;
	dp_write(base + MMSS_DP_VSCEXT_2, header);
=======
	/* HEADER BYTE 1 */
	header = panel->hdr_data.vscext_header_byte1;
	parity = dp_header_get_parity(header);
	data   = ((header << HEADER_BYTE_1_BIT)
			| (parity << PARITY_BYTE_1_BIT));
	dp_write(base + MMSS_DP_VSCEXT_0, data);
	memcpy(buf + off, &data, sizeof(data));
	off += sizeof(data);

	/* HEADER BYTE 2 */
	header = panel->hdr_data.vscext_header_byte2;
	parity = dp_header_get_parity(header);
	data   = ((header << HEADER_BYTE_2_BIT)
			| (parity << PARITY_BYTE_2_BIT));
	dp_write(base + MMSS_DP_VSCEXT_1, data);

	/* HEADER BYTE 3 */
	header = panel->hdr_data.vscext_header_byte3;
	parity = dp_header_get_parity(header);
	data   = ((header << HEADER_BYTE_3_BIT)
			| (parity << PARITY_BYTE_3_BIT));
	data |= dp_read(base + MMSS_DP_VSCEXT_1);
	dp_write(base + MMSS_DP_VSCEXT_1, data);
	memcpy(buf + off, &data, sizeof(data));
	off += sizeof(data);

	data = panel->hdr_data.version;
	data |= panel->hdr_data.length << 8;
	data |= hdr->eotf << 16;
	dp_write(base + MMSS_DP_VSCEXT_2, data);
	memcpy(buf + off, &data, sizeof(data));
	off += sizeof(data);
>>>>>>> 4ea03715

	data = (DP_GET_LSB(hdr->display_primaries_x[0]) |
		(DP_GET_MSB(hdr->display_primaries_x[0]) << 8) |
		(DP_GET_LSB(hdr->display_primaries_y[0]) << 16) |
		(DP_GET_MSB(hdr->display_primaries_y[0]) << 24));
	dp_write(base + MMSS_DP_VSCEXT_3, data);
	memcpy(buf + off, &data, sizeof(data));
	off += sizeof(data);

	data = (DP_GET_LSB(hdr->display_primaries_x[1]) |
		(DP_GET_MSB(hdr->display_primaries_x[1]) << 8) |
		(DP_GET_LSB(hdr->display_primaries_y[1]) << 16) |
		(DP_GET_MSB(hdr->display_primaries_y[1]) << 24));
	dp_write(base + MMSS_DP_VSCEXT_4, data);
	memcpy(buf + off, &data, sizeof(data));
	off += sizeof(data);

	data = (DP_GET_LSB(hdr->display_primaries_x[2]) |
		(DP_GET_MSB(hdr->display_primaries_x[2]) << 8) |
		(DP_GET_LSB(hdr->display_primaries_y[2]) << 16) |
		(DP_GET_MSB(hdr->display_primaries_y[2]) << 24));
	dp_write(base + MMSS_DP_VSCEXT_5, data);
	memcpy(buf + off, &data, sizeof(data));
	off += sizeof(data);

	data = (DP_GET_LSB(hdr->white_point_x) |
		(DP_GET_MSB(hdr->white_point_x) << 8) |
		(DP_GET_LSB(hdr->white_point_y) << 16) |
		(DP_GET_MSB(hdr->white_point_y) << 24));
	dp_write(base + MMSS_DP_VSCEXT_6, data);
	memcpy(buf + off, &data, sizeof(data));
	off += sizeof(data);

	data = (DP_GET_LSB(hdr->max_luminance) |
		(DP_GET_MSB(hdr->max_luminance) << 8) |
		(DP_GET_LSB(hdr->min_luminance) << 16) |
		(DP_GET_MSB(hdr->min_luminance) << 24));
	dp_write(base + MMSS_DP_VSCEXT_7, data);
	memcpy(buf + off, &data, sizeof(data));
	off += sizeof(data);

	data = (DP_GET_LSB(hdr->max_content_light_level) |
		(DP_GET_MSB(hdr->max_content_light_level) << 8) |
		(DP_GET_LSB(hdr->max_average_light_level) << 16) |
		(DP_GET_MSB(hdr->max_average_light_level) << 24));
	dp_write(base + MMSS_DP_VSCEXT_8, data);
	memcpy(buf + off, &data, sizeof(data));
	off += sizeof(data);

	data = 0;
	dp_write(base + MMSS_DP_VSCEXT_9, data);
	memcpy(buf + off, &data, sizeof(data));
	off += sizeof(data);

	print_hex_dump(KERN_DEBUG, "[drm-dp] VSCEXT: ",
			DUMP_PREFIX_NONE, 16, 4, buf, off, false);
}

static void dp_catalog_panel_setup_vsc_sdp(struct dp_catalog_panel *panel)
{
	struct dp_catalog_private *catalog;
	void __iomem *base;
	u32 header, parity, data;
	u8 bpc, off = 0;
	u8 buf[SZ_128];

	if (!panel) {
		pr_err("invalid input\n");
		return;
	}

	dp_catalog_get_priv(panel);
	base = catalog->io->dp_link.base;

<<<<<<< HEAD
	value = dp_read(base + MMSS_DP_GENERIC0_0);
	value |= panel->hdr_data.vsc_header_byte1;
	dp_write(base + MMSS_DP_GENERIC0_0, value);

	value = dp_read(base + MMSS_DP_GENERIC0_1);
	value |= panel->hdr_data.vsc_header_byte2;
	dp_write(base + MMSS_DP_GENERIC0_1, value);

	value = dp_read(base + MMSS_DP_GENERIC0_1);
	value |= panel->hdr_data.vsc_header_byte3;
	dp_write(base + MMSS_DP_GENERIC0_1, value);
=======
	/* HEADER BYTE 1 */
	header = panel->hdr_data.vsc_header_byte1;
	parity = dp_header_get_parity(header);
	data   = ((header << HEADER_BYTE_1_BIT)
			| (parity << PARITY_BYTE_1_BIT));
	dp_write(base + MMSS_DP_GENERIC0_0, data);
	memcpy(buf + off, &data, sizeof(data));
	off += sizeof(data);

	/* HEADER BYTE 2 */
	header = panel->hdr_data.vsc_header_byte2;
	parity = dp_header_get_parity(header);
	data   = ((header << HEADER_BYTE_2_BIT)
			| (parity << PARITY_BYTE_2_BIT));
	dp_write(base + MMSS_DP_GENERIC0_1, data);

	/* HEADER BYTE 3 */
	header = panel->hdr_data.vsc_header_byte3;
	parity = dp_header_get_parity(header);
	data   = ((header << HEADER_BYTE_3_BIT)
			| (parity << PARITY_BYTE_3_BIT));
	data |= dp_read(base + MMSS_DP_GENERIC0_1);
	dp_write(base + MMSS_DP_GENERIC0_1, data);
	memcpy(buf + off, &data, sizeof(data));
	off += sizeof(data);

	data = 0;
	dp_write(base + MMSS_DP_GENERIC0_2, data);
	memcpy(buf + off, &data, sizeof(data));
	off += sizeof(data);

	dp_write(base + MMSS_DP_GENERIC0_3, data);
	memcpy(buf + off, &data, sizeof(data));
	off += sizeof(data);

	dp_write(base + MMSS_DP_GENERIC0_4, data);
	memcpy(buf + off, &data, sizeof(data));
	off += sizeof(data);

	dp_write(base + MMSS_DP_GENERIC0_5, data);
	memcpy(buf + off, &data, sizeof(data));
	off += sizeof(data);
>>>>>>> 4ea03715

	switch (panel->hdr_data.bpc) {
	default:
	case 10:
		bpc = BIT(1);
		break;
	case 8:
		bpc = BIT(0);
		break;
	case 6:
		bpc = 0;
		break;
	}

	data = (panel->hdr_data.colorimetry & 0xF) |
		((panel->hdr_data.pixel_encoding & 0xF) << 4) |
		(bpc << 8) |
		((panel->hdr_data.dynamic_range & 0x1) << 15) |
		((panel->hdr_data.content_type & 0x7) << 16);

	dp_write(base + MMSS_DP_GENERIC0_6, data);
	memcpy(buf + off, &data, sizeof(data));
	off += sizeof(data);

	data = 0;
	dp_write(base + MMSS_DP_GENERIC0_7, data);
	memcpy(buf + off, &data, sizeof(data));
	off += sizeof(data);

	dp_write(base + MMSS_DP_GENERIC0_8, data);
	memcpy(buf + off, &data, sizeof(data));
	off += sizeof(data);

	dp_write(base + MMSS_DP_GENERIC0_9, data);
	memcpy(buf + off, &data, sizeof(data));
	off += sizeof(data);

	print_hex_dump(KERN_DEBUG, "[drm-dp] VSC: ",
			DUMP_PREFIX_NONE, 16, 4, buf, off, false);
}

static void dp_catalog_panel_config_hdr(struct dp_catalog_panel *panel, bool en)
{
	struct dp_catalog_private *catalog;
	void __iomem *base;
	u32 cfg, cfg2, misc;

	if (!panel) {
		pr_err("invalid input\n");
		return;
	}

	dp_catalog_get_priv(panel);
	base = catalog->io->dp_link.base;

	cfg = dp_read(base + MMSS_DP_SDP_CFG);
	cfg2 = dp_read(base + MMSS_DP_SDP_CFG2);
	misc = dp_read(base + DP_MISC1_MISC0);

	if (en) {
		/* VSCEXT_SDP_EN, GEN0_SDP_EN */
		cfg |= BIT(16) | BIT(17);
		dp_write(base + MMSS_DP_SDP_CFG, cfg);

		/* EXTN_SDPSIZE GENERIC0_SDPSIZE */
		cfg2 |= BIT(15) | BIT(16);
		dp_write(base + MMSS_DP_SDP_CFG2, cfg2);

		dp_catalog_panel_setup_vsc_sdp(panel);
		dp_catalog_panel_setup_infoframe_sdp(panel);

		/* indicates presence of VSC (BIT(6) of MISC1) */
		misc |= BIT(14);

		if (panel->hdr_data.hdr_meta.eotf)
			pr_debug("Enabled\n");
		else
			pr_debug("Reset\n");
	} else {
		/* VSCEXT_SDP_EN, GEN0_SDP_EN */
		cfg &= ~BIT(16) & ~BIT(17);
		dp_write(base + MMSS_DP_SDP_CFG, cfg);

		/* EXTN_SDPSIZE GENERIC0_SDPSIZE */
		cfg2 &= ~BIT(15) & ~BIT(16);
		dp_write(base + MMSS_DP_SDP_CFG2, cfg2);

		/* switch back to MSA */
		misc &= ~BIT(14);

		pr_debug("Disabled\n");
	}

	dp_write(base + DP_MISC1_MISC0, misc);

	dp_write(base + MMSS_DP_SDP_CFG3, 0x01);
	dp_write(base + MMSS_DP_SDP_CFG3, 0x00);
}

static void dp_catalog_ctrl_update_transfer_unit(struct dp_catalog_ctrl *ctrl)
{
	struct dp_catalog_private *catalog;
	void __iomem *base;

	if (!ctrl) {
		pr_err("invalid input\n");
		return;
	}

	dp_catalog_get_priv(ctrl);
	base = catalog->io->dp_link.base;

	dp_write(base + DP_VALID_BOUNDARY, ctrl->valid_boundary);
	dp_write(base + DP_TU, ctrl->dp_tu);
	dp_write(base + DP_VALID_BOUNDARY_2, ctrl->valid_boundary2);
}

static void dp_catalog_ctrl_state_ctrl(struct dp_catalog_ctrl *ctrl, u32 state)
{
	struct dp_catalog_private *catalog;
	void __iomem *base;

	if (!ctrl) {
		pr_err("invalid input\n");
		return;
	}

	dp_catalog_get_priv(ctrl);
	base = catalog->io->dp_link.base;

	dp_write(base + DP_STATE_CTRL, state);
}

static void dp_catalog_ctrl_config_ctrl(struct dp_catalog_ctrl *ctrl, u32 cfg)
{
	struct dp_catalog_private *catalog;
	void __iomem *link_base;

	if (!ctrl) {
		pr_err("invalid input\n");
		return;
	}

	dp_catalog_get_priv(ctrl);
	link_base = catalog->io->dp_link.base;

	pr_debug("DP_CONFIGURATION_CTRL=0x%x\n", cfg);

	dp_write(link_base + DP_CONFIGURATION_CTRL, cfg);
}

static void dp_catalog_ctrl_lane_mapping(struct dp_catalog_ctrl *ctrl)
{
	struct dp_catalog_private *catalog;
	void __iomem *base;

	if (!ctrl) {
		pr_err("invalid input\n");
		return;
	}

	dp_catalog_get_priv(ctrl);
	base = catalog->io->dp_link.base;

	dp_write(base + DP_LOGICAL2PHYSICAL_LANE_MAPPING, 0xe4);
}

static void dp_catalog_ctrl_mainlink_ctrl(struct dp_catalog_ctrl *ctrl,
						bool enable)
{
	u32 mainlink_ctrl;
	struct dp_catalog_private *catalog;
	void __iomem *base;

	if (!ctrl) {
		pr_err("invalid input\n");
		return;
	}

	dp_catalog_get_priv(ctrl);
	base = catalog->io->dp_link.base;

	if (enable) {
		dp_write(base + DP_MAINLINK_CTRL, 0x02000000);
		wmb(); /* make sure mainlink is turned off before reset */
		dp_write(base + DP_MAINLINK_CTRL, 0x02000002);
		wmb(); /* make sure mainlink entered reset */
		dp_write(base + DP_MAINLINK_CTRL, 0x02000000);
		wmb(); /* make sure mainlink reset done */
		dp_write(base + DP_MAINLINK_CTRL, 0x02000001);
		wmb(); /* make sure mainlink turned on */
	} else {
		mainlink_ctrl = dp_read(base + DP_MAINLINK_CTRL);
		mainlink_ctrl &= ~BIT(0);
		dp_write(base + DP_MAINLINK_CTRL, mainlink_ctrl);
	}
}

static void dp_catalog_ctrl_config_misc(struct dp_catalog_ctrl *ctrl,
					u32 cc, u32 tb)
{
	u32 misc_val = cc;
	struct dp_catalog_private *catalog;
	void __iomem *base;

	if (!ctrl) {
		pr_err("invalid input\n");
		return;
	}

	dp_catalog_get_priv(ctrl);
	base = catalog->io->dp_link.base;

	misc_val |= (tb << 5);
	misc_val |= BIT(0); /* Configure clock to synchronous mode */

	pr_debug("misc settings = 0x%x\n", misc_val);
	dp_write(base + DP_MISC1_MISC0, misc_val);
}

static void dp_catalog_ctrl_config_msa(struct dp_catalog_ctrl *ctrl,
					u32 rate, u32 stream_rate_khz,
					bool fixed_nvid)
{
	u32 pixel_m, pixel_n;
	u32 mvid, nvid;
	u64 mvid_calc;
	u32 const nvid_fixed = 0x8000;
	u32 const link_rate_hbr2 = 540000;
	u32 const link_rate_hbr3 = 810000;
	struct dp_catalog_private *catalog;
	void __iomem *base_cc, *base_ctrl;

	if (!ctrl) {
		pr_err("invalid input\n");
		return;
	}

	dp_catalog_get_priv(ctrl);
	if (fixed_nvid) {
		pr_debug("use fixed NVID=0x%x\n", nvid_fixed);
		nvid = nvid_fixed;

		pr_debug("link rate=%dkbps, stream_rate_khz=%uKhz",
			rate, stream_rate_khz);

		/*
		 * For intermediate results, use 64 bit arithmetic to avoid
		 * loss of precision.
		 */
		mvid_calc = (u64) stream_rate_khz * nvid;
		mvid_calc = div_u64(mvid_calc, rate);

		/*
		 * truncate back to 32 bits as this final divided value will
		 * always be within the range of a 32 bit unsigned int.
		 */
		mvid = (u32) mvid_calc;
	} else {
		base_cc = catalog->io->dp_cc_io.base;

		pixel_m = dp_read(base_cc + MMSS_DP_PIXEL_M);
		pixel_n = dp_read(base_cc + MMSS_DP_PIXEL_N);
		pr_debug("pixel_m=0x%x, pixel_n=0x%x\n", pixel_m, pixel_n);

		mvid = (pixel_m & 0xFFFF) * 5;
		nvid = (0xFFFF & (~pixel_n)) + (pixel_m & 0xFFFF);

		pr_debug("rate = %d\n", rate);

		if (link_rate_hbr2 == rate)
			nvid *= 2;

		if (link_rate_hbr3 == rate)
			nvid *= 3;
	}

	base_ctrl = catalog->io->dp_link.base;
	pr_debug("mvid=0x%x, nvid=0x%x\n", mvid, nvid);
	dp_write(base_ctrl + DP_SOFTWARE_MVID, mvid);
	dp_write(base_ctrl + DP_SOFTWARE_NVID, nvid);
}

static void dp_catalog_ctrl_set_pattern(struct dp_catalog_ctrl *ctrl,
					u32 pattern)
{
	int bit, cnt = 10;
	u32 data;
	struct dp_catalog_private *catalog;
	void __iomem *base;

	if (!ctrl) {
		pr_err("invalid input\n");
		return;
	}

	dp_catalog_get_priv(ctrl);
	base = catalog->io->dp_link.base;

	bit = 1;
	bit <<= (pattern - 1);
	pr_debug("hw: bit=%d train=%d\n", bit, pattern);
	dp_write(base + DP_STATE_CTRL, bit);

	bit = 8;
	bit <<= (pattern - 1);

	while (cnt--) {
		data = dp_read(base + DP_MAINLINK_READY);
		if (data & bit)
			break;
	}

	if (cnt == 0)
		pr_err("set link_train=%d failed\n", pattern);
}

static void dp_catalog_ctrl_usb_reset(struct dp_catalog_ctrl *ctrl, bool flip)
{
	struct dp_catalog_private *catalog;
	void __iomem *base;

	if (!ctrl) {
		pr_err("invalid input\n");
		return;
	}

	dp_catalog_get_priv(ctrl);

	base = catalog->io->usb3_dp_com.base;

	dp_write(base + USB3_DP_COM_RESET_OVRD_CTRL, 0x0a);
	dp_write(base + USB3_DP_COM_PHY_MODE_CTRL, 0x02);
	dp_write(base + USB3_DP_COM_SW_RESET, 0x01);
	/* make sure usb3 com phy software reset is done */
	wmb();

	if (!flip) /* CC1 */
		dp_write(base + USB3_DP_COM_TYPEC_CTRL, 0x02);
	else /* CC2 */
		dp_write(base + USB3_DP_COM_TYPEC_CTRL, 0x03);

	dp_write(base + USB3_DP_COM_SWI_CTRL, 0x00);
	dp_write(base + USB3_DP_COM_SW_RESET, 0x00);
	/* make sure the software reset is done */
	wmb();

	dp_write(base + USB3_DP_COM_POWER_DOWN_CTRL, 0x01);
	dp_write(base + USB3_DP_COM_RESET_OVRD_CTRL, 0x00);
	/* make sure phy is brought out of reset */
	wmb();
}
<<<<<<< HEAD

static void dp_catalog_panel_tpg_cfg(struct dp_catalog_panel *panel,
	bool enable)
{
	struct dp_catalog_private *catalog;
	void __iomem *base;

=======

static void dp_catalog_panel_tpg_cfg(struct dp_catalog_panel *panel,
	bool enable)
{
	struct dp_catalog_private *catalog;
	void __iomem *base;

>>>>>>> 4ea03715
	if (!panel) {
		pr_err("invalid input\n");
		return;
	}

	dp_catalog_get_priv(panel);
	base = catalog->io->dp_p0.base;

	if (!enable) {
		dp_write(base + MMSS_DP_TPG_MAIN_CONTROL, 0x0);
		dp_write(base + MMSS_DP_BIST_ENABLE, 0x0);
		dp_write(base + MMSS_DP_TIMING_ENGINE_EN, 0x0);
		wmb(); /* ensure Timing generator is turned off */
		return;
	}

	dp_write(base + MMSS_DP_INTF_CONFIG, 0x0);
	dp_write(base + MMSS_DP_INTF_HSYNC_CTL, panel->hsync_ctl);
	dp_write(base + MMSS_DP_INTF_VSYNC_PERIOD_F0, panel->vsync_period *
			panel->hsync_period);
	dp_write(base + MMSS_DP_INTF_VSYNC_PULSE_WIDTH_F0, panel->v_sync_width *
			panel->hsync_period);
	dp_write(base + MMSS_DP_INTF_VSYNC_PERIOD_F1, 0);
	dp_write(base + MMSS_DP_INTF_VSYNC_PULSE_WIDTH_F1, 0);
	dp_write(base + MMSS_DP_INTF_DISPLAY_HCTL, panel->display_hctl);
	dp_write(base + MMSS_DP_INTF_ACTIVE_HCTL, 0);
	dp_write(base + MMSS_INTF_DISPLAY_V_START_F0, panel->display_v_start);
	dp_write(base + MMSS_DP_INTF_DISPLAY_V_END_F0, panel->display_v_end);
	dp_write(base + MMSS_INTF_DISPLAY_V_START_F1, 0);
	dp_write(base + MMSS_DP_INTF_DISPLAY_V_END_F1, 0);
	dp_write(base + MMSS_DP_INTF_ACTIVE_V_START_F0, 0);
	dp_write(base + MMSS_DP_INTF_ACTIVE_V_END_F0, 0);
	dp_write(base + MMSS_DP_INTF_ACTIVE_V_START_F1, 0);
	dp_write(base + MMSS_DP_INTF_ACTIVE_V_END_F1, 0);
	dp_write(base + MMSS_DP_INTF_POLARITY_CTL, 0);
	wmb(); /* ensure TPG registers are programmed */

	dp_write(base + MMSS_DP_TPG_MAIN_CONTROL, 0x100);
	dp_write(base + MMSS_DP_TPG_VIDEO_CONFIG, 0x5);
	wmb(); /* ensure TPG config is programmed */
	dp_write(base + MMSS_DP_BIST_ENABLE, 0x1);
	dp_write(base + MMSS_DP_TIMING_ENGINE_EN, 0x1);
	wmb(); /* ensure Timing generator is turned on */
}

static void dp_catalog_ctrl_reset(struct dp_catalog_ctrl *ctrl)
{
	u32 sw_reset;
	struct dp_catalog_private *catalog;
	void __iomem *base;

	if (!ctrl) {
		pr_err("invalid input\n");
		return;
	}

	dp_catalog_get_priv(ctrl);
	base = catalog->io->dp_ahb.base;

	sw_reset = dp_read(base + DP_SW_RESET);

	sw_reset |= BIT(0);
	dp_write(base + DP_SW_RESET, sw_reset);
	usleep_range(1000, 1010); /* h/w recommended delay */

	sw_reset &= ~BIT(0);
	dp_write(base + DP_SW_RESET, sw_reset);
}

static bool dp_catalog_ctrl_mainlink_ready(struct dp_catalog_ctrl *ctrl)
{
	u32 data;
	int cnt = 10;
	struct dp_catalog_private *catalog;
	void __iomem *base;

	if (!ctrl) {
		pr_err("invalid input\n");
		goto end;
	}

	dp_catalog_get_priv(ctrl);
	base = catalog->io->dp_link.base;

	while (--cnt) {
		/* DP_MAINLINK_READY */
		data = dp_read(base + DP_MAINLINK_READY);
		if (data & BIT(0))
			return true;

		usleep_range(1000, 1010); /* 1ms wait before next reg read */
	}
	pr_err("mainlink not ready\n");
end:
	return false;
}

static void dp_catalog_ctrl_enable_irq(struct dp_catalog_ctrl *ctrl,
						bool enable)
{
	struct dp_catalog_private *catalog;
	void __iomem *base;

	if (!ctrl) {
		pr_err("invalid input\n");
		return;
	}

	dp_catalog_get_priv(ctrl);
	base = catalog->io->dp_ahb.base;

	if (enable) {
		dp_write(base + DP_INTR_STATUS, DP_INTR_MASK1);
		dp_write(base + DP_INTR_STATUS2, DP_INTR_MASK2);
	} else {
		dp_write(base + DP_INTR_STATUS, 0x00);
		dp_write(base + DP_INTR_STATUS2, 0x00);
	}
}

static void dp_catalog_ctrl_hpd_config(struct dp_catalog_ctrl *ctrl, bool en)
{
	struct dp_catalog_private *catalog;
	void __iomem *base;

	if (!ctrl) {
		pr_err("invalid input\n");
		return;
	}

	dp_catalog_get_priv(ctrl);
	base = catalog->io->dp_aux.base;

	if (en) {
		u32 reftimer = dp_read(base + DP_DP_HPD_REFTIMER);

		dp_write(base + DP_DP_HPD_INT_ACK, 0xF);
		dp_write(base + DP_DP_HPD_INT_MASK, 0xF);

		/* Enabling REFTIMER */
		reftimer |= BIT(16);
		dp_write(base + DP_DP_HPD_REFTIMER, 0xF);
		/* Enable HPD */
		dp_write(base + DP_DP_HPD_CTRL, 0x1);
	} else {
		/*Disable HPD */
		dp_write(base + DP_DP_HPD_CTRL, 0x0);
	}
}

static void dp_catalog_ctrl_get_interrupt(struct dp_catalog_ctrl *ctrl)
{
	u32 ack = 0;
	struct dp_catalog_private *catalog;
	void __iomem *base;

	if (!ctrl) {
		pr_err("invalid input\n");
		return;
	}

	dp_catalog_get_priv(ctrl);
	base = catalog->io->dp_ahb.base;

	ctrl->isr = dp_read(base + DP_INTR_STATUS2);
	ctrl->isr &= ~DP_INTR_MASK2;
	ack = ctrl->isr & DP_INTERRUPT_STATUS2;
	ack <<= 1;
	ack |= DP_INTR_MASK2;
	dp_write(base + DP_INTR_STATUS2, ack);
}

static void dp_catalog_ctrl_phy_reset(struct dp_catalog_ctrl *ctrl)
{
	struct dp_catalog_private *catalog;
	void __iomem *base;

	if (!ctrl) {
		pr_err("invalid input\n");
		return;
	}

	dp_catalog_get_priv(ctrl);
	base = catalog->io->dp_ahb.base;

	dp_write(base + DP_PHY_CTRL, 0x5); /* bit 0 & 2 */
	usleep_range(1000, 1010); /* h/w recommended delay */
	dp_write(base + DP_PHY_CTRL, 0x0);
	wmb(); /* make sure PHY reset done */
}

static void dp_catalog_ctrl_phy_lane_cfg(struct dp_catalog_ctrl *ctrl,
		bool flipped, u8 ln_cnt)
{
	u32 info = 0x0;
	struct dp_catalog_private *catalog;
	u8 orientation = BIT(!!flipped);

	if (!ctrl) {
		pr_err("invalid input\n");
		return;
	}

	dp_catalog_get_priv(ctrl);

	info |= (ln_cnt & 0x0F);
	info |= ((orientation & 0x0F) << 4);
	pr_debug("Shared Info = 0x%x\n", info);

	dp_write(catalog->io->phy_io.base + DP_PHY_SPARE0, info);
}

static void dp_catalog_ctrl_update_vx_px(struct dp_catalog_ctrl *ctrl,
		u8 v_level, u8 p_level)
{
	struct dp_catalog_private *catalog;
	void __iomem *base0, *base1;
	u8 value0, value1;

	if (!ctrl) {
		pr_err("invalid input\n");
		return;
	}

	dp_catalog_get_priv(ctrl);
	base0 = catalog->io->ln_tx0_io.base;
	base1 = catalog->io->ln_tx1_io.base;

	pr_debug("hw: v=%d p=%d\n", v_level, p_level);

	value0 = vm_voltage_swing[v_level][p_level];
	value1 = vm_pre_emphasis[v_level][p_level];

	/* program default setting first */
	dp_write(base0 + TXn_TX_DRV_LVL, 0x2A);
	dp_write(base1 + TXn_TX_DRV_LVL, 0x2A);
	dp_write(base0 + TXn_TX_EMP_POST1_LVL, 0x20);
	dp_write(base1 + TXn_TX_EMP_POST1_LVL, 0x20);

	/* Enable MUX to use Cursor values from these registers */
	value0 |= BIT(5);
	value1 |= BIT(5);

	/* Configure host and panel only if both values are allowed */
	if (value0 != 0xFF && value1 != 0xFF) {
		dp_write(base0 + TXn_TX_DRV_LVL, value0);
		dp_write(base1 + TXn_TX_DRV_LVL, value0);
		dp_write(base0 + TXn_TX_EMP_POST1_LVL, value1);
		dp_write(base1 + TXn_TX_EMP_POST1_LVL, value1);

		pr_debug("hw: vx_value=0x%x px_value=0x%x\n",
			value0, value1);
	} else {
		pr_err("invalid vx (0x%x=0x%x), px (0x%x=0x%x\n",
			v_level, value0, p_level, value1);
	}
}

static void dp_catalog_ctrl_send_phy_pattern(struct dp_catalog_ctrl *ctrl,
			u32 pattern)
{
	struct dp_catalog_private *catalog;
	u32 value = 0x0;
	void __iomem *base = NULL;

	if (!ctrl) {
		pr_err("invalid input\n");
		return;
	}

	dp_catalog_get_priv(ctrl);

	base = catalog->io->dp_link.base;

	dp_write(base + DP_STATE_CTRL, 0x0);

	switch (pattern) {
	case DP_TEST_PHY_PATTERN_D10_2_NO_SCRAMBLING:
		dp_write(base + DP_STATE_CTRL, 0x1);
		break;
	case DP_TEST_PHY_PATTERN_SYMBOL_ERR_MEASUREMENT_CNT:
		value &= ~(1 << 16);
		dp_write(base + DP_HBR2_COMPLIANCE_SCRAMBLER_RESET, value);
		value |= 0xFC;
		dp_write(base + DP_HBR2_COMPLIANCE_SCRAMBLER_RESET, value);
		dp_write(base + DP_MAINLINK_LEVELS, 0x2);
		dp_write(base + DP_STATE_CTRL, 0x10);
		break;
	case DP_TEST_PHY_PATTERN_PRBS7:
		dp_write(base + DP_STATE_CTRL, 0x20);
		break;
	case DP_TEST_PHY_PATTERN_80_BIT_CUSTOM_PATTERN:
		dp_write(base + DP_STATE_CTRL, 0x40);
		/* 00111110000011111000001111100000 */
		dp_write(base + DP_TEST_80BIT_CUSTOM_PATTERN_REG0, 0x3E0F83E0);
		/* 00001111100000111110000011111000 */
		dp_write(base + DP_TEST_80BIT_CUSTOM_PATTERN_REG1, 0x0F83E0F8);
		/* 1111100000111110 */
		dp_write(base + DP_TEST_80BIT_CUSTOM_PATTERN_REG2, 0x0000F83E);
		break;
	case DP_TEST_PHY_PATTERN_CP2520_PATTERN_1:
		value = BIT(16);
		dp_write(base + DP_HBR2_COMPLIANCE_SCRAMBLER_RESET, value);
		value |= 0xFC;
		dp_write(base + DP_HBR2_COMPLIANCE_SCRAMBLER_RESET, value);
		dp_write(base + DP_MAINLINK_LEVELS, 0x2);
		dp_write(base + DP_STATE_CTRL, 0x10);
		break;
	case DP_TEST_PHY_PATTERN_CP2520_PATTERN_3:
		dp_write(base + DP_MAINLINK_CTRL, 0x11);
		dp_write(base + DP_STATE_CTRL, 0x8);
		break;
	default:
		pr_debug("No valid test pattern requested: 0x%x\n", pattern);
		return;
	}

	/* Make sure the test pattern is programmed in the hardware */
	wmb();
}

static u32 dp_catalog_ctrl_read_phy_pattern(struct dp_catalog_ctrl *ctrl)
{
	struct dp_catalog_private *catalog;
	void __iomem *base = NULL;

	if (!ctrl) {
		pr_err("invalid input\n");
		return 0;
	}

	dp_catalog_get_priv(ctrl);

	base = catalog->io->dp_link.base;

	return dp_read(base + DP_MAINLINK_READY);
}

/* panel related catalog functions */
static int dp_catalog_panel_timing_cfg(struct dp_catalog_panel *panel)
{
	struct dp_catalog_private *catalog;
	void __iomem *base;

	if (!panel) {
		pr_err("invalid input\n");
		goto end;
	}

	dp_catalog_get_priv(panel);
	base = catalog->io->dp_link.base;

	dp_write(base + DP_TOTAL_HOR_VER, panel->total);
	dp_write(base + DP_START_HOR_VER_FROM_SYNC, panel->sync_start);
	dp_write(base + DP_HSYNC_VSYNC_WIDTH_POLARITY, panel->width_blanking);
	dp_write(base + DP_ACTIVE_HOR_VER, panel->dp_active);
end:
	return 0;
}

static void dp_catalog_audio_init(struct dp_catalog_audio *audio)
{
	struct dp_catalog_private *catalog;
	static u32 sdp_map[][DP_AUDIO_SDP_HEADER_MAX] = {
		{
			MMSS_DP_AUDIO_STREAM_0,
			MMSS_DP_AUDIO_STREAM_1,
			MMSS_DP_AUDIO_STREAM_1,
		},
		{
			MMSS_DP_AUDIO_TIMESTAMP_0,
			MMSS_DP_AUDIO_TIMESTAMP_1,
			MMSS_DP_AUDIO_TIMESTAMP_1,
		},
		{
			MMSS_DP_AUDIO_INFOFRAME_0,
			MMSS_DP_AUDIO_INFOFRAME_1,
			MMSS_DP_AUDIO_INFOFRAME_1,
		},
		{
			MMSS_DP_AUDIO_COPYMANAGEMENT_0,
			MMSS_DP_AUDIO_COPYMANAGEMENT_1,
			MMSS_DP_AUDIO_COPYMANAGEMENT_1,
		},
		{
			MMSS_DP_AUDIO_ISRC_0,
			MMSS_DP_AUDIO_ISRC_1,
			MMSS_DP_AUDIO_ISRC_1,
		},
	};

	if (!audio)
		return;

	dp_catalog_get_priv(audio);

	catalog->audio_map = sdp_map;
}

static void dp_catalog_audio_config_sdp(struct dp_catalog_audio *audio)
{
	struct dp_catalog_private *catalog;
	void __iomem *base;
	u32 sdp_cfg = 0;
	u32 sdp_cfg2 = 0;

	if (!audio)
		return;

	dp_catalog_get_priv(audio);
	base = catalog->io->dp_link.base;
<<<<<<< HEAD
=======

	sdp_cfg = dp_read(base + MMSS_DP_SDP_CFG);
>>>>>>> 4ea03715

	/* AUDIO_TIMESTAMP_SDP_EN */
	sdp_cfg |= BIT(1);
	/* AUDIO_STREAM_SDP_EN */
	sdp_cfg |= BIT(2);
	/* AUDIO_COPY_MANAGEMENT_SDP_EN */
	sdp_cfg |= BIT(5);
	/* AUDIO_ISRC_SDP_EN  */
	sdp_cfg |= BIT(6);
	/* AUDIO_INFOFRAME_SDP_EN  */
	sdp_cfg |= BIT(20);

	pr_debug("sdp_cfg = 0x%x\n", sdp_cfg);
	dp_write(base + MMSS_DP_SDP_CFG, sdp_cfg);

	sdp_cfg2 = dp_read(base + MMSS_DP_SDP_CFG2);
	/* IFRM_REGSRC -> Do not use reg values */
	sdp_cfg2 &= ~BIT(0);
	/* AUDIO_STREAM_HB3_REGSRC-> Do not use reg values */
	sdp_cfg2 &= ~BIT(1);

	pr_debug("sdp_cfg2 = 0x%x\n", sdp_cfg2);
	dp_write(base + MMSS_DP_SDP_CFG2, sdp_cfg2);
}

static void dp_catalog_audio_get_header(struct dp_catalog_audio *audio)
{
	struct dp_catalog_private *catalog;
	u32 (*sdp_map)[DP_AUDIO_SDP_HEADER_MAX];
	void __iomem *base;
	enum dp_catalog_audio_sdp_type sdp;
	enum dp_catalog_audio_header_type header;

	if (!audio)
		return;

	dp_catalog_get_priv(audio);

	base    = catalog->io->dp_link.base;
	sdp_map = catalog->audio_map;
	sdp     = audio->sdp_type;
	header  = audio->sdp_header;

	audio->data = dp_read(base + sdp_map[sdp][header]);
}

static void dp_catalog_audio_set_header(struct dp_catalog_audio *audio)
{
	struct dp_catalog_private *catalog;
	u32 (*sdp_map)[DP_AUDIO_SDP_HEADER_MAX];
	void __iomem *base;
	enum dp_catalog_audio_sdp_type sdp;
	enum dp_catalog_audio_header_type header;
	u32 data;

	if (!audio)
		return;

	dp_catalog_get_priv(audio);

	base    = catalog->io->dp_link.base;
	sdp_map = catalog->audio_map;
	sdp     = audio->sdp_type;
	header  = audio->sdp_header;
	data    = audio->data;

	dp_write(base + sdp_map[sdp][header], data);
}

static void dp_catalog_audio_config_acr(struct dp_catalog_audio *audio)
{
	struct dp_catalog_private *catalog;
	void __iomem *base;
	u32 acr_ctrl, select;

	dp_catalog_get_priv(audio);

	select = audio->data;
	base   = catalog->io->dp_link.base;

	acr_ctrl = select << 4 | BIT(31) | BIT(8) | BIT(14);

	pr_debug("select = 0x%x, acr_ctrl = 0x%x\n", select, acr_ctrl);

	dp_write(base + MMSS_DP_AUDIO_ACR_CTRL, acr_ctrl);
}

static void dp_catalog_audio_safe_to_exit_level(struct dp_catalog_audio *audio)
{
	struct dp_catalog_private *catalog;
	void __iomem *base;
	u32 mainlink_levels, safe_to_exit_level;

	dp_catalog_get_priv(audio);

	base   = catalog->io->dp_link.base;
	safe_to_exit_level = audio->data;

	mainlink_levels = dp_read(base + DP_MAINLINK_LEVELS);
	mainlink_levels &= 0xFE0;
	mainlink_levels |= safe_to_exit_level;

	pr_debug("mainlink_level = 0x%x, safe_to_exit_level = 0x%x\n",
			mainlink_levels, safe_to_exit_level);

	dp_write(base + DP_MAINLINK_LEVELS, mainlink_levels);
}

static void dp_catalog_audio_enable(struct dp_catalog_audio *audio)
{
	struct dp_catalog_private *catalog;
	void __iomem *base;
	bool enable;
	u32 audio_ctrl;

	dp_catalog_get_priv(audio);

	base   = catalog->io->dp_link.base;
	enable = !!audio->data;

	audio_ctrl = dp_read(base + MMSS_DP_AUDIO_CFG);

	if (enable)
		audio_ctrl |= BIT(0);
	else
		audio_ctrl &= ~BIT(0);

	pr_debug("dp_audio_cfg = 0x%x\n", audio_ctrl);
	dp_write(base + MMSS_DP_AUDIO_CFG, audio_ctrl);

	/* make sure audio engine is disabled */
	wmb();
}

static void dp_catalog_config_spd_header(struct dp_catalog_panel *panel)
{
	struct dp_catalog_private *catalog;
	void __iomem *base;
	u32 value, new_value;
	u8 parity_byte;

	if (!panel)
		return;

	dp_catalog_get_priv(panel);
	base = catalog->io->dp_link.base;

	/* Config header and parity byte 1 */
	value = dp_read(base + MMSS_DP_GENERIC1_0);

	new_value = 0x83;
	parity_byte = dp_header_get_parity(new_value);
	value |= ((new_value << HEADER_BYTE_1_BIT)
			| (parity_byte << PARITY_BYTE_1_BIT));
	pr_debug("Header Byte 1: value = 0x%x, parity_byte = 0x%x\n",
			value, parity_byte);
	dp_write(base + MMSS_DP_GENERIC1_0, value);

	/* Config header and parity byte 2 */
	value = dp_read(base + MMSS_DP_GENERIC1_1);

	new_value = 0x1b;
	parity_byte = dp_header_get_parity(new_value);
	value |= ((new_value << HEADER_BYTE_2_BIT)
			| (parity_byte << PARITY_BYTE_2_BIT));
	pr_debug("Header Byte 2: value = 0x%x, parity_byte = 0x%x\n",
			value, parity_byte);
	dp_write(base + MMSS_DP_GENERIC1_1, value);

	/* Config header and parity byte 3 */
	value = dp_read(base + MMSS_DP_GENERIC1_1);

	new_value = (0x0 | (0x12 << 2));
	parity_byte = dp_header_get_parity(new_value);
	value |= ((new_value << HEADER_BYTE_3_BIT)
			| (parity_byte << PARITY_BYTE_3_BIT));
	pr_debug("Header Byte 3: value = 0x%x, parity_byte = 0x%x\n",
			new_value, parity_byte);
	dp_write(base + MMSS_DP_GENERIC1_1, value);
}

static void dp_catalog_panel_config_spd(struct dp_catalog_panel *panel)
{
	struct dp_catalog_private *catalog;
	void __iomem *base;
	u32 spd_cfg = 0, spd_cfg2 = 0;
	u8 *vendor = NULL, *product = NULL;
	/*
	 * Source Device Information
	 * 00h unknown
	 * 01h Digital STB
	 * 02h DVD
	 * 03h D-VHS
	 * 04h HDD Video
	 * 05h DVC
	 * 06h DSC
	 * 07h Video CD
	 * 08h Game
	 * 09h PC general
	 * 0ah Bluray-Disc
	 * 0bh Super Audio CD
	 * 0ch HD DVD
	 * 0dh PMP
	 * 0eh-ffh reserved
	 */
	u32 device_type = 0;

	if (!panel)
		return;

	dp_catalog_get_priv(panel);
	base = catalog->io->dp_link.base;

	dp_catalog_config_spd_header(panel);

	vendor = panel->spd_vendor_name;
	product = panel->spd_product_description;

	dp_write(base + MMSS_DP_GENERIC1_2, ((vendor[0] & 0x7f) |
				((vendor[1] & 0x7f) << 8) |
				((vendor[2] & 0x7f) << 16) |
				((vendor[3] & 0x7f) << 24)));
	dp_write(base + MMSS_DP_GENERIC1_3, ((vendor[4] & 0x7f) |
				((vendor[5] & 0x7f) << 8) |
				((vendor[6] & 0x7f) << 16) |
				((vendor[7] & 0x7f) << 24)));
	dp_write(base + MMSS_DP_GENERIC1_4, ((product[0] & 0x7f) |
			((product[1] & 0x7f) << 8) |
			((product[2] & 0x7f) << 16) |
			((product[3] & 0x7f) << 24)));
	dp_write(base + MMSS_DP_GENERIC1_5, ((product[4] & 0x7f) |
			((product[5] & 0x7f) << 8) |
			((product[6] & 0x7f) << 16) |
			((product[7] & 0x7f) << 24)));
	dp_write(base + MMSS_DP_GENERIC1_6, ((product[8] & 0x7f) |
			((product[9] & 0x7f) << 8) |
			((product[10] & 0x7f) << 16) |
			((product[11] & 0x7f) << 24)));
	dp_write(base + MMSS_DP_GENERIC1_7, ((product[12] & 0x7f) |
			((product[13] & 0x7f) << 8) |
			((product[14] & 0x7f) << 16) |
			((product[15] & 0x7f) << 24)));
	dp_write(base + MMSS_DP_GENERIC1_8, device_type);
	dp_write(base + MMSS_DP_GENERIC1_9, 0x00);

	spd_cfg = dp_read(base + MMSS_DP_SDP_CFG);
	/* GENERIC1_SDP for SPD Infoframe */
	spd_cfg |= BIT(18);
	dp_write(base + MMSS_DP_SDP_CFG, spd_cfg);

	spd_cfg2 = dp_read(base + MMSS_DP_SDP_CFG2);
	/* 28 data bytes for SPD Infoframe with GENERIC1 set */
	spd_cfg2 |= BIT(17);
	dp_write(base + MMSS_DP_SDP_CFG2, spd_cfg2);

	dp_write(base + MMSS_DP_SDP_CFG3, 0x1);
	dp_write(base + MMSS_DP_SDP_CFG3, 0x0);
}

struct dp_catalog *dp_catalog_get(struct device *dev, struct dp_io *io)
{
	int rc = 0;
	struct dp_catalog *dp_catalog;
	struct dp_catalog_private *catalog;
	struct dp_catalog_aux aux = {
		.read_data     = dp_catalog_aux_read_data,
		.write_data    = dp_catalog_aux_write_data,
		.write_trans   = dp_catalog_aux_write_trans,
		.clear_trans   = dp_catalog_aux_clear_trans,
		.reset         = dp_catalog_aux_reset,
		.update_aux_cfg = dp_catalog_aux_update_cfg,
		.enable        = dp_catalog_aux_enable,
		.setup         = dp_catalog_aux_setup,
		.get_irq       = dp_catalog_aux_get_irq,
		.clear_hw_interrupts = dp_catalog_aux_clear_hw_interrupts,
	};
	struct dp_catalog_ctrl ctrl = {
		.state_ctrl     = dp_catalog_ctrl_state_ctrl,
		.config_ctrl    = dp_catalog_ctrl_config_ctrl,
		.lane_mapping   = dp_catalog_ctrl_lane_mapping,
		.mainlink_ctrl  = dp_catalog_ctrl_mainlink_ctrl,
		.config_misc    = dp_catalog_ctrl_config_misc,
		.config_msa     = dp_catalog_ctrl_config_msa,
		.set_pattern    = dp_catalog_ctrl_set_pattern,
		.reset          = dp_catalog_ctrl_reset,
		.usb_reset      = dp_catalog_ctrl_usb_reset,
		.mainlink_ready = dp_catalog_ctrl_mainlink_ready,
		.enable_irq     = dp_catalog_ctrl_enable_irq,
		.hpd_config     = dp_catalog_ctrl_hpd_config,
		.phy_reset      = dp_catalog_ctrl_phy_reset,
		.phy_lane_cfg   = dp_catalog_ctrl_phy_lane_cfg,
		.update_vx_px   = dp_catalog_ctrl_update_vx_px,
		.get_interrupt  = dp_catalog_ctrl_get_interrupt,
		.update_transfer_unit = dp_catalog_ctrl_update_transfer_unit,
		.read_hdcp_status     = dp_catalog_ctrl_read_hdcp_status,
		.send_phy_pattern    = dp_catalog_ctrl_send_phy_pattern,
		.read_phy_pattern = dp_catalog_ctrl_read_phy_pattern,
	};
	struct dp_catalog_audio audio = {
		.init       = dp_catalog_audio_init,
		.config_acr = dp_catalog_audio_config_acr,
		.enable     = dp_catalog_audio_enable,
		.config_sdp = dp_catalog_audio_config_sdp,
		.set_header = dp_catalog_audio_set_header,
		.get_header = dp_catalog_audio_get_header,
		.safe_to_exit_level = dp_catalog_audio_safe_to_exit_level,
	};
	struct dp_catalog_panel panel = {
		.timing_cfg = dp_catalog_panel_timing_cfg,
		.config_hdr = dp_catalog_panel_config_hdr,
		.tpg_config = dp_catalog_panel_tpg_cfg,
<<<<<<< HEAD
=======
		.config_spd = dp_catalog_panel_config_spd,
>>>>>>> 4ea03715
	};

	if (!io) {
		pr_err("invalid input\n");
		rc = -EINVAL;
		goto error;
	}

	catalog  = devm_kzalloc(dev, sizeof(*catalog), GFP_KERNEL);
	if (!catalog) {
		rc = -ENOMEM;
		goto error;
	}

	catalog->dev = dev;
	catalog->io = io;

	dp_catalog = &catalog->dp_catalog;

	dp_catalog->aux   = aux;
	dp_catalog->ctrl  = ctrl;
	dp_catalog->audio = audio;
	dp_catalog->panel = panel;

	return dp_catalog;
error:
	return ERR_PTR(rc);
}

void dp_catalog_put(struct dp_catalog *dp_catalog)
{
	struct dp_catalog_private *catalog;

	if (!dp_catalog)
		return;

	catalog = container_of(dp_catalog, struct dp_catalog_private,
				dp_catalog);

	devm_kfree(catalog->dev, catalog);
}<|MERGE_RESOLUTION|>--- conflicted
+++ resolved
@@ -349,24 +349,6 @@
 	hdr = &panel->hdr_data.hdr_meta;
 	base = catalog->io->dp_link.base;
 
-<<<<<<< HEAD
-	header = dp_read(base + MMSS_DP_VSCEXT_0);
-	header |= panel->hdr_data.vscext_header_byte1;
-	dp_write(base + MMSS_DP_VSCEXT_0, header);
-
-	header = dp_read(base + MMSS_DP_VSCEXT_1);
-	header |= panel->hdr_data.vscext_header_byte2;
-	dp_write(base + MMSS_DP_VSCEXT_1, header);
-
-	header = dp_read(base + MMSS_DP_VSCEXT_1);
-	header |= panel->hdr_data.vscext_header_byte3;
-	dp_write(base + MMSS_DP_VSCEXT_1, header);
-
-	header =  panel->hdr_data.version;
-	header |=  panel->hdr_data.length << 8;
-	header |= hdr->eotf << 16;
-	dp_write(base + MMSS_DP_VSCEXT_2, header);
-=======
 	/* HEADER BYTE 1 */
 	header = panel->hdr_data.vscext_header_byte1;
 	parity = dp_header_get_parity(header);
@@ -399,7 +381,6 @@
 	dp_write(base + MMSS_DP_VSCEXT_2, data);
 	memcpy(buf + off, &data, sizeof(data));
 	off += sizeof(data);
->>>>>>> 4ea03715
 
 	data = (DP_GET_LSB(hdr->display_primaries_x[0]) |
 		(DP_GET_MSB(hdr->display_primaries_x[0]) << 8) |
@@ -474,19 +455,6 @@
 	dp_catalog_get_priv(panel);
 	base = catalog->io->dp_link.base;
 
-<<<<<<< HEAD
-	value = dp_read(base + MMSS_DP_GENERIC0_0);
-	value |= panel->hdr_data.vsc_header_byte1;
-	dp_write(base + MMSS_DP_GENERIC0_0, value);
-
-	value = dp_read(base + MMSS_DP_GENERIC0_1);
-	value |= panel->hdr_data.vsc_header_byte2;
-	dp_write(base + MMSS_DP_GENERIC0_1, value);
-
-	value = dp_read(base + MMSS_DP_GENERIC0_1);
-	value |= panel->hdr_data.vsc_header_byte3;
-	dp_write(base + MMSS_DP_GENERIC0_1, value);
-=======
 	/* HEADER BYTE 1 */
 	header = panel->hdr_data.vsc_header_byte1;
 	parity = dp_header_get_parity(header);
@@ -529,7 +497,6 @@
 	dp_write(base + MMSS_DP_GENERIC0_5, data);
 	memcpy(buf + off, &data, sizeof(data));
 	off += sizeof(data);
->>>>>>> 4ea03715
 
 	switch (panel->hdr_data.bpc) {
 	default:
@@ -882,7 +849,6 @@
 	/* make sure phy is brought out of reset */
 	wmb();
 }
-<<<<<<< HEAD
 
 static void dp_catalog_panel_tpg_cfg(struct dp_catalog_panel *panel,
 	bool enable)
@@ -890,15 +856,6 @@
 	struct dp_catalog_private *catalog;
 	void __iomem *base;
 
-=======
-
-static void dp_catalog_panel_tpg_cfg(struct dp_catalog_panel *panel,
-	bool enable)
-{
-	struct dp_catalog_private *catalog;
-	void __iomem *base;
-
->>>>>>> 4ea03715
 	if (!panel) {
 		pr_err("invalid input\n");
 		return;
@@ -1310,11 +1267,8 @@
 
 	dp_catalog_get_priv(audio);
 	base = catalog->io->dp_link.base;
-<<<<<<< HEAD
-=======
 
 	sdp_cfg = dp_read(base + MMSS_DP_SDP_CFG);
->>>>>>> 4ea03715
 
 	/* AUDIO_TIMESTAMP_SDP_EN */
 	sdp_cfg |= BIT(1);
@@ -1626,10 +1580,7 @@
 		.timing_cfg = dp_catalog_panel_timing_cfg,
 		.config_hdr = dp_catalog_panel_config_hdr,
 		.tpg_config = dp_catalog_panel_tpg_cfg,
-<<<<<<< HEAD
-=======
 		.config_spd = dp_catalog_panel_config_spd,
->>>>>>> 4ea03715
 	};
 
 	if (!io) {
