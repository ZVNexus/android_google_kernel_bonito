/*
 * Copyright (c) 2012-2017, The Linux Foundation. All rights reserved.
 *
 * This program is free software; you can redistribute it and/or modify
 * it under the terms of the GNU General Public License version 2 and
 * only version 2 as published by the Free Software Foundation.
 *
 * This program is distributed in the hope that it will be useful,
 * but WITHOUT ANY WARRANTY; without even the implied warranty of
 * MERCHANTABILITY or FITNESS FOR A PARTICULAR PURPOSE.  See the
 * GNU General Public License for more details.
 *
 */

#define pr_fmt(fmt)	"[drm-dp] %s: " fmt, __func__

#include <linux/types.h>
#include <linux/completion.h>
#include <linux/delay.h>

#include "dp_ctrl.h"

#define DP_KHZ_TO_HZ 1000

#define DP_CTRL_INTR_READY_FOR_VIDEO     BIT(0)
#define DP_CTRL_INTR_IDLE_PATTERN_SENT  BIT(3)

/* dp state ctrl */
#define ST_TRAIN_PATTERN_1		BIT(0)
#define ST_TRAIN_PATTERN_2		BIT(1)
#define ST_TRAIN_PATTERN_3		BIT(2)
#define ST_TRAIN_PATTERN_4		BIT(3)
#define ST_SYMBOL_ERR_RATE_MEASUREMENT	BIT(4)
#define ST_PRBS7			BIT(5)
#define ST_CUSTOM_80_BIT_PATTERN	BIT(6)
#define ST_SEND_VIDEO			BIT(7)
#define ST_PUSH_IDLE			BIT(8)

#define MR_LINK_TRAINING1  0x8
#define MR_LINK_SYMBOL_ERM 0x80
#define MR_LINK_PRBS7 0x100
#define MR_LINK_CUSTOM80 0x200
#define MR_LINK_TRAINING4  0x40

struct dp_vc_tu_mapping_table {
	u32 vic;
	u8 lanes;
	u8 lrate; /* DP_LINK_RATE -> 162(6), 270(10), 540(20), 810 (30) */
	u8 bpp;
	u8 valid_boundary_link;
	u16 delay_start_link;
	bool boundary_moderation_en;
	u8 valid_lower_boundary_link;
	u8 upper_boundary_count;
	u8 lower_boundary_count;
	u8 tu_size_minus1;
};

struct dp_ctrl_private {
	struct dp_ctrl dp_ctrl;

	struct device *dev;
	struct dp_aux *aux;
	struct dp_panel *panel;
	struct dp_link *link;
	struct dp_power *power;
	struct dp_parser *parser;
	struct dp_catalog_ctrl *catalog;

	struct completion idle_comp;
	struct completion video_comp;

	bool orientation;
	atomic_t aborted;

	u32 pixel_rate;
	u32 vic;
};

enum notification_status {
	NOTIFY_UNKNOWN,
	NOTIFY_CONNECT,
	NOTIFY_DISCONNECT,
	NOTIFY_CONNECT_IRQ_HPD,
	NOTIFY_DISCONNECT_IRQ_HPD,
};

static void dp_ctrl_idle_patterns_sent(struct dp_ctrl_private *ctrl)
{
	pr_debug("idle_patterns_sent\n");
	complete(&ctrl->idle_comp);
}

static void dp_ctrl_video_ready(struct dp_ctrl_private *ctrl)
{
	pr_debug("dp_video_ready\n");
	complete(&ctrl->video_comp);
}

static void dp_ctrl_abort(struct dp_ctrl *dp_ctrl)
{
	struct dp_ctrl_private *ctrl;

	if (!dp_ctrl) {
		pr_err("Invalid input data\n");
		return;
	}

	ctrl = container_of(dp_ctrl, struct dp_ctrl_private, dp_ctrl);

	atomic_set(&ctrl->aborted, 1);
}

static void dp_ctrl_state_ctrl(struct dp_ctrl_private *ctrl, u32 state)
{
	ctrl->catalog->state_ctrl(ctrl->catalog, state);
}

static void dp_ctrl_push_idle(struct dp_ctrl *dp_ctrl)
{
	int const idle_pattern_completion_timeout_ms = 3 * HZ / 100;
	struct dp_ctrl_private *ctrl;

	if (!dp_ctrl) {
		pr_err("Invalid input data\n");
		return;
	}

	ctrl = container_of(dp_ctrl, struct dp_ctrl_private, dp_ctrl);

	reinit_completion(&ctrl->idle_comp);
	dp_ctrl_state_ctrl(ctrl, ST_PUSH_IDLE);

	if (!wait_for_completion_timeout(&ctrl->idle_comp,
			idle_pattern_completion_timeout_ms))
		pr_warn("PUSH_IDLE pattern timedout\n");

	pr_debug("mainlink off done\n");
}

static void dp_ctrl_config_ctrl(struct dp_ctrl_private *ctrl)
{
	u32 config = 0, tbd;
	u8 *dpcd = ctrl->panel->dpcd;

	config |= (2 << 13); /* Default-> LSCLK DIV: 1/4 LCLK  */
	config |= (0 << 11); /* RGB */

	/* Scrambler reset enable */
	if (dpcd[DP_EDP_CONFIGURATION_CAP] & DP_ALTERNATE_SCRAMBLER_RESET_CAP)
		config |= (1 << 10);

	tbd = ctrl->link->get_test_bits_depth(ctrl->link,
			ctrl->panel->pinfo.bpp);

	if (tbd == DP_TEST_BIT_DEPTH_UNKNOWN)
		tbd = DP_TEST_BIT_DEPTH_8;

	config |= tbd << 8;

	/* Num of Lanes */
	config |= ((ctrl->link->link_params.lane_count - 1) << 4);

	if (drm_dp_enhanced_frame_cap(dpcd))
		config |= 0x40;

	config |= 0x04; /* progressive video */

	config |= 0x03;	/* sycn clock & static Mvid */

	ctrl->catalog->config_ctrl(ctrl->catalog, config);
}

/**
 * dp_ctrl_configure_source_params() - configures DP transmitter source params
 * @ctrl: Display Port Driver data
 *
 * Configures the DP transmitter source params including details such as lane
 * configuration, output format and sink/panel timing information.
 */
static void dp_ctrl_configure_source_params(struct dp_ctrl_private *ctrl)
{
	u32 cc, tb;

	ctrl->catalog->lane_mapping(ctrl->catalog);
	ctrl->catalog->mainlink_ctrl(ctrl->catalog, true);

	dp_ctrl_config_ctrl(ctrl);

	tb = ctrl->link->get_test_bits_depth(ctrl->link,
		ctrl->panel->pinfo.bpp);
	cc = ctrl->link->get_colorimetry_config(ctrl->link);
	ctrl->catalog->config_misc(ctrl->catalog, cc, tb);
	ctrl->panel->timing_cfg(ctrl->panel);
}

static void dp_ctrl_get_extra_req_bytes(u64 result_valid,
					int valid_bdary_link,
					u64 value1, u64 value2,
					bool *negative, u64 *result,
					u64 compare)
{
	*negative = false;
	if (result_valid >= compare) {
		if (valid_bdary_link
				>= compare)
			*result = value1 + value2;
		else {
			if (value1 < value2)
				*negative = true;
			*result = (value1 >= value2) ?
				(value1 - value2) : (value2 - value1);
		}
	} else {
		if (valid_bdary_link
				>= compare) {
			if (value1 >= value2)
				*negative = true;
			*result = (value1 >= value2) ?
				(value1 - value2) : (value2 - value1);
		} else {
			*result = value1 + value2;
			*negative = true;
		}
	}
}

static u64 roundup_u64(u64 x, u64 y)
{
	x += (y - 1);
	return (div64_ul(x, y) * y);
}

static u64 rounddown_u64(u64 x, u64 y)
{
	u64 rem;

	div64_u64_rem(x, y, &rem);
	return (x - rem);
}

static void dp_ctrl_calc_tu_parameters(struct dp_ctrl_private *ctrl,
		struct dp_vc_tu_mapping_table *tu_table)
{
	u32 const multiplier = 1000000;
	u64 pclk, lclk;
	u8 bpp, ln_cnt;
	int run_idx = 0;
	u32 lwidth, h_blank;
	u32 fifo_empty = 0;
	u32 ratio_scale = 1001;
	u64 temp, ratio, original_ratio;
	u64 temp2, reminder;
	u64 temp3, temp4, result = 0;

	u64 err = multiplier;
	u64 n_err = 0, n_n_err = 0;
	bool n_err_neg, nn_err_neg;
	u8 hblank_margin = 16;

	u8 tu_size, tu_size_desired = 0, tu_size_minus1;
	int valid_boundary_link;
	u64 resulting_valid;
	u64 total_valid;
	u64 effective_valid;
	u64 effective_valid_recorded;
	int n_tus;
	int n_tus_per_lane;
	int paired_tus;
	int remainder_tus;
	int remainder_tus_upper, remainder_tus_lower;
	int extra_bytes;
	int filler_size;
	int delay_start_link;
	int boundary_moderation_en = 0;
	int upper_bdry_cnt = 0;
	int lower_bdry_cnt = 0;
	int i_upper_bdry_cnt = 0;
	int i_lower_bdry_cnt = 0;
	int valid_lower_boundary_link = 0;
	int even_distribution_bf = 0;
	int even_distribution_legacy = 0;
	int even_distribution = 0;
	int min_hblank = 0;
	int extra_pclk_cycles;
	u8 extra_pclk_cycle_delay = 4;
	int extra_pclk_cycles_in_link_clk;
	u64 ratio_by_tu;
	u64 average_valid2;
	u64 extra_buffer_margin;
	int new_valid_boundary_link;

	u64 resulting_valid_tmp;
	u64 ratio_by_tu_tmp;
	int n_tus_tmp;
	int extra_pclk_cycles_tmp;
	int extra_pclk_cycles_in_lclk_tmp;
	int extra_req_bytes_new_tmp;
	int filler_size_tmp;
	int lower_filler_size_tmp;
	int delay_start_link_tmp;
	int min_hblank_tmp = 0;
	bool extra_req_bytes_is_neg = false;
	struct dp_panel_info *pinfo = &ctrl->panel->pinfo;

	u8 dp_brute_force = 1;
	u64 brute_force_threshold = 10;
	u64 diff_abs;

	ln_cnt =  ctrl->link->link_params.lane_count;

	bpp = pinfo->bpp;
	lwidth = pinfo->h_active;
	h_blank = pinfo->h_back_porch + pinfo->h_front_porch +
				pinfo->h_sync_width;
	pclk = pinfo->pixel_clk_khz * 1000;

	boundary_moderation_en = 0;
	upper_bdry_cnt = 0;
	lower_bdry_cnt = 0;
	i_upper_bdry_cnt = 0;
	i_lower_bdry_cnt = 0;
	valid_lower_boundary_link = 0;
	even_distribution_bf = 0;
	even_distribution_legacy = 0;
	even_distribution = 0;
	min_hblank = 0;

	lclk = drm_dp_bw_code_to_link_rate(
		ctrl->link->link_params.bw_code) * DP_KHZ_TO_HZ;

	pr_debug("pclk=%lld, active_width=%d, h_blank=%d\n",
						pclk, lwidth, h_blank);
	pr_debug("lclk = %lld, ln_cnt = %d\n", lclk, ln_cnt);
	ratio = div64_u64_rem(pclk * bpp * multiplier,
				8 * ln_cnt * lclk, &reminder);
	ratio = div64_u64((pclk * bpp * multiplier), (8 * ln_cnt * lclk));
	original_ratio = ratio;

	extra_buffer_margin = roundup_u64(div64_u64(extra_pclk_cycle_delay
				* lclk * multiplier, pclk), multiplier);
	extra_buffer_margin = div64_u64(extra_buffer_margin, multiplier);

	/* To deal with cases where lines are not distributable */
	if (((lwidth % ln_cnt) != 0) && ratio < multiplier) {
		ratio = ratio * ratio_scale;
		ratio = ratio < (1000 * multiplier)
				? ratio : (1000 * multiplier);
	}
	pr_debug("ratio = %lld\n", ratio);

	for (tu_size = 32; tu_size <= 64; tu_size++) {
		temp = ratio * tu_size;
		temp2 = ((temp / multiplier) + 1) * multiplier;
		n_err = roundup_u64(temp, multiplier) - temp;

		if (n_err < err) {
			err = n_err;
			tu_size_desired = tu_size;
		}
	}
	pr_debug("Info: tu_size_desired = %d\n", tu_size_desired);

	tu_size_minus1 = tu_size_desired - 1;

	valid_boundary_link = roundup_u64(ratio * tu_size_desired, multiplier);
	valid_boundary_link /= multiplier;
	n_tus = rounddown((lwidth * bpp * multiplier)
			/ (8 * valid_boundary_link), multiplier) / multiplier;
	even_distribution_legacy = n_tus % ln_cnt == 0 ? 1 : 0;
	pr_debug("Info: n_symbol_per_tu=%d, number_of_tus=%d\n",
					valid_boundary_link, n_tus);

	extra_bytes = roundup_u64((n_tus + 1)
			* ((valid_boundary_link * multiplier)
			- (original_ratio * tu_size_desired)), multiplier);
	extra_bytes /= multiplier;
	extra_pclk_cycles = roundup(extra_bytes * 8 * multiplier / bpp,
			multiplier);
	extra_pclk_cycles /= multiplier;
	extra_pclk_cycles_in_link_clk = roundup_u64(div64_u64(extra_pclk_cycles
				* lclk * multiplier, pclk), multiplier);
	extra_pclk_cycles_in_link_clk /= multiplier;
	filler_size = roundup_u64((tu_size_desired - valid_boundary_link)
						* multiplier, multiplier);
	filler_size /= multiplier;
	ratio_by_tu = div64_u64(ratio * tu_size_desired, multiplier);

	pr_debug("extra_pclk_cycles_in_link_clk=%d, extra_bytes=%d\n",
				extra_pclk_cycles_in_link_clk, extra_bytes);
	pr_debug("extra_pclk_cycles_in_link_clk=%d\n",
				extra_pclk_cycles_in_link_clk);
	pr_debug("filler_size=%d, extra_buffer_margin=%lld\n",
				filler_size, extra_buffer_margin);

	delay_start_link = ((extra_bytes > extra_pclk_cycles_in_link_clk)
			? extra_bytes
			: extra_pclk_cycles_in_link_clk)
				+ filler_size + extra_buffer_margin;
	resulting_valid = valid_boundary_link;
	pr_debug("Info: delay_start_link=%d, filler_size=%d\n",
				delay_start_link, filler_size);
	pr_debug("valid_boundary_link=%d ratio_by_tu=%lld\n",
				valid_boundary_link, ratio_by_tu);

	diff_abs = (resulting_valid >= ratio_by_tu)
				? (resulting_valid - ratio_by_tu)
				: (ratio_by_tu - resulting_valid);

	if (err != 0 && ((diff_abs > brute_force_threshold)
			|| (even_distribution_legacy == 0)
			|| (dp_brute_force == 1))) {
		err = multiplier;
		for (tu_size = 32; tu_size <= 64; tu_size++) {
			for (i_upper_bdry_cnt = 1; i_upper_bdry_cnt <= 15;
						i_upper_bdry_cnt++) {
				for (i_lower_bdry_cnt = 1;
					i_lower_bdry_cnt <= 15;
					i_lower_bdry_cnt++) {
					new_valid_boundary_link =
						roundup_u64(ratio
						* tu_size, multiplier);
					average_valid2 = (i_upper_bdry_cnt
						* new_valid_boundary_link
						+ i_lower_bdry_cnt
						* (new_valid_boundary_link
							- multiplier))
						/ (i_upper_bdry_cnt
							+ i_lower_bdry_cnt);
					n_tus = rounddown_u64(div64_u64(lwidth
						* multiplier * multiplier
						* (bpp / 8), average_valid2),
							multiplier);
					n_tus /= multiplier;
					n_tus_per_lane
						= rounddown(n_tus
							* multiplier
							/ ln_cnt, multiplier);
					n_tus_per_lane /= multiplier;
					paired_tus =
						rounddown((n_tus_per_lane)
							* multiplier
							/ (i_upper_bdry_cnt
							+ i_lower_bdry_cnt),
							multiplier);
					paired_tus /= multiplier;
					remainder_tus = n_tus_per_lane
							- paired_tus
						* (i_upper_bdry_cnt
							+ i_lower_bdry_cnt);
					if ((remainder_tus
						- i_upper_bdry_cnt) > 0) {
						remainder_tus_upper
							= i_upper_bdry_cnt;
						remainder_tus_lower =
							remainder_tus
							- i_upper_bdry_cnt;
					} else {
						remainder_tus_upper
							= remainder_tus;
						remainder_tus_lower = 0;
					}
					total_valid = paired_tus
						* (i_upper_bdry_cnt
						* new_valid_boundary_link
							+ i_lower_bdry_cnt
						* (new_valid_boundary_link
							- multiplier))
						+ (remainder_tus_upper
						* new_valid_boundary_link)
						+ (remainder_tus_lower
						* (new_valid_boundary_link
							- multiplier));
					n_err_neg = nn_err_neg = false;
					effective_valid
						= div_u64(total_valid,
							n_tus_per_lane);
					n_n_err = (effective_valid
							>= (ratio * tu_size))
						? (effective_valid
							- (ratio * tu_size))
						: ((ratio * tu_size)
							- effective_valid);
					if (effective_valid < (ratio * tu_size))
						nn_err_neg = true;
					n_err = (average_valid2
						>= (ratio * tu_size))
						? (average_valid2
							- (ratio * tu_size))
						: ((ratio * tu_size)
							- average_valid2);
					if (average_valid2 < (ratio * tu_size))
						n_err_neg = true;
					even_distribution =
						n_tus % ln_cnt == 0 ? 1 : 0;
					diff_abs =
						resulting_valid >= ratio_by_tu
						? (resulting_valid
							- ratio_by_tu)
						: (ratio_by_tu
							- resulting_valid);

					resulting_valid_tmp = div64_u64(
						(i_upper_bdry_cnt
						* new_valid_boundary_link
						+ i_lower_bdry_cnt
						* (new_valid_boundary_link
							- multiplier)),
						(i_upper_bdry_cnt
							+ i_lower_bdry_cnt));
					ratio_by_tu_tmp =
						original_ratio * tu_size;
					ratio_by_tu_tmp /= multiplier;
					n_tus_tmp = rounddown_u64(
						div64_u64(lwidth
						* multiplier * multiplier
						* bpp / 8,
						resulting_valid_tmp),
						multiplier);
					n_tus_tmp /= multiplier;

					temp3 = (resulting_valid_tmp
						>= (original_ratio * tu_size))
						? (resulting_valid_tmp
						- original_ratio * tu_size)
						: (original_ratio * tu_size)
						- resulting_valid_tmp;
					temp3 = (n_tus_tmp + 1) * temp3;
					temp4 = (new_valid_boundary_link
						>= (original_ratio * tu_size))
						? (new_valid_boundary_link
							- original_ratio
							* tu_size)
						: (original_ratio * tu_size)
						- new_valid_boundary_link;
					temp4 = (i_upper_bdry_cnt
							* ln_cnt * temp4);

					temp3 = roundup_u64(temp3, multiplier);
					temp4 = roundup_u64(temp4, multiplier);
					dp_ctrl_get_extra_req_bytes
						(resulting_valid_tmp,
						new_valid_boundary_link,
						temp3, temp4,
						&extra_req_bytes_is_neg,
						&result,
						(original_ratio * tu_size));
					extra_req_bytes_new_tmp
						= div64_ul(result, multiplier);
					if ((extra_req_bytes_is_neg)
						&& (extra_req_bytes_new_tmp
							> 1))
						extra_req_bytes_new_tmp
						= extra_req_bytes_new_tmp - 1;
					if (extra_req_bytes_new_tmp == 0)
						extra_req_bytes_new_tmp = 1;
					extra_pclk_cycles_tmp =
						(u64)(extra_req_bytes_new_tmp
						      * 8 * multiplier) / bpp;
					extra_pclk_cycles_tmp /= multiplier;

					if (extra_pclk_cycles_tmp <= 0)
						extra_pclk_cycles_tmp = 1;
					extra_pclk_cycles_in_lclk_tmp =
						roundup_u64(div64_u64(
							extra_pclk_cycles_tmp
							* lclk * multiplier,
							pclk), multiplier);
					extra_pclk_cycles_in_lclk_tmp
						/= multiplier;
					filler_size_tmp = roundup_u64(
						(tu_size * multiplier *
						new_valid_boundary_link),
						multiplier);
					filler_size_tmp /= multiplier;
					lower_filler_size_tmp =
						filler_size_tmp + 1;
					if (extra_req_bytes_is_neg)
						temp3 = (extra_req_bytes_new_tmp
						> extra_pclk_cycles_in_lclk_tmp
						? extra_pclk_cycles_in_lclk_tmp
						: extra_req_bytes_new_tmp);
					else
						temp3 = (extra_req_bytes_new_tmp
						> extra_pclk_cycles_in_lclk_tmp
						? extra_req_bytes_new_tmp :
						extra_pclk_cycles_in_lclk_tmp);

					temp4 = lower_filler_size_tmp
						+ extra_buffer_margin;
					if (extra_req_bytes_is_neg)
						delay_start_link_tmp
							= (temp3 >= temp4)
							? (temp3 - temp4)
							: (temp4 - temp3);
					else
						delay_start_link_tmp
							= temp3 + temp4;

					min_hblank_tmp = (int)div64_u64(
						roundup_u64(
						div64_u64(delay_start_link_tmp
						* pclk * multiplier, lclk),
						multiplier), multiplier)
						+ hblank_margin;

					if (((even_distribution == 1)
						|| ((even_distribution_bf == 0)
						&& (even_distribution_legacy
								== 0)))
						&& !n_err_neg && !nn_err_neg
						&& n_n_err < err
						&& (n_n_err < diff_abs
						|| (dp_brute_force == 1))
						&& (new_valid_boundary_link
									- 1) > 0
						&& (h_blank >=
							(u32)min_hblank_tmp)) {
						upper_bdry_cnt =
							i_upper_bdry_cnt;
						lower_bdry_cnt =
							i_lower_bdry_cnt;
						err = n_n_err;
						boundary_moderation_en = 1;
						tu_size_desired = tu_size;
						valid_boundary_link =
							new_valid_boundary_link;
						effective_valid_recorded
							= effective_valid;
						delay_start_link
							= delay_start_link_tmp;
						filler_size = filler_size_tmp;
						min_hblank = min_hblank_tmp;
						n_tus = n_tus_tmp;
						even_distribution_bf = 1;

						pr_debug("upper_bdry_cnt=%d, lower_boundary_cnt=%d, err=%lld, tu_size_desired=%d, valid_boundary_link=%d, effective_valid=%lld\n",
							upper_bdry_cnt,
							lower_bdry_cnt, err,
							tu_size_desired,
							valid_boundary_link,
							effective_valid);
					}
				}
			}
		}

		if (boundary_moderation_en == 1) {
			resulting_valid = (u64)(upper_bdry_cnt
					*valid_boundary_link + lower_bdry_cnt
					* (valid_boundary_link - 1))
					/ (upper_bdry_cnt + lower_bdry_cnt);
			ratio_by_tu = original_ratio * tu_size_desired;
			valid_lower_boundary_link =
				(valid_boundary_link / multiplier) - 1;

			tu_size_minus1 = tu_size_desired - 1;
			even_distribution_bf = 1;
			valid_boundary_link /= multiplier;
			pr_debug("Info: Boundary_moderation enabled\n");
		}
	}

	min_hblank = ((int) roundup_u64(div64_u64(delay_start_link * pclk
			* multiplier, lclk), multiplier))
			/ multiplier + hblank_margin;
	if (h_blank < (u32)min_hblank) {
		pr_debug(" WARNING: run_idx=%d Programmed h_blank %d is smaller than the min_hblank %d supported.\n",
					run_idx, h_blank, min_hblank);
	}

	if (fifo_empty)	{
		tu_size_minus1 = 31;
		valid_boundary_link = 32;
		delay_start_link = 0;
		boundary_moderation_en = 0;
	}

	pr_debug("tu_size_minus1=%d valid_boundary_link=%d delay_start_link=%d boundary_moderation_en=%d\n upper_boundary_cnt=%d lower_boundary_cnt=%d valid_lower_boundary_link=%d min_hblank=%d\n",
		tu_size_minus1, valid_boundary_link, delay_start_link,
		boundary_moderation_en, upper_bdry_cnt, lower_bdry_cnt,
		valid_lower_boundary_link, min_hblank);

	tu_table->valid_boundary_link = valid_boundary_link;
	tu_table->delay_start_link = delay_start_link;
	tu_table->boundary_moderation_en = boundary_moderation_en;
	tu_table->valid_lower_boundary_link = valid_lower_boundary_link;
	tu_table->upper_boundary_count = upper_bdry_cnt;
	tu_table->lower_boundary_count = lower_bdry_cnt;
	tu_table->tu_size_minus1 = tu_size_minus1;
}

static void dp_ctrl_setup_tr_unit(struct dp_ctrl_private *ctrl)
{
	u32 dp_tu = 0x0;
	u32 valid_boundary = 0x0;
	u32 valid_boundary2 = 0x0;
	struct dp_vc_tu_mapping_table tu_calc_table;

	dp_ctrl_calc_tu_parameters(ctrl, &tu_calc_table);

	dp_tu |= tu_calc_table.tu_size_minus1;
	valid_boundary |= tu_calc_table.valid_boundary_link;
	valid_boundary |= (tu_calc_table.delay_start_link << 16);

	valid_boundary2 |= (tu_calc_table.valid_lower_boundary_link << 1);
	valid_boundary2 |= (tu_calc_table.upper_boundary_count << 16);
	valid_boundary2 |= (tu_calc_table.lower_boundary_count << 20);

	if (tu_calc_table.boundary_moderation_en)
		valid_boundary2 |= BIT(0);

	pr_debug("dp_tu=0x%x, valid_boundary=0x%x, valid_boundary2=0x%x\n",
			dp_tu, valid_boundary, valid_boundary2);

	ctrl->catalog->dp_tu = dp_tu;
	ctrl->catalog->valid_boundary = valid_boundary;
	ctrl->catalog->valid_boundary2 = valid_boundary2;

	ctrl->catalog->update_transfer_unit(ctrl->catalog);
}

static int dp_ctrl_wait4video_ready(struct dp_ctrl_private *ctrl)
{
	int ret = 0;

	ret = wait_for_completion_timeout(&ctrl->video_comp, HZ / 2);
	if (ret <= 0) {
		pr_err("Link Train timedout\n");
		ret = -EINVAL;
	}

	return ret;
}

static int dp_ctrl_update_sink_vx_px(struct dp_ctrl_private *ctrl,
		u32 voltage_level, u32 pre_emphasis_level)
{
	int i;
	u8 buf[4];
	u32 max_level_reached = 0;

	if (voltage_level == DP_LINK_VOLTAGE_MAX) {
		pr_debug("max. voltage swing level reached %d\n",
				voltage_level);
		max_level_reached |= BIT(2);
	}

	if (pre_emphasis_level == DP_LINK_PRE_EMPHASIS_MAX) {
		pr_debug("max. pre-emphasis level reached %d\n",
				pre_emphasis_level);
		max_level_reached  |= BIT(5);
	}

	pre_emphasis_level <<= 3;

	for (i = 0; i < 4; i++)
		buf[i] = voltage_level | pre_emphasis_level | max_level_reached;

	pr_debug("sink: p|v=0x%x\n", voltage_level | pre_emphasis_level);
	return drm_dp_dpcd_write(ctrl->aux->drm_aux, 0x103, buf, 4);
}

static int dp_ctrl_update_vx_px(struct dp_ctrl_private *ctrl)
{
	struct dp_link *link = ctrl->link;

	ctrl->catalog->update_vx_px(ctrl->catalog,
		link->phy_params.v_level, link->phy_params.p_level);

	return dp_ctrl_update_sink_vx_px(ctrl, link->phy_params.v_level,
		link->phy_params.p_level);
}

static int dp_ctrl_train_pattern_set(struct dp_ctrl_private *ctrl,
		u8 pattern)
{
	u8 buf[4];

	pr_debug("sink: pattern=%x\n", pattern);

	buf[0] = pattern;
	return drm_dp_dpcd_write(ctrl->aux->drm_aux,
		DP_TRAINING_PATTERN_SET, buf, 1);
}

static int dp_ctrl_read_link_status(struct dp_ctrl_private *ctrl,
					u8 *link_status)
{
	int ret = 0, len;
	u32 const offset = DP_LANE_ALIGN_STATUS_UPDATED - DP_LANE0_1_STATUS;
	u32 link_status_read_max_retries = 100;

	while (--link_status_read_max_retries) {
		len = drm_dp_dpcd_read_link_status(ctrl->aux->drm_aux,
			link_status);
		if (len != DP_LINK_STATUS_SIZE) {
			pr_err("DP link status read failed, err: %d\n", len);
			ret = len;
			break;
		}

		if (!(link_status[offset] & DP_LINK_STATUS_UPDATED))
			break;
	}

	return ret;
}

static int dp_ctrl_link_train_1(struct dp_ctrl_private *ctrl)
{
	int tries, old_v_level, ret = 0;
	u8 link_status[DP_LINK_STATUS_SIZE];
	int const maximum_retries = 5;

	dp_ctrl_state_ctrl(ctrl, 0);
	/* Make sure to clear the current pattern before starting a new one */
	wmb();

	ctrl->catalog->set_pattern(ctrl->catalog, 0x01);
	ret = dp_ctrl_train_pattern_set(ctrl, DP_TRAINING_PATTERN_1 |
		DP_LINK_SCRAMBLING_DISABLE); /* train_1 */
	if (ret <= 0) {
		ret = -EINVAL;
		return ret;
	}

	ret = dp_ctrl_update_vx_px(ctrl);
	if (ret <= 0) {
		ret = -EINVAL;
		return ret;
	}

	tries = 0;
	old_v_level = ctrl->link->phy_params.v_level;
	while (1) {
		drm_dp_link_train_clock_recovery_delay(ctrl->panel->dpcd);

		ret = dp_ctrl_read_link_status(ctrl, link_status);
		if (ret)
			break;

		if (drm_dp_clock_recovery_ok(link_status,
			ctrl->link->link_params.lane_count)) {
			break;
		}

		if (ctrl->link->phy_params.v_level == DP_LINK_VOLTAGE_MAX) {
			pr_err_ratelimited("max v_level reached\n");
			ret = -EAGAIN;
			break;
		}

		if (old_v_level == ctrl->link->phy_params.v_level) {
			tries++;
			if (tries >= maximum_retries) {
				pr_err("max tries reached\n");
				ret = -ETIMEDOUT;
				break;
			}
		} else {
			tries = 0;
			old_v_level = ctrl->link->phy_params.v_level;
		}

		pr_debug("clock recovery not done, adjusting vx px\n");

		ctrl->link->adjust_levels(ctrl->link, link_status);
		ret = dp_ctrl_update_vx_px(ctrl);
		if (ret <= 0) {
			ret = -EINVAL;
			break;
		}
	}

	return ret;
}

static int dp_ctrl_link_rate_down_shift(struct dp_ctrl_private *ctrl)
{
	int ret = 0;

	if (!ctrl)
		return -EINVAL;

	switch (ctrl->link->link_params.bw_code) {
	case DP_LINK_BW_8_1:
		ctrl->link->link_params.bw_code = DP_LINK_BW_5_4;
		break;
	case DP_LINK_BW_5_4:
		ctrl->link->link_params.bw_code = DP_LINK_BW_2_7;
		break;
	case DP_LINK_BW_2_7:
	case DP_LINK_BW_1_62:
	default:
		ctrl->link->link_params.bw_code = DP_LINK_BW_1_62;
		break;
	};

	pr_debug("new bw code=0x%x\n", ctrl->link->link_params.bw_code);

	return ret;
}

static void dp_ctrl_clear_training_pattern(struct dp_ctrl_private *ctrl)
{
	dp_ctrl_train_pattern_set(ctrl, 0);
	drm_dp_link_train_channel_eq_delay(ctrl->panel->dpcd);
}

static int dp_ctrl_link_training_2(struct dp_ctrl_private *ctrl)
{
	int tries = 0, ret = 0;
	char pattern;
	int const maximum_retries = 5;
	u8 link_status[DP_LINK_STATUS_SIZE];

	dp_ctrl_state_ctrl(ctrl, 0);
	/* Make sure to clear the current pattern before starting a new one */
	wmb();

	if (drm_dp_tps3_supported(ctrl->panel->dpcd))
		pattern = DP_TRAINING_PATTERN_3;
	else
		pattern = DP_TRAINING_PATTERN_2;

	ret = dp_ctrl_update_vx_px(ctrl);
	if (ret <= 0) {
		ret = -EINVAL;
		return ret;
	}
	ctrl->catalog->set_pattern(ctrl->catalog, pattern);
	ret = dp_ctrl_train_pattern_set(ctrl,
		pattern | DP_RECOVERED_CLOCK_OUT_EN);
	if (ret <= 0) {
		ret = -EINVAL;
		return ret;
	}

	do  {
		drm_dp_link_train_channel_eq_delay(ctrl->panel->dpcd);

		ret = dp_ctrl_read_link_status(ctrl, link_status);
		if (ret)
			break;

		if (drm_dp_channel_eq_ok(link_status,
			ctrl->link->link_params.lane_count))
			break;

		if (tries > maximum_retries) {
			ret = -ETIMEDOUT;
			break;
		}
		tries++;

		ctrl->link->adjust_levels(ctrl->link, link_status);
		ret = dp_ctrl_update_vx_px(ctrl);
		if (ret <= 0) {
			ret = -EINVAL;
			break;
		}
	} while (1);

	return ret;
}

static int dp_ctrl_link_train(struct dp_ctrl_private *ctrl)
{
	int ret = 0;
	u8 encoding = 0x1;
	struct drm_dp_link link_info = {0};

	ctrl->link->phy_params.p_level = 0;
	ctrl->link->phy_params.v_level = 0;

	dp_ctrl_config_ctrl(ctrl);

	link_info.num_lanes = ctrl->link->link_params.lane_count;
	link_info.rate = drm_dp_bw_code_to_link_rate(
		ctrl->link->link_params.bw_code);
	link_info.capabilities = ctrl->panel->link_info.capabilities;

	ret = drm_dp_link_configure(ctrl->aux->drm_aux, &link_info);
	if (ret)
		goto end;

	ret = drm_dp_dpcd_write(ctrl->aux->drm_aux,
		DP_MAIN_LINK_CHANNEL_CODING_SET, &encoding, 1);
	if (ret <= 0) {
		ret = -EINVAL;
		goto end;
	}

	ret = dp_ctrl_link_train_1(ctrl);
	if (ret) {
		pr_err("link training #1 failed\n");
		goto end;
	}

	/* print success info as this is a result of user initiated action */
	pr_info("link training #1 successful\n");

	ret = dp_ctrl_link_training_2(ctrl);
	if (ret) {
		pr_err("link training #2 failed\n");
		goto end;
	}

	/* print success info as this is a result of user initiated action */
	pr_info("link training #2 successful\n");

end:
	dp_ctrl_state_ctrl(ctrl, 0);
	/* Make sure to clear the current pattern before starting a new one */
	wmb();

	dp_ctrl_clear_training_pattern(ctrl);
	return ret;
}

static int dp_ctrl_setup_main_link(struct dp_ctrl_private *ctrl, bool train)
{
	bool mainlink_ready = false;
	int ret = 0;

	ctrl->catalog->mainlink_ctrl(ctrl->catalog, true);

	if (ctrl->link->sink_request & DP_TEST_LINK_PHY_TEST_PATTERN)
		goto end;

	if (!train)
		goto send_video;

	/*
	 * As part of previous calls, DP controller state might have
	 * transitioned to PUSH_IDLE. In order to start transmitting a link
	 * training pattern, we have to first to a DP software reset.
	 */
	ctrl->catalog->reset(ctrl->catalog);

	ret = dp_ctrl_link_train(ctrl);
	if (ret)
		goto end;

send_video:
	/*
	 * Set up transfer unit values and set controller state to send
	 * video.
	 */
	dp_ctrl_setup_tr_unit(ctrl);
	ctrl->catalog->state_ctrl(ctrl->catalog, ST_SEND_VIDEO);

	dp_ctrl_wait4video_ready(ctrl);
	mainlink_ready = ctrl->catalog->mainlink_ready(ctrl->catalog);
	pr_debug("mainlink %s\n", mainlink_ready ? "READY" : "NOT READY");
end:
	return ret;
}

static void dp_ctrl_set_clock_rate(struct dp_ctrl_private *ctrl,
		char *name, u32 rate)
{
	u32 num = ctrl->parser->mp[DP_CTRL_PM].num_clk;
	struct dss_clk *cfg = ctrl->parser->mp[DP_CTRL_PM].clk_config;

	while (num && strcmp(cfg->clk_name, name)) {
		num--;
		cfg++;
	}

	pr_debug("setting rate=%d on clk=%s\n", rate, name);

	if (num)
		cfg->rate = rate;
	else
		pr_err("%s clock could not be set with rate %d\n", name, rate);
}

static int dp_ctrl_enable_mainlink_clocks(struct dp_ctrl_private *ctrl)
{
	int ret = 0;

	ctrl->power->set_pixel_clk_parent(ctrl->power);

	dp_ctrl_set_clock_rate(ctrl, "ctrl_link_clk",
		drm_dp_bw_code_to_link_rate(ctrl->link->link_params.bw_code));

	dp_ctrl_set_clock_rate(ctrl, "ctrl_pixel_clk", ctrl->pixel_rate);

	ret = ctrl->power->clk_enable(ctrl->power, DP_CTRL_PM, true);
	if (ret) {
		pr_err("Unabled to start link clocks\n");
		ret = -EINVAL;
	}

	return ret;
}

static int dp_ctrl_disable_mainlink_clocks(struct dp_ctrl_private *ctrl)
{
	return ctrl->power->clk_enable(ctrl->power, DP_CTRL_PM, false);
}

static int dp_ctrl_host_init(struct dp_ctrl *dp_ctrl,
	bool flip, bool multi_func)
{
	struct dp_ctrl_private *ctrl;
	struct dp_catalog_ctrl *catalog;

	if (!dp_ctrl) {
		pr_err("Invalid input data\n");
		return -EINVAL;
	}

	ctrl = container_of(dp_ctrl, struct dp_ctrl_private, dp_ctrl);

	ctrl->orientation = flip;
	catalog = ctrl->catalog;

	if (!multi_func) {
		catalog->usb_reset(ctrl->catalog, flip);
		catalog->phy_reset(ctrl->catalog);
	}
	catalog->enable_irq(ctrl->catalog, true);

	return 0;
}

/**
 * dp_ctrl_host_deinit() - Uninitialize DP controller
 * @ctrl: Display Port Driver data
 *
 * Perform required steps to uninitialize DP controller
 * and its resources.
 */
static void dp_ctrl_host_deinit(struct dp_ctrl *dp_ctrl)
{
	struct dp_ctrl_private *ctrl;

	if (!dp_ctrl) {
		pr_err("Invalid input data\n");
		return;
	}

	ctrl = container_of(dp_ctrl, struct dp_ctrl_private, dp_ctrl);

	ctrl->catalog->enable_irq(ctrl->catalog, false);

	pr_debug("Host deinitialized successfully\n");
}

static bool dp_ctrl_use_fixed_nvid(struct dp_ctrl_private *ctrl)
{
	u8 *dpcd = ctrl->panel->dpcd;

	/*
	 * For better interop experience, used a fixed NVID=0x8000
	 * whenever connected to a VGA dongle downstream.
	 */
	if (dpcd[DP_DOWNSTREAMPORT_PRESENT] & DP_DWN_STRM_PORT_PRESENT) {
		u8 type = dpcd[DP_DOWNSTREAMPORT_PRESENT] &
			DP_DWN_STRM_PORT_TYPE_MASK;
		if (type == DP_DWN_STRM_PORT_TYPE_ANALOG)
			return true;
	}

	return false;
}

static int dp_ctrl_link_maintenance(struct dp_ctrl *dp_ctrl)
{
	int ret = 0;
	struct dp_ctrl_private *ctrl;

	if (!dp_ctrl) {
		pr_err("Invalid input data\n");
		return -EINVAL;
	}

	ctrl = container_of(dp_ctrl, struct dp_ctrl_private, dp_ctrl);

	ctrl->dp_ctrl.push_idle(&ctrl->dp_ctrl);
	ctrl->dp_ctrl.reset(&ctrl->dp_ctrl);

	ctrl->pixel_rate = ctrl->panel->pinfo.pixel_clk_khz;

	do {
		if (ret == -EAGAIN) {
			/* try with lower link rate */
			dp_ctrl_link_rate_down_shift(ctrl);

			ctrl->catalog->mainlink_ctrl(ctrl->catalog, false);
		}

		ctrl->catalog->phy_lane_cfg(ctrl->catalog,
			ctrl->orientation, ctrl->link->link_params.lane_count);

		/*
		 * Disable and re-enable the mainlink clock since the
		 * link clock might have been adjusted as part of the
		 * link maintenance.
		 */
		dp_ctrl_disable_mainlink_clocks(ctrl);

		ret = dp_ctrl_enable_mainlink_clocks(ctrl);
		if (ret)
			continue;

		dp_ctrl_configure_source_params(ctrl);

		ctrl->catalog->config_msa(ctrl->catalog,
			drm_dp_bw_code_to_link_rate(
			ctrl->link->link_params.bw_code),
			ctrl->pixel_rate, dp_ctrl_use_fixed_nvid(ctrl));

		reinit_completion(&ctrl->idle_comp);

		ret = dp_ctrl_setup_main_link(ctrl, true);
	} while (ret == -EAGAIN);

	return ret;
}

static void dp_ctrl_process_phy_test_request(struct dp_ctrl *dp_ctrl)
{
	int ret = 0;
	struct dp_ctrl_private *ctrl;

	if (!dp_ctrl) {
		pr_err("Invalid input data\n");
		return;
	}

	ctrl = container_of(dp_ctrl, struct dp_ctrl_private, dp_ctrl);

	if (!ctrl->link->phy_params.phy_test_pattern_sel) {
		pr_debug("no test pattern selected by sink\n");
		return;
	}

	pr_debug("start\n");

	ctrl->dp_ctrl.push_idle(&ctrl->dp_ctrl);
	/*
	 * The global reset will need DP link ralated clocks to be
	 * running. Add the global reset just before disabling the
	 * link clocks and core clocks.
	 */
	ctrl->dp_ctrl.reset(&ctrl->dp_ctrl);
	ctrl->dp_ctrl.off(&ctrl->dp_ctrl);

	ret = ctrl->dp_ctrl.on(&ctrl->dp_ctrl);
	if (ret)
		pr_err("failed to enable DP controller\n");

	pr_debug("end\n");
}

static void dp_ctrl_send_phy_test_pattern(struct dp_ctrl_private *ctrl)
{
	bool success = false;
	u32 pattern_sent = 0x0;
	u32 pattern_requested = ctrl->link->phy_params.phy_test_pattern_sel;

	ctrl->catalog->update_vx_px(ctrl->catalog,
			ctrl->link->phy_params.v_level,
			ctrl->link->phy_params.p_level);
	ctrl->catalog->send_phy_pattern(ctrl->catalog, pattern_requested);
	ctrl->link->send_test_response(ctrl->link);

	pattern_sent = ctrl->catalog->read_phy_pattern(ctrl->catalog);
	pr_debug("pattern_request: %s. pattern_sent: 0x%x\n",
			dp_link_get_phy_test_pattern(pattern_requested),
			pattern_sent);

	switch (pattern_sent) {
	case MR_LINK_TRAINING1:
		if (pattern_requested ==
				DP_TEST_PHY_PATTERN_D10_2_NO_SCRAMBLING)
			success = true;
		break;
	case MR_LINK_SYMBOL_ERM:
		if ((pattern_requested ==
				DP_TEST_PHY_PATTERN_SYMBOL_ERR_MEASUREMENT_CNT)
			|| (pattern_requested ==
				DP_TEST_PHY_PATTERN_CP2520_PATTERN_1))
			success = true;
		break;
	case MR_LINK_PRBS7:
		if (pattern_requested == DP_TEST_PHY_PATTERN_PRBS7)
			success = true;
		break;
	case MR_LINK_CUSTOM80:
		if (pattern_requested ==
				DP_TEST_PHY_PATTERN_80_BIT_CUSTOM_PATTERN)
			success = true;
		break;
	case MR_LINK_TRAINING4:
		if (pattern_requested ==
				DP_TEST_PHY_PATTERN_CP2520_PATTERN_3)
			success = true;
		break;
	default:
		success = false;
		break;
	}

	pr_debug("%s: %s\n", success ? "success" : "failed",
			dp_link_get_phy_test_pattern(pattern_requested));
}

<<<<<<< HEAD
static bool dp_ctrl_handle_sink_request(struct dp_ctrl *dp_ctrl)
{
	struct dp_ctrl_private *ctrl;
	u32 sink_request = 0x0;
	bool req_handled = false;

	if (!dp_ctrl) {
		pr_err("invalid input\n");
		goto end;
	}

	ctrl = container_of(dp_ctrl, struct dp_ctrl_private, dp_ctrl);
	sink_request = ctrl->link->sink_request;

	if (sink_request & DP_TEST_LINK_PHY_TEST_PATTERN) {
		pr_info("PHY_TEST_PATTERN\n");
		dp_ctrl_process_phy_test_request(ctrl);

		req_handled = true;
	}

	if (sink_request & DP_LINK_STATUS_UPDATED) {
		pr_info("DP_LINK_STATUS_UPDATED\n");
		dp_ctrl_link_maintenance(ctrl);

		req_handled = true;
	}

	if (sink_request & DP_TEST_LINK_TRAINING) {
		pr_info("DP_TEST_LINK_TRAINING\n");
		ctrl->link->send_test_response(ctrl->link);
		dp_ctrl_link_maintenance(ctrl);

		req_handled = true;
	}
end:
	return req_handled;
}

=======
>>>>>>> 4ea03715
static void dp_ctrl_reset(struct dp_ctrl *dp_ctrl)
{
	struct dp_ctrl_private *ctrl;

	if (!dp_ctrl) {
		pr_err("invalid params\n");
		return;
	}

	ctrl = container_of(dp_ctrl, struct dp_ctrl_private, dp_ctrl);
	ctrl->catalog->reset(ctrl->catalog);
}

static int dp_ctrl_on(struct dp_ctrl *dp_ctrl)
{
	int rc = 0;
	struct dp_ctrl_private *ctrl;
	u32 rate = 0;
	u32 link_train_max_retries = 100;
	u32 const phy_cts_pixel_clk_khz = 148500;

	if (!dp_ctrl) {
		rc = -EINVAL;
		goto end;
	}

	ctrl = container_of(dp_ctrl, struct dp_ctrl_private, dp_ctrl);

	atomic_set(&ctrl->aborted, 0);
	rate = ctrl->panel->link_info.rate;

	ctrl->power->clk_enable(ctrl->power, DP_CORE_PM, true);
	ctrl->catalog->hpd_config(ctrl->catalog, true);

	if (ctrl->link->sink_request & DP_TEST_LINK_PHY_TEST_PATTERN) {
		pr_debug("using phy test link parameters\n");
		if (!ctrl->panel->pinfo.pixel_clk_khz)
			ctrl->pixel_rate = phy_cts_pixel_clk_khz;
	} else {
		ctrl->link->link_params.bw_code =
			drm_dp_link_rate_to_bw_code(rate);
		ctrl->link->link_params.lane_count =
			ctrl->panel->link_info.num_lanes;
		ctrl->pixel_rate = ctrl->panel->pinfo.pixel_clk_khz;
	}

	pr_debug("bw_code=%d, lane_count=%d, pixel_rate=%d\n",
		ctrl->link->link_params.bw_code,
		ctrl->link->link_params.lane_count, ctrl->pixel_rate);

	ctrl->catalog->phy_lane_cfg(ctrl->catalog,
			ctrl->orientation, ctrl->link->link_params.lane_count);

	rc = dp_ctrl_enable_mainlink_clocks(ctrl);
	if (rc)
		goto end;

	reinit_completion(&ctrl->idle_comp);

	dp_ctrl_configure_source_params(ctrl);

	while (--link_train_max_retries && !atomic_read(&ctrl->aborted)) {
		ctrl->catalog->config_msa(ctrl->catalog,
			drm_dp_bw_code_to_link_rate(
			ctrl->link->link_params.bw_code),
			ctrl->pixel_rate, dp_ctrl_use_fixed_nvid(ctrl));

		rc = dp_ctrl_setup_main_link(ctrl, true);
		if (!rc)
			break;

		/* try with lower link rate */
		dp_ctrl_link_rate_down_shift(ctrl);

		ctrl->catalog->mainlink_ctrl(ctrl->catalog, false);

		dp_ctrl_disable_mainlink_clocks(ctrl);
		/* hw recommended delay before re-enabling clocks */
		msleep(20);

		dp_ctrl_enable_mainlink_clocks(ctrl);
	}

	if (ctrl->link->sink_request & DP_TEST_LINK_PHY_TEST_PATTERN)
		dp_ctrl_send_phy_test_pattern(ctrl);

	pr_debug("End-\n");

end:
	return rc;
}

static void dp_ctrl_off(struct dp_ctrl *dp_ctrl)
{
	struct dp_ctrl_private *ctrl;

	if (!dp_ctrl)
		return;

	ctrl = container_of(dp_ctrl, struct dp_ctrl_private, dp_ctrl);

	ctrl->catalog->mainlink_ctrl(ctrl->catalog, false);
	ctrl->catalog->reset(ctrl->catalog);

	/* Make sure DP is disabled before clk disable */
	wmb();

	dp_ctrl_disable_mainlink_clocks(ctrl);

	pr_debug("DP off done\n");
}

static void dp_ctrl_isr(struct dp_ctrl *dp_ctrl)
{
	struct dp_ctrl_private *ctrl;

	if (!dp_ctrl)
		return;

	ctrl = container_of(dp_ctrl, struct dp_ctrl_private, dp_ctrl);

	ctrl->catalog->get_interrupt(ctrl->catalog);

	if (ctrl->catalog->isr & DP_CTRL_INTR_READY_FOR_VIDEO)
		dp_ctrl_video_ready(ctrl);

	if (ctrl->catalog->isr & DP_CTRL_INTR_IDLE_PATTERN_SENT)
		dp_ctrl_idle_patterns_sent(ctrl);
}

struct dp_ctrl *dp_ctrl_get(struct dp_ctrl_in *in)
{
	int rc = 0;
	struct dp_ctrl_private *ctrl;
	struct dp_ctrl *dp_ctrl;

	if (!in->dev || !in->panel || !in->aux ||
	    !in->link || !in->catalog) {
		pr_err("invalid input\n");
		rc = -EINVAL;
		goto error;
	}

	ctrl = devm_kzalloc(in->dev, sizeof(*ctrl), GFP_KERNEL);
	if (!ctrl) {
		rc = -ENOMEM;
		goto error;
	}

	init_completion(&ctrl->idle_comp);
	init_completion(&ctrl->video_comp);

	/* in parameters */
	ctrl->parser   = in->parser;
	ctrl->panel    = in->panel;
	ctrl->power    = in->power;
	ctrl->aux      = in->aux;
	ctrl->link     = in->link;
	ctrl->catalog  = in->catalog;
	ctrl->dev  = in->dev;

	dp_ctrl = &ctrl->dp_ctrl;

	/* out parameters */
	dp_ctrl->init      = dp_ctrl_host_init;
	dp_ctrl->deinit    = dp_ctrl_host_deinit;
	dp_ctrl->on        = dp_ctrl_on;
	dp_ctrl->off       = dp_ctrl_off;
	dp_ctrl->push_idle = dp_ctrl_push_idle;
	dp_ctrl->abort     = dp_ctrl_abort;
	dp_ctrl->isr       = dp_ctrl_isr;
	dp_ctrl->reset	   = dp_ctrl_reset;
	dp_ctrl->link_maintenance = dp_ctrl_link_maintenance;
	dp_ctrl->process_phy_test_request = dp_ctrl_process_phy_test_request;

	return dp_ctrl;
error:
	return ERR_PTR(rc);
}

void dp_ctrl_put(struct dp_ctrl *dp_ctrl)
{
	struct dp_ctrl_private *ctrl;

	if (!dp_ctrl)
		return;

	ctrl = container_of(dp_ctrl, struct dp_ctrl_private, dp_ctrl);

	devm_kfree(ctrl->dev, ctrl);
}<|MERGE_RESOLUTION|>--- conflicted
+++ resolved
@@ -1310,48 +1310,6 @@
 			dp_link_get_phy_test_pattern(pattern_requested));
 }
 
-<<<<<<< HEAD
-static bool dp_ctrl_handle_sink_request(struct dp_ctrl *dp_ctrl)
-{
-	struct dp_ctrl_private *ctrl;
-	u32 sink_request = 0x0;
-	bool req_handled = false;
-
-	if (!dp_ctrl) {
-		pr_err("invalid input\n");
-		goto end;
-	}
-
-	ctrl = container_of(dp_ctrl, struct dp_ctrl_private, dp_ctrl);
-	sink_request = ctrl->link->sink_request;
-
-	if (sink_request & DP_TEST_LINK_PHY_TEST_PATTERN) {
-		pr_info("PHY_TEST_PATTERN\n");
-		dp_ctrl_process_phy_test_request(ctrl);
-
-		req_handled = true;
-	}
-
-	if (sink_request & DP_LINK_STATUS_UPDATED) {
-		pr_info("DP_LINK_STATUS_UPDATED\n");
-		dp_ctrl_link_maintenance(ctrl);
-
-		req_handled = true;
-	}
-
-	if (sink_request & DP_TEST_LINK_TRAINING) {
-		pr_info("DP_TEST_LINK_TRAINING\n");
-		ctrl->link->send_test_response(ctrl->link);
-		dp_ctrl_link_maintenance(ctrl);
-
-		req_handled = true;
-	}
-end:
-	return req_handled;
-}
-
-=======
->>>>>>> 4ea03715
 static void dp_ctrl_reset(struct dp_ctrl *dp_ctrl)
 {
 	struct dp_ctrl_private *ctrl;
