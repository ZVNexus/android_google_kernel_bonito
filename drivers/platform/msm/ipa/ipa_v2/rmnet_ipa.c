/* Copyright (c) 2014-2017, The Linux Foundation. All rights reserved.
 *
 * This program is free software; you can redistribute it and/or modify
 * it under the terms of the GNU General Public License version 2 and
 * only version 2 as published by the Free Software Foundation.
 *
 * This program is distributed in the hope that it will be useful,
 * but WITHOUT ANY WARRANTY; without even the implied warranty of
 * MERCHANTABILITY or FITNESS FOR A PARTICULAR PURPOSE.  See the
 * GNU General Public License for more details.
 */

/*
 * WWAN Transport Network Driver.
 */

#include <linux/completion.h>
#include <linux/errno.h>
#include <linux/if_arp.h>
#include <linux/interrupt.h>
#include <linux/init.h>
#include <linux/kernel.h>
#include <linux/module.h>
#include <linux/netdevice.h>
#include <linux/of_device.h>
#include <linux/string.h>
#include <linux/skbuff.h>
#include <linux/version.h>
#include <linux/workqueue.h>
#include <net/pkt_sched.h>
#include <soc/qcom/subsystem_restart.h>
#include <soc/qcom/subsystem_notif.h>
#include "ipa_qmi_service.h"
#include <linux/rmnet_ipa_fd_ioctl.h>
#include <linux/ipa.h>
#include <uapi/linux/net_map.h>
#include <uapi/linux/msm_rmnet.h>
#include <net/rmnet_config.h>

#include "ipa_trace.h"

#define WWAN_METADATA_SHFT 24
#define WWAN_METADATA_MASK 0xFF000000
#define WWAN_DATA_LEN 2000
#define IPA_RM_INACTIVITY_TIMER 100 /* IPA_RM */
#define HEADROOM_FOR_QMAP   8 /* for mux header */
#define TAILROOM            0 /* for padding by mux layer */
#define MAX_NUM_OF_MUX_CHANNEL  10 /* max mux channels */
#define UL_FILTER_RULE_HANDLE_START 69
#define DEFAULT_OUTSTANDING_HIGH_CTL 96
#define DEFAULT_OUTSTANDING_HIGH 64
#define DEFAULT_OUTSTANDING_LOW 32

#define IPA_WWAN_DEV_NAME "rmnet_ipa%d"
#define IPA_UPSTEAM_WLAN_IFACE_NAME "wlan0"

#define IPA_WWAN_DEVICE_COUNT (1)

#define IPA_WWAN_RX_SOFTIRQ_THRESH 16

#define INVALID_MUX_ID 0xFF
#define IPA_QUOTA_REACH_ALERT_MAX_SIZE 64
#define IPA_QUOTA_REACH_IF_NAME_MAX_SIZE 64
#define IPA_UEVENT_NUM_EVNP 4 /* number of event pointers */

#define NAPI_WEIGHT 60
#define IPA_WWAN_CONS_DESC_FIFO_SZ 1024

static struct net_device *ipa_netdevs[IPA_WWAN_DEVICE_COUNT];
static struct ipa_sys_connect_params apps_to_ipa_ep_cfg, ipa_to_apps_ep_cfg;
static u32 qmap_hdr_hdl, dflt_v4_wan_rt_hdl, dflt_v6_wan_rt_hdl;
static struct rmnet_mux_val mux_channel[MAX_NUM_OF_MUX_CHANNEL];
static int num_q6_rule, old_num_q6_rule;
static int rmnet_index;
static bool egress_set, a7_ul_flt_set;
static struct workqueue_struct *ipa_rm_q6_workqueue; /* IPA_RM workqueue*/
static atomic_t is_initialized;
static atomic_t is_ssr;
static void *subsys_notify_handle;

u32 apps_to_ipa_hdl, ipa_to_apps_hdl; /* get handler from ipa */
static struct mutex ipa_to_apps_pipe_handle_guard;
static struct mutex add_mux_channel_lock;
static int wwan_add_ul_flt_rule_to_ipa(void);
static int wwan_del_ul_flt_rule_to_ipa(void);
static void ipa_wwan_msg_free_cb(void*, u32, u32);
static void ipa_rmnet_rx_cb(void *priv);
static int ipa_rmnet_poll(struct napi_struct *napi, int budget);

static void wake_tx_queue(struct work_struct *work);
static DECLARE_WORK(ipa_tx_wakequeue_work, wake_tx_queue);

static void tethering_stats_poll_queue(struct work_struct *work);
static DECLARE_DELAYED_WORK(ipa_tether_stats_poll_wakequeue_work,
			    tethering_stats_poll_queue);

enum wwan_device_status {
	WWAN_DEVICE_INACTIVE = 0,
	WWAN_DEVICE_ACTIVE   = 1
};

struct ipa_rmnet_plat_drv_res {
	bool ipa_rmnet_ssr;
	bool ipa_loaduC;
	bool ipa_advertise_sg_support;
	bool ipa_napi_enable;
	u32 wan_rx_desc_size;
};

static struct ipa_rmnet_plat_drv_res ipa_rmnet_res;
/**
 * struct wwan_private - WWAN private data
 * @net: network interface struct implemented by this driver
 * @stats: iface statistics
 * @outstanding_pkts: number of packets sent to IPA without TX complete ACKed
 * @outstanding_high: number of outstanding packets allowed
 * @outstanding_low: number of outstanding packets which shall cause
 * @ch_id: channel id
 * @lock: spinlock for mutual exclusion
 * @device_status: holds device status
 *
 * WWAN private - holds all relevant info about WWAN driver
 */
struct wwan_private {
	struct net_device *net;
	struct net_device_stats stats;
	atomic_t outstanding_pkts;
	int outstanding_high_ctl;
	int outstanding_high;
	int outstanding_low;
	uint32_t ch_id;
	spinlock_t lock;
	struct completion resource_granted_completion;
	enum wwan_device_status device_status;
	struct napi_struct napi;
};

/**
* ipa_setup_a7_qmap_hdr() - Setup default a7 qmap hdr
*
* Return codes:
* 0: success
* -ENOMEM: failed to allocate memory
* -EPERM: failed to add the tables
*/
static int ipa_setup_a7_qmap_hdr(void)
{
	struct ipa_ioc_add_hdr *hdr;
	struct ipa_hdr_add *hdr_entry;
	u32 pyld_sz;
	int ret;

	/* install the basic exception header */
	pyld_sz = sizeof(struct ipa_ioc_add_hdr) + 1 *
		      sizeof(struct ipa_hdr_add);
	hdr = kzalloc(pyld_sz, GFP_KERNEL);
	if (!hdr) {
		IPAWANERR("fail to alloc exception hdr\n");
		return -ENOMEM;
	}
	hdr->num_hdrs = 1;
	hdr->commit = 1;
	hdr_entry = &hdr->hdr[0];

	strlcpy(hdr_entry->name, IPA_A7_QMAP_HDR_NAME,
				IPA_RESOURCE_NAME_MAX);
	hdr_entry->hdr_len = IPA_QMAP_HEADER_LENGTH; /* 4 bytes */

	if (ipa2_add_hdr(hdr)) {
		IPAWANERR("fail to add IPA_A7_QMAP hdr\n");
		ret = -EPERM;
		goto bail;
	}

	if (hdr_entry->status) {
		IPAWANERR("fail to add IPA_A7_QMAP hdr\n");
		ret = -EPERM;
		goto bail;
	}
	qmap_hdr_hdl = hdr_entry->hdr_hdl;

	ret = 0;
bail:
	kfree(hdr);
	return ret;
}

static void ipa_del_a7_qmap_hdr(void)
{
	struct ipa_ioc_del_hdr *del_hdr;
	struct ipa_hdr_del *hdl_entry;
	u32 pyld_sz;
	int ret;

	pyld_sz = sizeof(struct ipa_ioc_del_hdr) + 1 *
		      sizeof(struct ipa_hdr_del);
	del_hdr = kzalloc(pyld_sz, GFP_KERNEL);
	if (!del_hdr) {
		IPAWANERR("fail to alloc exception hdr_del\n");
		return;
	}

	del_hdr->commit = 1;
	del_hdr->num_hdls = 1;
	hdl_entry = &del_hdr->hdl[0];
	hdl_entry->hdl = qmap_hdr_hdl;

	ret = ipa2_del_hdr(del_hdr);
	if (ret || hdl_entry->status)
		IPAWANERR("ipa2_del_hdr failed\n");
	else
		IPAWANDBG("hdrs deletion done\n");

	qmap_hdr_hdl = 0;
	kfree(del_hdr);
}

static void ipa_del_qmap_hdr(uint32_t hdr_hdl)
{
	struct ipa_ioc_del_hdr *del_hdr;
	struct ipa_hdr_del *hdl_entry;
	u32 pyld_sz;
	int ret;

	if (hdr_hdl == 0) {
		IPAWANERR("Invalid hdr_hdl provided\n");
		return;
	}

	pyld_sz = sizeof(struct ipa_ioc_del_hdr) + 1 *
		sizeof(struct ipa_hdr_del);
	del_hdr = kzalloc(pyld_sz, GFP_KERNEL);
	if (!del_hdr) {
		IPAWANERR("fail to alloc exception hdr_del\n");
		return;
	}

	del_hdr->commit = 1;
	del_hdr->num_hdls = 1;
	hdl_entry = &del_hdr->hdl[0];
	hdl_entry->hdl = hdr_hdl;

	ret = ipa2_del_hdr(del_hdr);
	if (ret || hdl_entry->status)
		IPAWANERR("ipa2_del_hdr failed\n");
	else
		IPAWANDBG("header deletion done\n");

	qmap_hdr_hdl = 0;
	kfree(del_hdr);
}

static void ipa_del_mux_qmap_hdrs(void)
{
	int index;

	for (index = 0; index < rmnet_index; index++) {
		ipa_del_qmap_hdr(mux_channel[index].hdr_hdl);
		mux_channel[index].hdr_hdl = 0;
	}
}

static int ipa_add_qmap_hdr(uint32_t mux_id, uint32_t *hdr_hdl)
{
	struct ipa_ioc_add_hdr *hdr;
	struct ipa_hdr_add *hdr_entry;
	char hdr_name[IPA_RESOURCE_NAME_MAX];
	u32 pyld_sz;
	int ret;

	pyld_sz = sizeof(struct ipa_ioc_add_hdr) + 1 *
		      sizeof(struct ipa_hdr_add);
	hdr = kzalloc(pyld_sz, GFP_KERNEL);
	if (!hdr) {
		IPAWANERR("fail to alloc exception hdr\n");
		return -ENOMEM;
	}
	hdr->num_hdrs = 1;
	hdr->commit = 1;
	hdr_entry = &hdr->hdr[0];

	snprintf(hdr_name, IPA_RESOURCE_NAME_MAX, "%s%d",
		 A2_MUX_HDR_NAME_V4_PREF,
		 mux_id);
	 strlcpy(hdr_entry->name, hdr_name,
				IPA_RESOURCE_NAME_MAX);

	hdr_entry->hdr_len = IPA_QMAP_HEADER_LENGTH; /* 4 bytes */
	hdr_entry->hdr[1] = (uint8_t) mux_id;
	IPAWANDBG("header (%s) with mux-id: (%d)\n",
		hdr_name,
		hdr_entry->hdr[1]);
	if (ipa2_add_hdr(hdr)) {
		IPAWANERR("fail to add IPA_QMAP hdr\n");
		ret = -EPERM;
		goto bail;
	}

	if (hdr_entry->status) {
		IPAWANERR("fail to add IPA_QMAP hdr\n");
		ret = -EPERM;
		goto bail;
	}

	ret = 0;
	*hdr_hdl = hdr_entry->hdr_hdl;
bail:
	kfree(hdr);
	return ret;
}

/**
* ipa_setup_dflt_wan_rt_tables() - Setup default wan routing tables
*
* Return codes:
* 0: success
* -ENOMEM: failed to allocate memory
* -EPERM: failed to add the tables
*/
static int ipa_setup_dflt_wan_rt_tables(void)
{
	struct ipa_ioc_add_rt_rule *rt_rule;
	struct ipa_rt_rule_add *rt_rule_entry;

	rt_rule =
	   kzalloc(sizeof(struct ipa_ioc_add_rt_rule) + 1 *
			   sizeof(struct ipa_rt_rule_add), GFP_KERNEL);
	if (!rt_rule) {
		IPAWANERR("fail to alloc mem\n");
		return -ENOMEM;
	}
	/* setup a default v4 route to point to Apps */
	rt_rule->num_rules = 1;
	rt_rule->commit = 1;
	rt_rule->ip = IPA_IP_v4;
	strlcpy(rt_rule->rt_tbl_name, IPA_DFLT_WAN_RT_TBL_NAME,
			IPA_RESOURCE_NAME_MAX);

	rt_rule_entry = &rt_rule->rules[0];
	rt_rule_entry->at_rear = 1;
	rt_rule_entry->rule.dst = IPA_CLIENT_APPS_WAN_CONS;
	rt_rule_entry->rule.hdr_hdl = qmap_hdr_hdl;

	if (ipa2_add_rt_rule(rt_rule)) {
		IPAWANERR("fail to add dflt_wan v4 rule\n");
		kfree(rt_rule);
		return -EPERM;
	}

	IPAWANDBG("dflt v4 rt rule hdl=%x\n", rt_rule_entry->rt_rule_hdl);
	dflt_v4_wan_rt_hdl = rt_rule_entry->rt_rule_hdl;

	/* setup a default v6 route to point to A5 */
	rt_rule->ip = IPA_IP_v6;
	if (ipa2_add_rt_rule(rt_rule)) {
		IPAWANERR("fail to add dflt_wan v6 rule\n");
		kfree(rt_rule);
		return -EPERM;
	}
	IPAWANDBG("dflt v6 rt rule hdl=%x\n", rt_rule_entry->rt_rule_hdl);
	dflt_v6_wan_rt_hdl = rt_rule_entry->rt_rule_hdl;

	kfree(rt_rule);
	return 0;
}

static void ipa_del_dflt_wan_rt_tables(void)
{
	struct ipa_ioc_del_rt_rule *rt_rule;
	struct ipa_rt_rule_del *rt_rule_entry;
	int len;

	len = sizeof(struct ipa_ioc_del_rt_rule) + 1 *
			   sizeof(struct ipa_rt_rule_del);
	rt_rule = kzalloc(len, GFP_KERNEL);
	if (!rt_rule) {
		IPAWANERR("unable to allocate memory for del route rule\n");
		return;
	}

	memset(rt_rule, 0, len);
	rt_rule->commit = 1;
	rt_rule->num_hdls = 1;
	rt_rule->ip = IPA_IP_v4;

	rt_rule_entry = &rt_rule->hdl[0];
	rt_rule_entry->status = -1;
	rt_rule_entry->hdl = dflt_v4_wan_rt_hdl;

	IPAWANERR("Deleting Route hdl:(0x%x) with ip type: %d\n",
		rt_rule_entry->hdl, IPA_IP_v4);
	if (ipa2_del_rt_rule(rt_rule) ||
			(rt_rule_entry->status)) {
		IPAWANERR("Routing rule deletion failed!\n");
	}

	rt_rule->ip = IPA_IP_v6;
	rt_rule_entry->hdl = dflt_v6_wan_rt_hdl;
	IPAWANERR("Deleting Route hdl:(0x%x) with ip type: %d\n",
		rt_rule_entry->hdl, IPA_IP_v6);
	if (ipa2_del_rt_rule(rt_rule) ||
			(rt_rule_entry->status)) {
		IPAWANERR("Routing rule deletion failed!\n");
	}

	kfree(rt_rule);
}

int copy_ul_filter_rule_to_ipa(struct ipa_install_fltr_rule_req_msg_v01
		*rule_req, uint32_t *rule_hdl)
{
	int i, j;

	if (rule_req->filter_spec_list_valid == true) {
		num_q6_rule = rule_req->filter_spec_list_len;
		IPAWANDBG("Received (%d) install_flt_req\n", num_q6_rule);
	} else {
		num_q6_rule = 0;
		IPAWANERR("got no UL rules from modem\n");
		return -EINVAL;
	}

	/* copy UL filter rules from Modem*/
	for (i = 0; i < num_q6_rule; i++) {
		/* check if rules overside the cache*/
		if (i == MAX_NUM_Q6_RULE) {
			IPAWANERR("Reaching (%d) max cache ",
				MAX_NUM_Q6_RULE);
			IPAWANERR(" however total (%d)\n",
				num_q6_rule);
			goto failure;
		}
		/* construct UL_filter_rule handler QMI use-cas */
		ipa_qmi_ctx->q6_ul_filter_rule[i].filter_hdl =
			UL_FILTER_RULE_HANDLE_START + i;
		rule_hdl[i] = ipa_qmi_ctx->q6_ul_filter_rule[i].filter_hdl;
		ipa_qmi_ctx->q6_ul_filter_rule[i].ip =
			rule_req->filter_spec_list[i].ip_type;
		ipa_qmi_ctx->q6_ul_filter_rule[i].action =
			rule_req->filter_spec_list[i].filter_action;
		if (rule_req->filter_spec_list[i].is_routing_table_index_valid
			== true)
			ipa_qmi_ctx->q6_ul_filter_rule[i].rt_tbl_idx =
			rule_req->filter_spec_list[i].route_table_index;
		if (rule_req->filter_spec_list[i].is_mux_id_valid == true)
			ipa_qmi_ctx->q6_ul_filter_rule[i].mux_id =
			rule_req->filter_spec_list[i].mux_id;
		ipa_qmi_ctx->q6_ul_filter_rule[i].eq_attrib.rule_eq_bitmap =
			rule_req->filter_spec_list[i].filter_rule.
			rule_eq_bitmap;
		ipa_qmi_ctx->q6_ul_filter_rule[i].eq_attrib.tos_eq_present =
			rule_req->filter_spec_list[i].filter_rule.
			tos_eq_present;
		ipa_qmi_ctx->q6_ul_filter_rule[i].eq_attrib.tos_eq =
			rule_req->filter_spec_list[i].filter_rule.tos_eq;
		ipa_qmi_ctx->q6_ul_filter_rule[i].eq_attrib.
			protocol_eq_present = rule_req->filter_spec_list[i].
			filter_rule.protocol_eq_present;
		ipa_qmi_ctx->q6_ul_filter_rule[i].eq_attrib.protocol_eq =
			rule_req->filter_spec_list[i].filter_rule.
			protocol_eq;

		ipa_qmi_ctx->q6_ul_filter_rule[i].eq_attrib.
			num_ihl_offset_range_16 = rule_req->filter_spec_list[i].
			filter_rule.num_ihl_offset_range_16;
		for (j = 0; j < ipa_qmi_ctx->q6_ul_filter_rule[i].eq_attrib.
			num_ihl_offset_range_16; j++) {
			ipa_qmi_ctx->q6_ul_filter_rule[i].eq_attrib.
			ihl_offset_range_16[j].offset = rule_req->
			filter_spec_list[i].filter_rule.
			ihl_offset_range_16[j].offset;
			ipa_qmi_ctx->q6_ul_filter_rule[i].eq_attrib.
			ihl_offset_range_16[j].range_low = rule_req->
			filter_spec_list[i].filter_rule.
			ihl_offset_range_16[j].range_low;
			ipa_qmi_ctx->q6_ul_filter_rule[i].eq_attrib.
			ihl_offset_range_16[j].range_high = rule_req->
			filter_spec_list[i].filter_rule.
			ihl_offset_range_16[j].range_high;
		}
		ipa_qmi_ctx->q6_ul_filter_rule[i].eq_attrib.num_offset_meq_32 =
			rule_req->filter_spec_list[i].filter_rule.
			num_offset_meq_32;
		for (j = 0; j < ipa_qmi_ctx->q6_ul_filter_rule[i].eq_attrib.
				num_offset_meq_32; j++) {
			ipa_qmi_ctx->q6_ul_filter_rule[i].eq_attrib.
			offset_meq_32[j].offset = rule_req->filter_spec_list[i].
			filter_rule.offset_meq_32[j].offset;
			ipa_qmi_ctx->q6_ul_filter_rule[i].eq_attrib.
			offset_meq_32[j].mask = rule_req->filter_spec_list[i].
			filter_rule.offset_meq_32[j].mask;
			ipa_qmi_ctx->q6_ul_filter_rule[i].eq_attrib.
			offset_meq_32[j].value = rule_req->filter_spec_list[i].
			filter_rule.offset_meq_32[j].value;
		}

		ipa_qmi_ctx->q6_ul_filter_rule[i].eq_attrib.tc_eq_present =
			rule_req->filter_spec_list[i].filter_rule.tc_eq_present;
		ipa_qmi_ctx->q6_ul_filter_rule[i].eq_attrib.tc_eq =
			rule_req->filter_spec_list[i].filter_rule.tc_eq;
		ipa_qmi_ctx->q6_ul_filter_rule[i].eq_attrib.fl_eq_present =
			rule_req->filter_spec_list[i].filter_rule.
			flow_eq_present;
		ipa_qmi_ctx->q6_ul_filter_rule[i].eq_attrib.fl_eq =
			rule_req->filter_spec_list[i].filter_rule.flow_eq;
		ipa_qmi_ctx->q6_ul_filter_rule[i].eq_attrib.
		ihl_offset_eq_16_present = rule_req->filter_spec_list[i].
		filter_rule.ihl_offset_eq_16_present;
		ipa_qmi_ctx->q6_ul_filter_rule[i].eq_attrib.
		ihl_offset_eq_16.offset = rule_req->filter_spec_list[i].
		filter_rule.ihl_offset_eq_16.offset;
		ipa_qmi_ctx->q6_ul_filter_rule[i].eq_attrib.
		ihl_offset_eq_16.value = rule_req->filter_spec_list[i].
		filter_rule.ihl_offset_eq_16.value;

		ipa_qmi_ctx->q6_ul_filter_rule[i].eq_attrib.
		ihl_offset_eq_32_present = rule_req->filter_spec_list[i].
		filter_rule.ihl_offset_eq_32_present;
		ipa_qmi_ctx->q6_ul_filter_rule[i].eq_attrib.
		ihl_offset_eq_32.offset = rule_req->filter_spec_list[i].
		filter_rule.ihl_offset_eq_32.offset;
		ipa_qmi_ctx->q6_ul_filter_rule[i].eq_attrib.
		ihl_offset_eq_32.value = rule_req->filter_spec_list[i].
		filter_rule.ihl_offset_eq_32.value;

		ipa_qmi_ctx->q6_ul_filter_rule[i].eq_attrib.
		num_ihl_offset_meq_32 = rule_req->filter_spec_list[i].
		filter_rule.num_ihl_offset_meq_32;
		for (j = 0; j < ipa_qmi_ctx->q6_ul_filter_rule[i].
			eq_attrib.num_ihl_offset_meq_32; j++) {
			ipa_qmi_ctx->q6_ul_filter_rule[i].eq_attrib.
				ihl_offset_meq_32[j].offset = rule_req->
				filter_spec_list[i].filter_rule.
				ihl_offset_meq_32[j].offset;
			ipa_qmi_ctx->q6_ul_filter_rule[i].eq_attrib.
				ihl_offset_meq_32[j].mask = rule_req->
				filter_spec_list[i].filter_rule.
				ihl_offset_meq_32[j].mask;
			ipa_qmi_ctx->q6_ul_filter_rule[i].eq_attrib.
				ihl_offset_meq_32[j].value = rule_req->
				filter_spec_list[i].filter_rule.
				ihl_offset_meq_32[j].value;
		}
		ipa_qmi_ctx->q6_ul_filter_rule[i].eq_attrib.num_offset_meq_128 =
			rule_req->filter_spec_list[i].filter_rule.
			num_offset_meq_128;
		for (j = 0; j < ipa_qmi_ctx->q6_ul_filter_rule[i].eq_attrib.
			num_offset_meq_128; j++) {
			ipa_qmi_ctx->q6_ul_filter_rule[i].eq_attrib.
				offset_meq_128[j].offset = rule_req->
				filter_spec_list[i].filter_rule.
				offset_meq_128[j].offset;
			memcpy(ipa_qmi_ctx->q6_ul_filter_rule[i].eq_attrib.
					offset_meq_128[j].mask,
					rule_req->filter_spec_list[i].
					filter_rule.offset_meq_128[j].mask, 16);
			memcpy(ipa_qmi_ctx->q6_ul_filter_rule[i].eq_attrib.
					offset_meq_128[j].value, rule_req->
					filter_spec_list[i].filter_rule.
					offset_meq_128[j].value, 16);
		}

		ipa_qmi_ctx->q6_ul_filter_rule[i].eq_attrib.
			metadata_meq32_present = rule_req->filter_spec_list[i].
				filter_rule.metadata_meq32_present;
		ipa_qmi_ctx->q6_ul_filter_rule[i].eq_attrib.
			metadata_meq32.offset = rule_req->filter_spec_list[i].
			filter_rule.metadata_meq32.offset;
		ipa_qmi_ctx->q6_ul_filter_rule[i].eq_attrib.
			metadata_meq32.mask = rule_req->filter_spec_list[i].
			filter_rule.metadata_meq32.mask;
		ipa_qmi_ctx->q6_ul_filter_rule[i].eq_attrib.metadata_meq32.
			value = rule_req->filter_spec_list[i].filter_rule.
			metadata_meq32.value;
		ipa_qmi_ctx->q6_ul_filter_rule[i].eq_attrib.
			ipv4_frag_eq_present = rule_req->filter_spec_list[i].
			filter_rule.ipv4_frag_eq_present;
	}

	if (rule_req->xlat_filter_indices_list_valid) {
		if (rule_req->xlat_filter_indices_list_len > num_q6_rule) {
			IPAWANERR("Number of xlat indices is not valid: %d\n",
					rule_req->xlat_filter_indices_list_len);
			goto failure;
		}
		IPAWANDBG("Receive %d XLAT indices: ",
				rule_req->xlat_filter_indices_list_len);
		for (i = 0; i < rule_req->xlat_filter_indices_list_len; i++)
			IPAWANDBG("%d ", rule_req->xlat_filter_indices_list[i]);
		IPAWANDBG("\n");

		for (i = 0; i < rule_req->xlat_filter_indices_list_len; i++) {
			if (rule_req->xlat_filter_indices_list[i]
				>= num_q6_rule) {
				IPAWANERR("Xlat rule idx is wrong: %d\n",
					rule_req->xlat_filter_indices_list[i]);
				goto failure;
			} else {
				ipa_qmi_ctx->q6_ul_filter_rule
				[rule_req->xlat_filter_indices_list[i]]
				.is_xlat_rule = 1;
				IPAWANDBG("Rule %d is xlat rule\n",
					rule_req->xlat_filter_indices_list[i]);
			}
		}
	}
	goto success;

failure:
	num_q6_rule = 0;
	memset(ipa_qmi_ctx->q6_ul_filter_rule, 0,
		sizeof(ipa_qmi_ctx->q6_ul_filter_rule));
	return -EINVAL;

success:
	return 0;
}

static int wwan_add_ul_flt_rule_to_ipa(void)
{
	u32 pyld_sz;
	int i, retval = 0;
	int num_v4_rule = 0, num_v6_rule = 0;
	struct ipa_ioc_add_flt_rule *param;
	struct ipa_flt_rule_add flt_rule_entry;
	struct ipa_fltr_installed_notif_req_msg_v01 *req;

	if (ipa_qmi_ctx == NULL) {
		IPAWANERR("ipa_qmi_ctx is NULL!\n");
		return -EFAULT;
	}

	pyld_sz = sizeof(struct ipa_ioc_add_flt_rule) +
	   sizeof(struct ipa_flt_rule_add);
	param = kzalloc(pyld_sz, GFP_KERNEL);
	if (!param)
		return -ENOMEM;

	req = (struct ipa_fltr_installed_notif_req_msg_v01 *)
		kzalloc(sizeof(struct ipa_fltr_installed_notif_req_msg_v01),
			GFP_KERNEL);
	if (!req) {
		kfree(param);
		return -ENOMEM;
	}

	param->commit = 1;
	param->ep = IPA_CLIENT_APPS_LAN_WAN_PROD;
	param->global = false;
	param->num_rules = (uint8_t)1;

	mutex_lock(&ipa_qmi_lock);
	for (i = 0; i < num_q6_rule; i++) {
		param->ip = ipa_qmi_ctx->q6_ul_filter_rule[i].ip;
		memset(&flt_rule_entry, 0, sizeof(struct ipa_flt_rule_add));
		flt_rule_entry.at_rear = true;
		flt_rule_entry.rule.action =
			ipa_qmi_ctx->q6_ul_filter_rule[i].action;
		flt_rule_entry.rule.rt_tbl_idx
		= ipa_qmi_ctx->q6_ul_filter_rule[i].rt_tbl_idx;
		flt_rule_entry.rule.retain_hdr = true;

		/* debug rt-hdl*/
		IPAWANDBG("install-IPA index(%d),rt-tbl:(%d)\n",
			i, flt_rule_entry.rule.rt_tbl_idx);
		flt_rule_entry.rule.eq_attrib_type = true;
		memcpy(&(flt_rule_entry.rule.eq_attrib),
			&ipa_qmi_ctx->q6_ul_filter_rule[i].eq_attrib,
			sizeof(struct ipa_ipfltri_rule_eq));
		memcpy(&(param->rules[0]), &flt_rule_entry,
			sizeof(struct ipa_flt_rule_add));
		if (ipa2_add_flt_rule((struct ipa_ioc_add_flt_rule *)param)) {
			retval = -EFAULT;
			IPAWANERR("add A7 UL filter rule(%d) failed\n", i);
		} else {
			/* store the rule handler */
			ipa_qmi_ctx->q6_ul_filter_rule_hdl[i] =
				param->rules[0].flt_rule_hdl;
		}
	}
	mutex_unlock(&ipa_qmi_lock);

	/* send ipa_fltr_installed_notif_req_msg_v01 to Q6*/
	req->source_pipe_index =
		ipa2_get_ep_mapping(IPA_CLIENT_APPS_LAN_WAN_PROD);
	req->install_status = QMI_RESULT_SUCCESS_V01;
	req->filter_index_list_len = num_q6_rule;
	mutex_lock(&ipa_qmi_lock);
	for (i = 0; i < num_q6_rule; i++) {
		if (ipa_qmi_ctx->q6_ul_filter_rule[i].ip == IPA_IP_v4) {
			req->filter_index_list[i].filter_index = num_v4_rule;
			num_v4_rule++;
		} else {
			req->filter_index_list[i].filter_index = num_v6_rule;
			num_v6_rule++;
		}
		req->filter_index_list[i].filter_handle =
			ipa_qmi_ctx->q6_ul_filter_rule[i].filter_hdl;
	}
	mutex_unlock(&ipa_qmi_lock);
	if (qmi_filter_notify_send(req)) {
		IPAWANDBG("add filter rule index on A7-RX failed\n");
		retval = -EFAULT;
	}
	old_num_q6_rule = num_q6_rule;
	IPAWANDBG("add (%d) filter rule index on A7-RX\n",
			old_num_q6_rule);
	kfree(param);
	kfree(req);
	return retval;
}

static int wwan_del_ul_flt_rule_to_ipa(void)
{
	u32 pyld_sz;
	int i, retval = 0;
	struct ipa_ioc_del_flt_rule *param;
	struct ipa_flt_rule_del flt_rule_entry;

	pyld_sz = sizeof(struct ipa_ioc_del_flt_rule) +
	   sizeof(struct ipa_flt_rule_del);
	param = kzalloc(pyld_sz, GFP_KERNEL);
	if (!param) {
		IPAWANERR("kzalloc failed\n");
		return -ENOMEM;
	}

	param->commit = 1;
	param->num_hdls = (uint8_t) 1;

	for (i = 0; i < old_num_q6_rule; i++) {
		param->ip = ipa_qmi_ctx->q6_ul_filter_rule[i].ip;
		memset(&flt_rule_entry, 0, sizeof(struct ipa_flt_rule_del));
		flt_rule_entry.hdl = ipa_qmi_ctx->q6_ul_filter_rule_hdl[i];
		/* debug rt-hdl*/
		IPAWANDBG("delete-IPA rule index(%d)\n", i);
		memcpy(&(param->hdl[0]), &flt_rule_entry,
			sizeof(struct ipa_flt_rule_del));
		if (ipa2_del_flt_rule((struct ipa_ioc_del_flt_rule *)param)) {
			IPAWANERR("del A7 UL filter rule(%d) failed\n", i);
			kfree(param);
			return -EFAULT;
		}
	}

	/* set UL filter-rule add-indication */
	a7_ul_flt_set = false;
	old_num_q6_rule = 0;

	kfree(param);
	return retval;
}

static int find_mux_channel_index(uint32_t mux_id)
{
	int i;

	for (i = 0; i < MAX_NUM_OF_MUX_CHANNEL; i++) {
		if (mux_id == mux_channel[i].mux_id)
			return i;
	}
	return MAX_NUM_OF_MUX_CHANNEL;
}

static int find_vchannel_name_index(const char *vchannel_name)
{
	int i;

	for (i = 0; i < MAX_NUM_OF_MUX_CHANNEL; i++) {
		if (strcmp(mux_channel[i].vchannel_name, vchannel_name == 0))
			return i;
	}
	return MAX_NUM_OF_MUX_CHANNEL;
}

static enum ipa_upstream_type find_upstream_type(const char *upstreamIface)
{
	int i;

	for (i = 0; i < MAX_NUM_OF_MUX_CHANNEL; i++) {
		if (strcmp(mux_channel[i].vchannel_name,
					upstreamIface) == 0)
			return IPA_UPSTEAM_MODEM;
	}

	if (strcmp(IPA_UPSTEAM_WLAN_IFACE_NAME, upstreamIface) == 0)
		return IPA_UPSTEAM_WLAN;
	else
		return IPA_UPSTEAM_MAX;
}

static int wwan_register_to_ipa(int index)
{
	struct ipa_tx_intf tx_properties = {0};
	struct ipa_ioc_tx_intf_prop tx_ioc_properties[2] = { {0}, {0} };
	struct ipa_ioc_tx_intf_prop *tx_ipv4_property;
	struct ipa_ioc_tx_intf_prop *tx_ipv6_property;
	struct ipa_rx_intf rx_properties = {0};
	struct ipa_ioc_rx_intf_prop rx_ioc_properties[2] = { {0}, {0} };
	struct ipa_ioc_rx_intf_prop *rx_ipv4_property;
	struct ipa_ioc_rx_intf_prop *rx_ipv6_property;
	struct ipa_ext_intf ext_properties = {0};
	struct ipa_ioc_ext_intf_prop *ext_ioc_properties;
	u32 pyld_sz;
	int ret = 0, i;

	IPAWANDBG("index(%d) device[%s]:\n", index,
		mux_channel[index].vchannel_name);
	if (!mux_channel[index].mux_hdr_set) {
		ret = ipa_add_qmap_hdr(mux_channel[index].mux_id,
		      &mux_channel[index].hdr_hdl);
		if (ret) {
			IPAWANERR("ipa_add_mux_hdr failed (%d)\n", index);
			return ret;
		}
		mux_channel[index].mux_hdr_set = true;
	}
	tx_properties.prop = tx_ioc_properties;
	tx_ipv4_property = &tx_properties.prop[0];
	tx_ipv4_property->ip = IPA_IP_v4;
	tx_ipv4_property->dst_pipe = IPA_CLIENT_APPS_WAN_CONS;
	snprintf(tx_ipv4_property->hdr_name, IPA_RESOURCE_NAME_MAX, "%s%d",
		 A2_MUX_HDR_NAME_V4_PREF,
		 mux_channel[index].mux_id);
	tx_ipv6_property = &tx_properties.prop[1];
	tx_ipv6_property->ip = IPA_IP_v6;
	tx_ipv6_property->dst_pipe = IPA_CLIENT_APPS_WAN_CONS;
	/* no need use A2_MUX_HDR_NAME_V6_PREF, same header */
	snprintf(tx_ipv6_property->hdr_name, IPA_RESOURCE_NAME_MAX, "%s%d",
		 A2_MUX_HDR_NAME_V4_PREF,
		 mux_channel[index].mux_id);
	tx_properties.num_props = 2;

	rx_properties.prop = rx_ioc_properties;
	rx_ipv4_property = &rx_properties.prop[0];
	rx_ipv4_property->ip = IPA_IP_v4;
	rx_ipv4_property->attrib.attrib_mask |= IPA_FLT_META_DATA;
	rx_ipv4_property->attrib.meta_data =
		mux_channel[index].mux_id << WWAN_METADATA_SHFT;
	rx_ipv4_property->attrib.meta_data_mask = WWAN_METADATA_MASK;
	rx_ipv4_property->src_pipe = IPA_CLIENT_APPS_LAN_WAN_PROD;
	rx_ipv6_property = &rx_properties.prop[1];
	rx_ipv6_property->ip = IPA_IP_v6;
	rx_ipv6_property->attrib.attrib_mask |= IPA_FLT_META_DATA;
	rx_ipv6_property->attrib.meta_data =
		mux_channel[index].mux_id << WWAN_METADATA_SHFT;
	rx_ipv6_property->attrib.meta_data_mask = WWAN_METADATA_MASK;
	rx_ipv6_property->src_pipe = IPA_CLIENT_APPS_LAN_WAN_PROD;
	rx_properties.num_props = 2;

	pyld_sz = num_q6_rule *
	   sizeof(struct ipa_ioc_ext_intf_prop);
	ext_ioc_properties = kmalloc(pyld_sz, GFP_KERNEL);
	if (!ext_ioc_properties) {
		IPAWANERR("Error allocate memory\n");
		return -ENOMEM;
	}

	ext_properties.prop = ext_ioc_properties;
	ext_properties.excp_pipe_valid = true;
	ext_properties.excp_pipe = IPA_CLIENT_APPS_WAN_CONS;
	ext_properties.num_props = num_q6_rule;
	for (i = 0; i < num_q6_rule; i++) {
		memcpy(&(ext_properties.prop[i]),
				 &(ipa_qmi_ctx->q6_ul_filter_rule[i]),
				sizeof(struct ipa_ioc_ext_intf_prop));
	ext_properties.prop[i].mux_id = mux_channel[index].mux_id;
	IPAWANDBG("index %d ip: %d rt-tbl:%d\n", i,
		ext_properties.prop[i].ip,
		ext_properties.prop[i].rt_tbl_idx);
	IPAWANDBG("action: %d mux:%d\n",
		ext_properties.prop[i].action,
		ext_properties.prop[i].mux_id);
	}
	ret = ipa2_register_intf_ext(mux_channel[index].
		vchannel_name, &tx_properties,
		&rx_properties, &ext_properties);
	if (ret) {
		IPAWANERR("[%s]:ipa2_register_intf failed %d\n",
			mux_channel[index].vchannel_name, ret);
		goto fail;
	}
	mux_channel[index].ul_flt_reg = true;
fail:
	kfree(ext_ioc_properties);
	return ret;
}

static void ipa_cleanup_deregister_intf(void)
{
	int i;
	int ret;

	for (i = 0; i < rmnet_index; i++) {
		if (mux_channel[i].ul_flt_reg) {
			ret = ipa2_deregister_intf(
				mux_channel[i].vchannel_name);
			if (ret < 0) {
				IPAWANERR("de-register device %s(%d) failed\n",
					mux_channel[i].vchannel_name,
					i);
				return;
			}
			IPAWANDBG("de-register device %s(%d) success\n",
					mux_channel[i].vchannel_name,
					i);
		}
		mux_channel[i].ul_flt_reg = false;
	}
}

int wwan_update_mux_channel_prop(void)
{
	int ret = 0, i;
	/* install UL filter rules */
	if (egress_set) {
		if (ipa_qmi_ctx &&
			ipa_qmi_ctx->modem_cfg_emb_pipe_flt == false) {
			IPAWANDBG("setup UL filter rules\n");
			if (a7_ul_flt_set) {
				IPAWANDBG("del previous UL filter rules\n");
				/* delete rule hdlers */
				ret = wwan_del_ul_flt_rule_to_ipa();
				if (ret) {
					IPAWANERR("failed to del old rules\n");
					return -EINVAL;
				}
				IPAWANDBG("deleted old UL rules\n");
			}
			ret = wwan_add_ul_flt_rule_to_ipa();
		}
		if (ret)
			IPAWANERR("failed to install UL rules\n");
		else
			a7_ul_flt_set = true;
	}
	/* update Tx/Rx/Ext property */
	IPAWANDBG("update Tx/Rx/Ext property in IPA\n");
	if (rmnet_index == 0) {
		IPAWANDBG("no Tx/Rx/Ext property registered in IPA\n");
		return ret;
	}

	ipa_cleanup_deregister_intf();

	for (i = 0; i < rmnet_index; i++) {
		ret = wwan_register_to_ipa(i);
		if (ret < 0) {
			IPAWANERR("failed to re-regist %s, mux %d, index %d\n",
				mux_channel[i].vchannel_name,
				mux_channel[i].mux_id,
				i);
			return -ENODEV;
		}
		IPAWANERR("dev(%s) has registered to IPA\n",
		mux_channel[i].vchannel_name);
		mux_channel[i].ul_flt_reg = true;
	}
	return ret;
}

#ifdef INIT_COMPLETION
#define reinit_completion(x) INIT_COMPLETION(*(x))
#endif /* INIT_COMPLETION */

static int __ipa_wwan_open(struct net_device *dev)
{
	struct wwan_private *wwan_ptr = netdev_priv(dev);

	IPAWANDBG("[%s] __wwan_open()\n", dev->name);
	if (wwan_ptr->device_status != WWAN_DEVICE_ACTIVE)
		reinit_completion(&wwan_ptr->resource_granted_completion);
	wwan_ptr->device_status = WWAN_DEVICE_ACTIVE;

	if (ipa_rmnet_res.ipa_napi_enable)
		napi_enable(&(wwan_ptr->napi));
	return 0;
}

/**
 * wwan_open() - Opens the wwan network interface. Opens logical
 * channel on A2 MUX driver and starts the network stack queue
 *
 * @dev: network device
 *
 * Return codes:
 * 0: success
 * -ENODEV: Error while opening logical channel on A2 MUX driver
 */
static int ipa_wwan_open(struct net_device *dev)
{
	int rc = 0;

	IPAWANDBG("[%s] wwan_open()\n", dev->name);
	rc = __ipa_wwan_open(dev);
	if (rc == 0)
		netif_start_queue(dev);
	return rc;
}

static int __ipa_wwan_close(struct net_device *dev)
{
	struct wwan_private *wwan_ptr = netdev_priv(dev);
	int rc = 0;

	if (wwan_ptr->device_status == WWAN_DEVICE_ACTIVE) {
		wwan_ptr->device_status = WWAN_DEVICE_INACTIVE;
		/* do not close wwan port once up,  this causes
		* remote side to hang if tried to open again
		*/
		reinit_completion(&wwan_ptr->resource_granted_completion);
		if (ipa_rmnet_res.ipa_napi_enable)
			napi_disable(&(wwan_ptr->napi));
		rc = ipa2_deregister_intf(dev->name);
		if (rc) {
			IPAWANERR("[%s]: ipa2_deregister_intf failed %d\n",
			       dev->name, rc);
			return rc;
		}
		return rc;
	} else {
		return -EBADF;
	}
}

/**
 * ipa_wwan_stop() - Stops the wwan network interface. Closes
 * logical channel on A2 MUX driver and stops the network stack
 * queue
 *
 * @dev: network device
 *
 * Return codes:
 * 0: success
 * -ENODEV: Error while opening logical channel on A2 MUX driver
 */
static int ipa_wwan_stop(struct net_device *dev)
{
	IPAWANDBG("[%s] ipa_wwan_stop()\n", dev->name);
	__ipa_wwan_close(dev);
	netif_stop_queue(dev);
	return 0;
}

static int ipa_wwan_change_mtu(struct net_device *dev, int new_mtu)
{
	if (0 > new_mtu || WWAN_DATA_LEN < new_mtu)
		return -EINVAL;
	IPAWANDBG("[%s] MTU change: old=%d new=%d\n",
		dev->name, dev->mtu, new_mtu);
	dev->mtu = new_mtu;
	return 0;
}

/**
 * ipa_wwan_xmit() - Transmits an skb.
 *
 * @skb: skb to be transmitted
 * @dev: network device
 *
 * Return codes:
 * 0: success
 * NETDEV_TX_BUSY: Error while transmitting the skb. Try again
 * later
 * -EFAULT: Error while transmitting the skb
 */
static int ipa_wwan_xmit(struct sk_buff *skb, struct net_device *dev)
{
	int ret = 0;
	bool qmap_check;
	struct wwan_private *wwan_ptr = netdev_priv(dev);
	struct ipa_tx_meta meta;

	if (skb->protocol != htons(ETH_P_MAP)) {
		IPAWANDBG
		("SW filtering out none QMAP packet received from %s",
		current->comm);
		dev_kfree_skb_any(skb);
		dev->stats.tx_dropped++;
		return NETDEV_TX_OK;
	}

	qmap_check = RMNET_MAP_GET_CD_BIT(skb);
	if (netif_queue_stopped(dev)) {
		if (qmap_check &&
			atomic_read(&wwan_ptr->outstanding_pkts) <
					wwan_ptr->outstanding_high_ctl) {
			pr_err("[%s]Queue stop, send ctrl pkts\n", dev->name);
			goto send;
		} else {
			pr_err("[%s]fatal: ipa_wwan_xmit stopped\n", dev->name);
			return NETDEV_TX_BUSY;
		}
	}

	/* checking High WM hit */
	if (atomic_read(&wwan_ptr->outstanding_pkts) >=
					wwan_ptr->outstanding_high) {
		if (!qmap_check) {
			IPAWANDBG("pending(%d)/(%d)- stop(%d), qmap_chk(%d)\n",
				atomic_read(&wwan_ptr->outstanding_pkts),
				wwan_ptr->outstanding_high,
				netif_queue_stopped(dev),
				qmap_check);
			netif_stop_queue(dev);
			return NETDEV_TX_BUSY;
		}
	}

send:
	/* IPA_RM checking start */
	ret = ipa_rm_inactivity_timer_request_resource(
		IPA_RM_RESOURCE_WWAN_0_PROD);
	if (ret == -EINPROGRESS) {
		netif_stop_queue(dev);
		return NETDEV_TX_BUSY;
	}
	if (ret) {
		pr_err("[%s] fatal: ipa rm timer request resource failed %d\n",
		       dev->name, ret);
		dev_kfree_skb_any(skb);
		dev->stats.tx_dropped++;
		return -EFAULT;
	}
	/* IPA_RM checking end */

	if (qmap_check) {
		memset(&meta, 0, sizeof(meta));
		meta.pkt_init_dst_ep_valid = true;
		meta.pkt_init_dst_ep_remote = true;
		ret = ipa2_tx_dp(IPA_CLIENT_Q6_LAN_CONS, skb, &meta);
	} else {
		ret = ipa2_tx_dp(IPA_CLIENT_APPS_LAN_WAN_PROD, skb, NULL);
	}

	if (ret) {
		ret = NETDEV_TX_BUSY;
		goto out;
	}

	atomic_inc(&wwan_ptr->outstanding_pkts);
	dev->stats.tx_packets++;
	dev->stats.tx_bytes += skb->len;
	ret = NETDEV_TX_OK;
out:
	ipa_rm_inactivity_timer_release_resource(
		IPA_RM_RESOURCE_WWAN_0_PROD);
	return ret;
}

static void ipa_wwan_tx_timeout(struct net_device *dev)
{
	IPAWANERR("[%s] ipa_wwan_tx_timeout(), data stall in UL\n", dev->name);
}

/**
 * apps_ipa_tx_complete_notify() - Rx notify
 *
 * @priv: driver context
 * @evt: event type
 * @data: data provided with event
 *
 * Check that the packet is the one we sent and release it
 * This function will be called in defered context in IPA wq.
 */
static void apps_ipa_tx_complete_notify(void *priv,
		enum ipa_dp_evt_type evt,
		unsigned long data)
{
	struct sk_buff *skb = (struct sk_buff *)data;
	struct net_device *dev = (struct net_device *)priv;
	struct wwan_private *wwan_ptr;

	if (dev != ipa_netdevs[0]) {
		IPAWANDBG("Received pre-SSR packet completion\n");
		dev_kfree_skb_any(skb);
		return;
	}

	if (evt != IPA_WRITE_DONE) {
		IPAWANERR("unsupported evt on Tx callback, Drop the packet\n");
		dev_kfree_skb_any(skb);
		dev->stats.tx_dropped++;
		return;
	}

	wwan_ptr = netdev_priv(dev);
	atomic_dec(&wwan_ptr->outstanding_pkts);
	__netif_tx_lock_bh(netdev_get_tx_queue(dev, 0));
	if (!atomic_read(&is_ssr) &&
		netif_queue_stopped(wwan_ptr->net) &&
		atomic_read(&wwan_ptr->outstanding_pkts) <
					(wwan_ptr->outstanding_low)) {
		IPAWANDBG("Outstanding low (%d) - wake up queue\n",
				wwan_ptr->outstanding_low);
		netif_wake_queue(wwan_ptr->net);
	}
	__netif_tx_unlock_bh(netdev_get_tx_queue(dev, 0));
	dev_kfree_skb_any(skb);
	ipa_rm_inactivity_timer_release_resource(
		IPA_RM_RESOURCE_WWAN_0_PROD);
}

/**
 * apps_ipa_packet_receive_notify() - Rx notify
 *
 * @priv: driver context
 * @evt: event type
 * @data: data provided with event
 *
 * IPA will pass a packet to the Linux network stack with skb->data
 */
static void apps_ipa_packet_receive_notify(void *priv,
		enum ipa_dp_evt_type evt,
		unsigned long data)
{
	struct net_device *dev = (struct net_device *)priv;

	if (evt == IPA_RECEIVE) {
		struct sk_buff *skb = (struct sk_buff *)data;
		int result;
		unsigned int packet_len = skb->len;

		IPAWANDBG("Rx packet was received");
		skb->dev = ipa_netdevs[0];
		skb->protocol = htons(ETH_P_MAP);

		if (ipa_rmnet_res.ipa_napi_enable) {
			trace_rmnet_ipa_netif_rcv_skb(dev->stats.rx_packets);
			result = netif_receive_skb(skb);
		} else {
			if (dev->stats.rx_packets % IPA_WWAN_RX_SOFTIRQ_THRESH
					== 0) {
				trace_rmnet_ipa_netifni(dev->stats.rx_packets);
				result = netif_rx_ni(skb);
			} else {
				trace_rmnet_ipa_netifrx(dev->stats.rx_packets);
				result = netif_rx(skb);
			}
		}

		if (result)	{
			pr_err_ratelimited(DEV_NAME " %s:%d fail on netif_receive_skb\n",
							   __func__, __LINE__);
			dev->stats.rx_dropped++;
		}
		dev->stats.rx_packets++;
		dev->stats.rx_bytes += packet_len;
	} else if (evt == IPA_CLIENT_START_POLL)
		ipa_rmnet_rx_cb(priv);
	else if (evt == IPA_CLIENT_COMP_NAPI) {
		struct wwan_private *wwan_ptr = netdev_priv(dev);

		if (ipa_rmnet_res.ipa_napi_enable)
			napi_complete(&(wwan_ptr->napi));
	} else
		IPAWANERR("Invalid evt %d received in wan_ipa_receive\n", evt);

}

static int handle_ingress_format(struct net_device *dev,
			struct rmnet_ioctl_extended_s *in)
{
	int ret = 0;
	struct rmnet_phys_ep_conf_s *ep_cfg;

	IPAWANDBG("Get RMNET_IOCTL_SET_INGRESS_DATA_FORMAT\n");
	if ((in->u.data) & RMNET_IOCTL_INGRESS_FORMAT_CHECKSUM)
		ipa_to_apps_ep_cfg.ipa_ep_cfg.cfg.cs_offload_en =
		   IPA_ENABLE_CS_OFFLOAD_DL;

	if ((in->u.data) & RMNET_IOCTL_INGRESS_FORMAT_AGG_DATA) {
		IPAWANERR("get AGG size %d count %d\n",
				  in->u.ingress_format.agg_size,
				  in->u.ingress_format.agg_count);

		ret = ipa_disable_apps_wan_cons_deaggr(
			  in->u.ingress_format.agg_size,
			  in->u.ingress_format.agg_count);

		if (!ret) {
			ipa_to_apps_ep_cfg.ipa_ep_cfg.aggr.aggr_byte_limit =
				in->u.ingress_format.agg_size;
			ipa_to_apps_ep_cfg.ipa_ep_cfg.aggr.aggr_pkt_limit =
				in->u.ingress_format.agg_count;

			if (ipa_rmnet_res.ipa_napi_enable) {
				ipa_to_apps_ep_cfg.recycle_enabled = true;
				ep_cfg = (struct rmnet_phys_ep_conf_s *)
				   rcu_dereference(dev->rx_handler_data);
				ep_cfg->recycle = ipa_recycle_wan_skb;
				pr_info("Wan Recycle Enabled\n");
			}
		}
	}

	ipa_to_apps_ep_cfg.ipa_ep_cfg.hdr.hdr_len = 4;
	ipa_to_apps_ep_cfg.ipa_ep_cfg.hdr.hdr_ofst_metadata_valid = 1;
	ipa_to_apps_ep_cfg.ipa_ep_cfg.hdr.hdr_ofst_metadata = 1;
	ipa_to_apps_ep_cfg.ipa_ep_cfg.hdr.hdr_ofst_pkt_size_valid = 1;
	ipa_to_apps_ep_cfg.ipa_ep_cfg.hdr.hdr_ofst_pkt_size = 2;

	ipa_to_apps_ep_cfg.ipa_ep_cfg.hdr_ext.hdr_total_len_or_pad_valid = true;
	ipa_to_apps_ep_cfg.ipa_ep_cfg.hdr_ext.hdr_total_len_or_pad = 0;
	ipa_to_apps_ep_cfg.ipa_ep_cfg.hdr_ext.hdr_payload_len_inc_padding =
		true;
	ipa_to_apps_ep_cfg.ipa_ep_cfg.hdr_ext.hdr_total_len_or_pad_offset = 0;
	ipa_to_apps_ep_cfg.ipa_ep_cfg.hdr_ext.hdr_little_endian = 0;
	ipa_to_apps_ep_cfg.ipa_ep_cfg.metadata_mask.metadata_mask = 0xFF000000;

	ipa_to_apps_ep_cfg.client = IPA_CLIENT_APPS_WAN_CONS;
	ipa_to_apps_ep_cfg.notify = apps_ipa_packet_receive_notify;
	ipa_to_apps_ep_cfg.priv = dev;

	ipa_to_apps_ep_cfg.napi_enabled = ipa_rmnet_res.ipa_napi_enable;
	ipa_to_apps_ep_cfg.desc_fifo_sz =
		ipa_rmnet_res.wan_rx_desc_size * sizeof(struct sps_iovec);

	mutex_lock(&ipa_to_apps_pipe_handle_guard);
	if (atomic_read(&is_ssr)) {
		IPAWANDBG("In SSR sequence/recovery\n");
		mutex_unlock(&ipa_to_apps_pipe_handle_guard);
		return -EFAULT;
	}
	ret = ipa2_setup_sys_pipe(&ipa_to_apps_ep_cfg, &ipa_to_apps_hdl);
	mutex_unlock(&ipa_to_apps_pipe_handle_guard);

	if (ret)
		IPAWANERR("failed to configure ingress\n");

	return ret;
}

/**
 * ipa_wwan_ioctl() - I/O control for wwan network driver.
 *
 * @dev: network device
 * @ifr: ignored
 * @cmd: cmd to be excecuded. can be one of the following:
 * IPA_WWAN_IOCTL_OPEN - Open the network interface
 * IPA_WWAN_IOCTL_CLOSE - Close the network interface
 *
 * Return codes:
 * 0: success
 * NETDEV_TX_BUSY: Error while transmitting the skb. Try again
 * later
 * -EFAULT: Error while transmitting the skb
 */
static int ipa_wwan_ioctl(struct net_device *dev, struct ifreq *ifr, int cmd)
{
	int rc = 0;
	int mru = 1000, epid = 1, mux_index, len;
	struct ipa_msg_meta msg_meta;
	struct ipa_wan_msg *wan_msg = NULL;
	struct rmnet_ioctl_extended_s extend_ioctl_data;
	struct rmnet_ioctl_data_s ioctl_data;

	IPAWANDBG("rmnet_ipa got ioctl number 0x%08x", cmd);
	switch (cmd) {
	/*  Set Ethernet protocol  */
	case RMNET_IOCTL_SET_LLP_ETHERNET:
		break;
	/*  Set RAWIP protocol  */
	case RMNET_IOCTL_SET_LLP_IP:
		break;
	/*  Get link protocol  */
	case RMNET_IOCTL_GET_LLP:
		ioctl_data.u.operation_mode = RMNET_MODE_LLP_IP;
		if (copy_to_user(ifr->ifr_ifru.ifru_data, &ioctl_data,
			sizeof(struct rmnet_ioctl_data_s)))
			rc = -EFAULT;
		break;
	/*  Set QoS header enabled  */
	case RMNET_IOCTL_SET_QOS_ENABLE:
		return -EINVAL;
	/*  Set QoS header disabled  */
	case RMNET_IOCTL_SET_QOS_DISABLE:
		break;
	/*  Get QoS header state  */
	case RMNET_IOCTL_GET_QOS:
		ioctl_data.u.operation_mode = RMNET_MODE_NONE;
		if (copy_to_user(ifr->ifr_ifru.ifru_data, &ioctl_data,
			sizeof(struct rmnet_ioctl_data_s)))
			rc = -EFAULT;
		break;
	/*  Get operation mode  */
	case RMNET_IOCTL_GET_OPMODE:
		ioctl_data.u.operation_mode = RMNET_MODE_LLP_IP;
		if (copy_to_user(ifr->ifr_ifru.ifru_data, &ioctl_data,
			sizeof(struct rmnet_ioctl_data_s)))
			rc = -EFAULT;
		break;
	/*  Open transport port  */
	case RMNET_IOCTL_OPEN:
		break;
	/*  Close transport port  */
	case RMNET_IOCTL_CLOSE:
		break;
	/*  Flow enable  */
	case RMNET_IOCTL_FLOW_ENABLE:
		IPAWANDBG("Received flow enable\n");
		if (copy_from_user(&ioctl_data, ifr->ifr_ifru.ifru_data,
			sizeof(struct rmnet_ioctl_data_s))) {
			rc = -EFAULT;
			break;
		}
		ipa_flow_control(IPA_CLIENT_USB_PROD, true,
			ioctl_data.u.tcm_handle);
		break;
	/*  Flow disable  */
	case RMNET_IOCTL_FLOW_DISABLE:
		IPAWANDBG("Received flow disable\n");
		if (copy_from_user(&ioctl_data, ifr->ifr_ifru.ifru_data,
			sizeof(struct rmnet_ioctl_data_s))) {
			rc = -EFAULT;
			break;
		}
		ipa_flow_control(IPA_CLIENT_USB_PROD, false,
			ioctl_data.u.tcm_handle);
		break;
	/*  Set flow handle  */
	case RMNET_IOCTL_FLOW_SET_HNDL:
		break;

	/*  Extended IOCTLs  */
	case RMNET_IOCTL_EXTENDED:
		IPAWANDBG("get ioctl: RMNET_IOCTL_EXTENDED\n");
		if (copy_from_user(&extend_ioctl_data,
			(u8 *)ifr->ifr_ifru.ifru_data,
			sizeof(struct rmnet_ioctl_extended_s))) {
			IPAWANERR("failed to copy extended ioctl data\n");
			rc = -EFAULT;
			break;
		}
		switch (extend_ioctl_data.extended_ioctl) {
		/*  Get features  */
		case RMNET_IOCTL_GET_SUPPORTED_FEATURES:
			IPAWANDBG("get RMNET_IOCTL_GET_SUPPORTED_FEATURES\n");
			extend_ioctl_data.u.data =
				(RMNET_IOCTL_FEAT_NOTIFY_MUX_CHANNEL |
				RMNET_IOCTL_FEAT_SET_EGRESS_DATA_FORMAT |
				RMNET_IOCTL_FEAT_SET_INGRESS_DATA_FORMAT);
			if (copy_to_user((u8 *)ifr->ifr_ifru.ifru_data,
				&extend_ioctl_data,
				sizeof(struct rmnet_ioctl_extended_s)))
				rc = -EFAULT;
			break;
		/*  Set MRU  */
		case RMNET_IOCTL_SET_MRU:
			mru = extend_ioctl_data.u.data;
			IPAWANDBG("get MRU size %d\n",
				extend_ioctl_data.u.data);
			break;
		/*  Get MRU  */
		case RMNET_IOCTL_GET_MRU:
			extend_ioctl_data.u.data = mru;
			if (copy_to_user((u8 *)ifr->ifr_ifru.ifru_data,
				&extend_ioctl_data,
				sizeof(struct rmnet_ioctl_extended_s)))
				rc = -EFAULT;
			break;
		/* GET SG support */
		case RMNET_IOCTL_GET_SG_SUPPORT:
			extend_ioctl_data.u.data =
				ipa_rmnet_res.ipa_advertise_sg_support;
			if (copy_to_user((u8 *)ifr->ifr_ifru.ifru_data,
				&extend_ioctl_data,
				sizeof(struct rmnet_ioctl_extended_s)))
				rc = -EFAULT;
			break;
		/*  Get endpoint ID  */
		case RMNET_IOCTL_GET_EPID:
			IPAWANDBG("get ioctl: RMNET_IOCTL_GET_EPID\n");
			extend_ioctl_data.u.data = epid;
			if (copy_to_user((u8 *)ifr->ifr_ifru.ifru_data,
				&extend_ioctl_data,
				sizeof(struct rmnet_ioctl_extended_s)))
				rc = -EFAULT;
			if (copy_from_user(&extend_ioctl_data,
				(u8 *)ifr->ifr_ifru.ifru_data,
				sizeof(struct rmnet_ioctl_extended_s))) {
				IPAWANERR("copy extended ioctl data failed\n");
				rc = -EFAULT;
			break;
			}
			IPAWANDBG("RMNET_IOCTL_GET_EPID return %d\n",
					extend_ioctl_data.u.data);
			break;
		/*  Endpoint pair  */
		case RMNET_IOCTL_GET_EP_PAIR:
			IPAWANDBG("get ioctl: RMNET_IOCTL_GET_EP_PAIR\n");
			extend_ioctl_data.u.ipa_ep_pair.consumer_pipe_num =
			ipa2_get_ep_mapping(IPA_CLIENT_APPS_LAN_WAN_PROD);
			extend_ioctl_data.u.ipa_ep_pair.producer_pipe_num =
			ipa2_get_ep_mapping(IPA_CLIENT_APPS_WAN_CONS);
			if (copy_to_user((u8 *)ifr->ifr_ifru.ifru_data,
				&extend_ioctl_data,
				sizeof(struct rmnet_ioctl_extended_s)))
				rc = -EFAULT;
			if (copy_from_user(&extend_ioctl_data,
				(u8 *)ifr->ifr_ifru.ifru_data,
				sizeof(struct rmnet_ioctl_extended_s))) {
				IPAWANERR("copy extended ioctl data failed\n");
				rc = -EFAULT;
			break;
		}
			IPAWANDBG("RMNET_IOCTL_GET_EP_PAIR c: %d p: %d\n",
			extend_ioctl_data.u.ipa_ep_pair.consumer_pipe_num,
			extend_ioctl_data.u.ipa_ep_pair.producer_pipe_num);
			break;
		/*  Get driver name  */
		case RMNET_IOCTL_GET_DRIVER_NAME:
			memcpy(&extend_ioctl_data.u.if_name,
						ipa_netdevs[0]->name,
							sizeof(IFNAMSIZ));
			if (copy_to_user((u8 *)ifr->ifr_ifru.ifru_data,
					&extend_ioctl_data,
					sizeof(struct rmnet_ioctl_extended_s)))
				rc = -EFAULT;
			break;
		/*  Add MUX ID  */
		case RMNET_IOCTL_ADD_MUX_CHANNEL:
			mux_index = find_mux_channel_index(
				extend_ioctl_data.u.rmnet_mux_val.mux_id);
			if (mux_index < MAX_NUM_OF_MUX_CHANNEL) {
				IPAWANDBG("already setup mux(%d)\n",
					extend_ioctl_data.u.
					rmnet_mux_val.mux_id);
				return rc;
			}
			mutex_lock(&add_mux_channel_lock);
			if (rmnet_index >= MAX_NUM_OF_MUX_CHANNEL) {
				IPAWANERR("Exceed mux_channel limit(%d)\n",
				rmnet_index);
				mutex_unlock(&add_mux_channel_lock);
				return -EFAULT;
			}
			IPAWANDBG("ADD_MUX_CHANNEL(%d, name: %s)\n",
			extend_ioctl_data.u.rmnet_mux_val.mux_id,
			extend_ioctl_data.u.rmnet_mux_val.vchannel_name);
			/* cache the mux name and id */
			mux_channel[rmnet_index].mux_id =
				extend_ioctl_data.u.rmnet_mux_val.mux_id;
			memcpy(mux_channel[rmnet_index].vchannel_name,
				extend_ioctl_data.u.rmnet_mux_val.vchannel_name,
				sizeof(mux_channel[rmnet_index].vchannel_name));
			mux_channel[rmnet_index].vchannel_name[
				IFNAMSIZ - 1] = '\0';

			IPAWANDBG("cashe device[%s:%d] in IPA_wan[%d]\n",
				mux_channel[rmnet_index].vchannel_name,
				mux_channel[rmnet_index].mux_id,
				rmnet_index);
			/* check if UL filter rules coming*/
			if (num_q6_rule != 0) {
				IPAWANERR("dev(%s) register to IPA\n",
					extend_ioctl_data.u.rmnet_mux_val.
					vchannel_name);
				rc = wwan_register_to_ipa(rmnet_index);
				if (rc < 0) {
					IPAWANERR("device %s reg IPA failed\n",
						extend_ioctl_data.u.
						rmnet_mux_val.vchannel_name);
					mutex_unlock(&add_mux_channel_lock);
					return -ENODEV;
				}
				mux_channel[rmnet_index].mux_channel_set = true;
				mux_channel[rmnet_index].ul_flt_reg = true;
			} else {
				IPAWANDBG("dev(%s) haven't registered to IPA\n",
					extend_ioctl_data.u.
					rmnet_mux_val.vchannel_name);
				mux_channel[rmnet_index].mux_channel_set = true;
				mux_channel[rmnet_index].ul_flt_reg = false;
			}
			rmnet_index++;
			mutex_unlock(&add_mux_channel_lock);
			break;
		case RMNET_IOCTL_SET_EGRESS_DATA_FORMAT:
			IPAWANDBG("get RMNET_IOCTL_SET_EGRESS_DATA_FORMAT\n");
			if ((extend_ioctl_data.u.data) &
					RMNET_IOCTL_EGRESS_FORMAT_CHECKSUM) {
				apps_to_ipa_ep_cfg.ipa_ep_cfg.hdr.hdr_len = 8;
				apps_to_ipa_ep_cfg.ipa_ep_cfg.cfg.
					cs_offload_en =
					IPA_ENABLE_CS_OFFLOAD_UL;
				apps_to_ipa_ep_cfg.ipa_ep_cfg.cfg.
					cs_metadata_hdr_offset = 1;
			} else {
				apps_to_ipa_ep_cfg.ipa_ep_cfg.hdr.hdr_len = 4;
			}
			if ((extend_ioctl_data.u.data) &
					RMNET_IOCTL_EGRESS_FORMAT_AGGREGATION)
				apps_to_ipa_ep_cfg.ipa_ep_cfg.aggr.aggr_en =
					IPA_ENABLE_AGGR;
			else
				apps_to_ipa_ep_cfg.ipa_ep_cfg.aggr.aggr_en =
					IPA_BYPASS_AGGR;
			apps_to_ipa_ep_cfg.ipa_ep_cfg.hdr.
				hdr_ofst_metadata_valid = 1;
			/* modem want offset at 0! */
			apps_to_ipa_ep_cfg.ipa_ep_cfg.hdr.hdr_ofst_metadata = 0;
			apps_to_ipa_ep_cfg.ipa_ep_cfg.mode.dst =
					IPA_CLIENT_APPS_LAN_WAN_PROD;
			apps_to_ipa_ep_cfg.ipa_ep_cfg.mode.mode = IPA_BASIC;

			apps_to_ipa_ep_cfg.client =
				IPA_CLIENT_APPS_LAN_WAN_PROD;
			apps_to_ipa_ep_cfg.notify =
				apps_ipa_tx_complete_notify;
			apps_to_ipa_ep_cfg.desc_fifo_sz =
			IPA_SYS_TX_DATA_DESC_FIFO_SZ;
			apps_to_ipa_ep_cfg.priv = dev;

			rc = ipa2_setup_sys_pipe(&apps_to_ipa_ep_cfg,
				&apps_to_ipa_hdl);
			if (rc)
				IPAWANERR("failed to config egress endpoint\n");

			if (num_q6_rule != 0) {
				/* already got Q6 UL filter rules*/
				if (ipa_qmi_ctx &&
					ipa_qmi_ctx->modem_cfg_emb_pipe_flt
					== false)
					rc = wwan_add_ul_flt_rule_to_ipa();
				else
					rc = 0;
				egress_set = true;
				if (rc)
					IPAWANERR("install UL rules failed\n");
				else
					a7_ul_flt_set = true;
			} else {
				/* wait Q6 UL filter rules*/
				egress_set = true;
				IPAWANDBG("no UL-rules, egress_set(%d)\n",
					egress_set);
			}
			break;
		case RMNET_IOCTL_SET_INGRESS_DATA_FORMAT:/*  Set IDF  */
			rc = handle_ingress_format(dev, &extend_ioctl_data);
			break;
		case RMNET_IOCTL_SET_XLAT_DEV_INFO:
			wan_msg = kzalloc(sizeof(struct ipa_wan_msg),
						GFP_KERNEL);
			if (!wan_msg) {
				IPAWANERR("Failed to allocate memory.\n");
				return -ENOMEM;
			}
			len = sizeof(wan_msg->upstream_ifname) >
			sizeof(extend_ioctl_data.u.if_name) ?
				sizeof(extend_ioctl_data.u.if_name) :
				sizeof(wan_msg->upstream_ifname);
			strlcpy(wan_msg->upstream_ifname,
				extend_ioctl_data.u.if_name, len);
			memset(&msg_meta, 0, sizeof(struct ipa_msg_meta));
			msg_meta.msg_type = WAN_XLAT_CONNECT;
			msg_meta.msg_len = sizeof(struct ipa_wan_msg);
			rc = ipa2_send_msg(&msg_meta, wan_msg,
						ipa_wwan_msg_free_cb);
			if (rc) {
				IPAWANERR("Failed to send XLAT_CONNECT msg\n");
				kfree(wan_msg);
			}
			break;
		/*  Get agg count  */
		case RMNET_IOCTL_GET_AGGREGATION_COUNT:
			break;
		/*  Set agg count  */
		case RMNET_IOCTL_SET_AGGREGATION_COUNT:
			break;
		/*  Get agg size  */
		case RMNET_IOCTL_GET_AGGREGATION_SIZE:
			break;
		/*  Set agg size  */
		case RMNET_IOCTL_SET_AGGREGATION_SIZE:
			break;
		/*  Do flow control  */
		case RMNET_IOCTL_FLOW_CONTROL:
			break;
		/*  For legacy use  */
		case RMNET_IOCTL_GET_DFLT_CONTROL_CHANNEL:
			break;
		/*  Get HW/SW map  */
		case RMNET_IOCTL_GET_HWSW_MAP:
			break;
		/*  Set RX Headroom  */
		case RMNET_IOCTL_SET_RX_HEADROOM:
			break;
		default:
			IPAWANERR("[%s] unsupported extended cmd[%d]",
				dev->name,
				extend_ioctl_data.extended_ioctl);
			rc = -EINVAL;
		}
		break;
	default:
			IPAWANERR("[%s] unsupported cmd[%d]",
				dev->name, cmd);
			rc = -EINVAL;
	}
	return rc;
}

static const struct net_device_ops ipa_wwan_ops_ip = {
	.ndo_open = ipa_wwan_open,
	.ndo_stop = ipa_wwan_stop,
	.ndo_start_xmit = ipa_wwan_xmit,
	.ndo_tx_timeout = ipa_wwan_tx_timeout,
	.ndo_do_ioctl = ipa_wwan_ioctl,
	.ndo_change_mtu = ipa_wwan_change_mtu,
	.ndo_set_mac_address = 0,
	.ndo_validate_addr = 0,
};

/**
 * wwan_setup() - Setups the wwan network driver.
 *
 * @dev: network device
 *
 * Return codes:
 * None
 */

static void ipa_wwan_setup(struct net_device *dev)
{
	dev->netdev_ops = &ipa_wwan_ops_ip;
	ether_setup(dev);
	/* set this after calling ether_setup */
	dev->header_ops = 0;  /* No header */
	dev->type = ARPHRD_RAWIP;
	dev->hard_header_len = 0;
	dev->mtu = WWAN_DATA_LEN;
	dev->addr_len = 0;
	dev->flags &= ~(IFF_BROADCAST | IFF_MULTICAST);
	dev->needed_headroom = HEADROOM_FOR_QMAP;
	dev->needed_tailroom = TAILROOM;
	dev->watchdog_timeo = 1000;
}

/* IPA_RM related functions start*/
static void q6_prod_rm_request_resource(struct work_struct *work);
static DECLARE_DELAYED_WORK(q6_con_rm_request, q6_prod_rm_request_resource);
static void q6_prod_rm_release_resource(struct work_struct *work);
static DECLARE_DELAYED_WORK(q6_con_rm_release, q6_prod_rm_release_resource);

static void q6_prod_rm_request_resource(struct work_struct *work)
{
	int ret = 0;

	ret = ipa_rm_request_resource(IPA_RM_RESOURCE_Q6_PROD);
	if (ret < 0 && ret != -EINPROGRESS) {
		IPAWANERR("%s: ipa_rm_request_resource failed %d\n", __func__,
		       ret);
		return;
	}
}

static int q6_rm_request_resource(void)
{
	queue_delayed_work(ipa_rm_q6_workqueue,
	   &q6_con_rm_request, 0);
	return 0;
}

static void q6_prod_rm_release_resource(struct work_struct *work)
{
	int ret = 0;

	ret = ipa_rm_release_resource(IPA_RM_RESOURCE_Q6_PROD);
	if (ret < 0 && ret != -EINPROGRESS) {
		IPAWANERR("%s: ipa_rm_release_resource failed %d\n", __func__,
		      ret);
		return;
	}
}


static int q6_rm_release_resource(void)
{
	queue_delayed_work(ipa_rm_q6_workqueue,
	   &q6_con_rm_release, 0);
	return 0;
}


static void q6_rm_notify_cb(void *user_data,
		enum ipa_rm_event event,
		unsigned long data)
{
	switch (event) {
	case IPA_RM_RESOURCE_GRANTED:
		IPAWANDBG("%s: Q6_PROD GRANTED CB\n", __func__);
		break;
	case IPA_RM_RESOURCE_RELEASED:
		IPAWANDBG("%s: Q6_PROD RELEASED CB\n", __func__);
		break;
	default:
		return;
	}
}
static int q6_initialize_rm(void)
{
	struct ipa_rm_create_params create_params;
	struct ipa_rm_perf_profile profile;
	int result;

	/* Initialize IPA_RM workqueue */
	ipa_rm_q6_workqueue = create_singlethread_workqueue("clnt_req");
	if (!ipa_rm_q6_workqueue)
		return -ENOMEM;

	memset(&create_params, 0, sizeof(create_params));
	create_params.name = IPA_RM_RESOURCE_Q6_PROD;
	create_params.reg_params.notify_cb = &q6_rm_notify_cb;
	result = ipa_rm_create_resource(&create_params);
	if (result)
		goto create_rsrc_err1;
	memset(&create_params, 0, sizeof(create_params));
	create_params.name = IPA_RM_RESOURCE_Q6_CONS;
	create_params.release_resource = &q6_rm_release_resource;
	create_params.request_resource = &q6_rm_request_resource;
	result = ipa_rm_create_resource(&create_params);
	if (result)
		goto create_rsrc_err2;
	/* add dependency*/
	result = ipa_rm_add_dependency(IPA_RM_RESOURCE_Q6_PROD,
			IPA_RM_RESOURCE_APPS_CONS);
	if (result)
		goto add_dpnd_err;
	/* setup Performance profile */
	memset(&profile, 0, sizeof(profile));
	profile.max_supported_bandwidth_mbps = 100;
	result = ipa_rm_set_perf_profile(IPA_RM_RESOURCE_Q6_PROD,
			&profile);
	if (result)
		goto set_perf_err;
	result = ipa_rm_set_perf_profile(IPA_RM_RESOURCE_Q6_CONS,
			&profile);
	if (result)
		goto set_perf_err;
	return result;

set_perf_err:
	ipa_rm_delete_dependency(IPA_RM_RESOURCE_Q6_PROD,
			IPA_RM_RESOURCE_APPS_CONS);
add_dpnd_err:
	result = ipa_rm_delete_resource(IPA_RM_RESOURCE_Q6_CONS);
	if (result < 0)
		IPAWANERR("Error deleting resource %d, ret=%d\n",
			IPA_RM_RESOURCE_Q6_CONS, result);
create_rsrc_err2:
	result = ipa_rm_delete_resource(IPA_RM_RESOURCE_Q6_PROD);
	if (result < 0)
		IPAWANERR("Error deleting resource %d, ret=%d\n",
			IPA_RM_RESOURCE_Q6_PROD, result);
create_rsrc_err1:
	destroy_workqueue(ipa_rm_q6_workqueue);
	return result;
}

void q6_deinitialize_rm(void)
{
	int ret;

	ret = ipa_rm_delete_dependency(IPA_RM_RESOURCE_Q6_PROD,
			IPA_RM_RESOURCE_APPS_CONS);
	if (ret < 0)
		IPAWANERR("Error deleting dependency %d->%d, ret=%d\n",
			IPA_RM_RESOURCE_Q6_PROD, IPA_RM_RESOURCE_APPS_CONS,
			ret);
	ret = ipa_rm_delete_resource(IPA_RM_RESOURCE_Q6_CONS);
	if (ret < 0)
		IPAWANERR("Error deleting resource %d, ret=%d\n",
			IPA_RM_RESOURCE_Q6_CONS, ret);
	ret = ipa_rm_delete_resource(IPA_RM_RESOURCE_Q6_PROD);
	if (ret < 0)
		IPAWANERR("Error deleting resource %d, ret=%d\n",
			IPA_RM_RESOURCE_Q6_PROD, ret);
	destroy_workqueue(ipa_rm_q6_workqueue);
}

static void wake_tx_queue(struct work_struct *work)
{
	if (ipa_netdevs[0]) {
		__netif_tx_lock_bh(netdev_get_tx_queue(ipa_netdevs[0], 0));
		netif_wake_queue(ipa_netdevs[0]);
		__netif_tx_unlock_bh(netdev_get_tx_queue(ipa_netdevs[0], 0));
	}
}

/**
 * ipa_rm_resource_granted() - Called upon
 * IPA_RM_RESOURCE_GRANTED event. Wakes up queue is was stopped.
 *
 * @work: work object supplied ny workqueue
 *
 * Return codes:
 * None
 */
static void ipa_rm_resource_granted(void *dev)
{
	IPAWANDBG("Resource Granted - starting queue\n");
	schedule_work(&ipa_tx_wakequeue_work);
}

/**
 * ipa_rm_notify() - Callback function for RM events. Handles
 * IPA_RM_RESOURCE_GRANTED and IPA_RM_RESOURCE_RELEASED events.
 * IPA_RM_RESOURCE_GRANTED is handled in the context of shared
 * workqueue.
 *
 * @dev: network device
 * @event: IPA RM event
 * @data: Additional data provided by IPA RM
 *
 * Return codes:
 * None
 */
static void ipa_rm_notify(void *dev, enum ipa_rm_event event,
			  unsigned long data)
{
	struct wwan_private *wwan_ptr = netdev_priv(dev);

	pr_debug("%s: event %d\n", __func__, event);
	switch (event) {
	case IPA_RM_RESOURCE_GRANTED:
		if (wwan_ptr->device_status == WWAN_DEVICE_INACTIVE) {
			complete_all(&wwan_ptr->resource_granted_completion);
			break;
		}
		ipa_rm_resource_granted(dev);
		break;
	case IPA_RM_RESOURCE_RELEASED:
		break;
	default:
		pr_err("%s: unknown event %d\n", __func__, event);
		break;
	}
}

/* IPA_RM related functions end*/

static int ssr_notifier_cb(struct notifier_block *this,
			   unsigned long code,
			   void *data);

static struct notifier_block ssr_notifier = {
	.notifier_call = ssr_notifier_cb,
};

static int get_ipa_rmnet_dts_configuration(struct platform_device *pdev,
		struct ipa_rmnet_plat_drv_res *ipa_rmnet_drv_res)
{
	int result;

	ipa_rmnet_drv_res->wan_rx_desc_size = IPA_WWAN_CONS_DESC_FIFO_SZ;
	ipa_rmnet_drv_res->ipa_rmnet_ssr =
			of_property_read_bool(pdev->dev.of_node,
			"qcom,rmnet-ipa-ssr");
	pr_info("IPA SSR support = %s\n",
		ipa_rmnet_drv_res->ipa_rmnet_ssr ? "True" : "False");
	ipa_rmnet_drv_res->ipa_loaduC =
			of_property_read_bool(pdev->dev.of_node,
			"qcom,ipa-loaduC");
	pr_info("IPA ipa-loaduC = %s\n",
		ipa_rmnet_drv_res->ipa_loaduC ? "True" : "False");

	ipa_rmnet_drv_res->ipa_advertise_sg_support =
			of_property_read_bool(pdev->dev.of_node,
			"qcom,ipa-advertise-sg-support");
	pr_info("IPA SG support = %s\n",
		ipa_rmnet_drv_res->ipa_advertise_sg_support ? "True" : "False");

	ipa_rmnet_drv_res->ipa_napi_enable =
		of_property_read_bool(pdev->dev.of_node,
			"qcom,ipa-napi-enable");
	pr_info("IPA Napi Enable = %s\n",
		ipa_rmnet_drv_res->ipa_napi_enable ? "True" : "False");

	/* Get IPA WAN RX desc fifo size */
	result = of_property_read_u32(pdev->dev.of_node,
			"qcom,wan-rx-desc-size",
			&ipa_rmnet_drv_res->wan_rx_desc_size);
	if (result)
		pr_info("using default for wan-rx-desc-size = %u\n",
				ipa_rmnet_drv_res->wan_rx_desc_size);
	else
		IPAWANDBG(": found ipa_drv_res->wan-rx-desc-size = %u\n",
				ipa_rmnet_drv_res->wan_rx_desc_size);

	return 0;
}

struct ipa_rmnet_context ipa_rmnet_ctx;

/**
 * ipa_wwan_probe() - Initialized the module and registers as a
 * network interface to the network stack
 *
 * Return codes:
 * 0: success
 * -ENOMEM: No memory available
 * -EFAULT: Internal error
 * -ENODEV: IPA driver not loaded
 */
static int ipa_wwan_probe(struct platform_device *pdev)
{
	int ret, i;
	struct net_device *dev;
	struct wwan_private *wwan_ptr;
	struct ipa_rm_create_params ipa_rm_params;	/* IPA_RM */
	struct ipa_rm_perf_profile profile;			/* IPA_RM */

	pr_info("rmnet_ipa started initialization\n");

	if (!ipa2_is_ready()) {
		IPAWANERR("IPA driver not loaded\n");
		return -ENODEV;
	}

	ret = get_ipa_rmnet_dts_configuration(pdev, &ipa_rmnet_res);
	ipa_rmnet_ctx.ipa_rmnet_ssr = ipa_rmnet_res.ipa_rmnet_ssr;

	ret = ipa_init_q6_smem();
	if (ret) {
		IPAWANERR("ipa_init_q6_smem failed!\n");
		return ret;
	}

	/* initialize tx/rx enpoint setup */
	memset(&apps_to_ipa_ep_cfg, 0, sizeof(struct ipa_sys_connect_params));
	memset(&ipa_to_apps_ep_cfg, 0, sizeof(struct ipa_sys_connect_params));

	/* initialize ex property setup */
	num_q6_rule = 0;
	old_num_q6_rule = 0;
	rmnet_index = 0;
	egress_set = false;
	a7_ul_flt_set = false;
	for (i = 0; i < MAX_NUM_OF_MUX_CHANNEL; i++)
		memset(&mux_channel[i], 0, sizeof(struct rmnet_mux_val));

	/* start A7 QMI service/client */
	if (ipa_rmnet_res.ipa_loaduC)
		/* Android platform loads uC */
		ipa_qmi_service_init(QMI_IPA_PLATFORM_TYPE_MSM_ANDROID_V01);
	else
		/* LE platform not loads uC */
		ipa_qmi_service_init(QMI_IPA_PLATFORM_TYPE_LE_V01);

	/* construct default WAN RT tbl for IPACM */
	ret = ipa_setup_a7_qmap_hdr();
	if (ret)
		goto setup_a7_qmap_hdr_err;
	ret = ipa_setup_dflt_wan_rt_tables();
	if (ret)
		goto setup_dflt_wan_rt_tables_err;

	if (!atomic_read(&is_ssr)) {
		/* Start transport-driver fd ioctl for ipacm for first init */
		ret = wan_ioctl_init();
		if (ret)
			goto wan_ioctl_init_err;
	} else {
		/* Enable sending QMI messages after SSR */
		wan_ioctl_enable_qmi_messages();
	}

	/* initialize wan-driver netdev */
	dev = alloc_netdev(sizeof(struct wwan_private),
			   IPA_WWAN_DEV_NAME,
			   NET_NAME_UNKNOWN,
			   ipa_wwan_setup);
	if (!dev) {
		IPAWANERR("no memory for netdev\n");
		ret = -ENOMEM;
		goto alloc_netdev_err;
	}
	ipa_netdevs[0] = dev;
	wwan_ptr = netdev_priv(dev);
	memset(wwan_ptr, 0, sizeof(*wwan_ptr));
	IPAWANDBG("wwan_ptr (private) = %p", wwan_ptr);
	wwan_ptr->net = dev;
	wwan_ptr->outstanding_high_ctl = DEFAULT_OUTSTANDING_HIGH_CTL;
	wwan_ptr->outstanding_high = DEFAULT_OUTSTANDING_HIGH;
	wwan_ptr->outstanding_low = DEFAULT_OUTSTANDING_LOW;
	atomic_set(&wwan_ptr->outstanding_pkts, 0);
	spin_lock_init(&wwan_ptr->lock);
	init_completion(&wwan_ptr->resource_granted_completion);

	if (!atomic_read(&is_ssr)) {
		/* IPA_RM configuration starts */
		ret = q6_initialize_rm();
		if (ret) {
			IPAWANERR("%s: q6_initialize_rm failed, ret: %d\n",
				__func__, ret);
			goto q6_init_err;
		}
	}

	memset(&ipa_rm_params, 0, sizeof(struct ipa_rm_create_params));
	ipa_rm_params.name = IPA_RM_RESOURCE_WWAN_0_PROD;
	ipa_rm_params.reg_params.user_data = dev;
	ipa_rm_params.reg_params.notify_cb = ipa_rm_notify;
	ret = ipa_rm_create_resource(&ipa_rm_params);
	if (ret) {
		pr_err("%s: unable to create resourse %d in IPA RM\n",
		       __func__, IPA_RM_RESOURCE_WWAN_0_PROD);
		goto create_rsrc_err;
	}
	ret = ipa_rm_inactivity_timer_init(IPA_RM_RESOURCE_WWAN_0_PROD,
					   IPA_RM_INACTIVITY_TIMER);
	if (ret) {
		pr_err("%s: ipa rm timer init failed %d on resourse %d\n",
		       __func__, ret, IPA_RM_RESOURCE_WWAN_0_PROD);
		goto timer_init_err;
	}
	/* add dependency */
	ret = ipa_rm_add_dependency(IPA_RM_RESOURCE_WWAN_0_PROD,
			IPA_RM_RESOURCE_Q6_CONS);
	if (ret)
		goto add_dpnd_err;
	/* setup Performance profile */
	memset(&profile, 0, sizeof(profile));
	profile.max_supported_bandwidth_mbps = IPA_APPS_MAX_BW_IN_MBPS;
	ret = ipa_rm_set_perf_profile(IPA_RM_RESOURCE_WWAN_0_PROD,
			&profile);
	if (ret)
		goto set_perf_err;
	/* IPA_RM configuration ends */

	/* Enable SG support in netdevice. */
	if (ipa_rmnet_res.ipa_advertise_sg_support)
		dev->hw_features |= NETIF_F_SG;

	/* Enable NAPI support in netdevice. */
	if (ipa_rmnet_res.ipa_napi_enable) {
		netif_napi_add(dev, &(wwan_ptr->napi),
			ipa_rmnet_poll, NAPI_WEIGHT);
	}

	ret = register_netdev(dev);
	if (ret) {
		IPAWANERR("unable to register ipa_netdev %d rc=%d\n",
			0, ret);
		goto set_perf_err;
	}

	IPAWANDBG("IPA-WWAN devices (%s) initialization ok :>>>>\n",
			ipa_netdevs[0]->name);
	if (ret) {
		IPAWANERR("default configuration failed rc=%d\n",
				ret);
		goto config_err;
	}
	atomic_set(&is_initialized, 1);
	if (!atomic_read(&is_ssr)) {
		/* offline charging mode */
		ipa2_proxy_clk_unvote();
	}
	atomic_set(&is_ssr, 0);

	pr_info("rmnet_ipa completed initialization\n");
	return 0;
config_err:
	if (ipa_rmnet_res.ipa_napi_enable)
		netif_napi_del(&(wwan_ptr->napi));
	unregister_netdev(ipa_netdevs[0]);
set_perf_err:
	ret = ipa_rm_delete_dependency(IPA_RM_RESOURCE_WWAN_0_PROD,
		IPA_RM_RESOURCE_Q6_CONS);
	if (ret)
		IPAWANERR("Error deleting dependency %d->%d, ret=%d\n",
			IPA_RM_RESOURCE_WWAN_0_PROD, IPA_RM_RESOURCE_Q6_CONS,
			ret);
add_dpnd_err:
	ret = ipa_rm_inactivity_timer_destroy(
		IPA_RM_RESOURCE_WWAN_0_PROD); /* IPA_RM */
	if (ret)
		IPAWANERR("Error ipa_rm_inactivity_timer_destroy %d, ret=%d\n",
		IPA_RM_RESOURCE_WWAN_0_PROD, ret);
timer_init_err:
	ret = ipa_rm_delete_resource(IPA_RM_RESOURCE_WWAN_0_PROD);
	if (ret)
		IPAWANERR("Error deleting resource %d, ret=%d\n",
		IPA_RM_RESOURCE_WWAN_0_PROD, ret);
create_rsrc_err:
	q6_deinitialize_rm();
q6_init_err:
	free_netdev(ipa_netdevs[0]);
	ipa_netdevs[0] = NULL;
alloc_netdev_err:
	wan_ioctl_deinit();
wan_ioctl_init_err:
	ipa_del_dflt_wan_rt_tables();
setup_dflt_wan_rt_tables_err:
	ipa_del_a7_qmap_hdr();
setup_a7_qmap_hdr_err:
	ipa_qmi_service_exit();
	atomic_set(&is_ssr, 0);
	return ret;
}

static int ipa_wwan_remove(struct platform_device *pdev)
{
	int ret;
	struct wwan_private *wwan_ptr;

	wwan_ptr = netdev_priv(ipa_netdevs[0]);

	pr_info("rmnet_ipa started deinitialization\n");
	mutex_lock(&ipa_to_apps_pipe_handle_guard);
	ret = ipa2_teardown_sys_pipe(ipa_to_apps_hdl);
	if (ret < 0)
		IPAWANERR("Failed to teardown IPA->APPS pipe\n");
	else
		ipa_to_apps_hdl = -1;
	if (ipa_rmnet_res.ipa_napi_enable)
		netif_napi_del(&(wwan_ptr->napi));
	mutex_unlock(&ipa_to_apps_pipe_handle_guard);
	unregister_netdev(ipa_netdevs[0]);
	ret = ipa_rm_delete_dependency(IPA_RM_RESOURCE_WWAN_0_PROD,
		IPA_RM_RESOURCE_Q6_CONS);
	if (ret < 0)
		IPAWANERR("Error deleting dependency %d->%d, ret=%d\n",
			IPA_RM_RESOURCE_WWAN_0_PROD, IPA_RM_RESOURCE_Q6_CONS,
			ret);
	ret = ipa_rm_inactivity_timer_destroy(IPA_RM_RESOURCE_WWAN_0_PROD);
	if (ret < 0)
		IPAWANERR(
		"Error ipa_rm_inactivity_timer_destroy resource %d, ret=%d\n",
		IPA_RM_RESOURCE_WWAN_0_PROD, ret);
	ret = ipa_rm_delete_resource(IPA_RM_RESOURCE_WWAN_0_PROD);
	if (ret < 0)
		IPAWANERR("Error deleting resource %d, ret=%d\n",
		IPA_RM_RESOURCE_WWAN_0_PROD, ret);
	cancel_work_sync(&ipa_tx_wakequeue_work);
	cancel_delayed_work(&ipa_tether_stats_poll_wakequeue_work);
	free_netdev(ipa_netdevs[0]);
	ipa_netdevs[0] = NULL;
	/* No need to remove wwan_ioctl during SSR */
	if (!atomic_read(&is_ssr))
		wan_ioctl_deinit();
	ipa_del_dflt_wan_rt_tables();
	ipa_del_a7_qmap_hdr();
	ipa_del_mux_qmap_hdrs();
	if (ipa_qmi_ctx && ipa_qmi_ctx->modem_cfg_emb_pipe_flt == false)
		wwan_del_ul_flt_rule_to_ipa();
	ipa_cleanup_deregister_intf();
	atomic_set(&is_initialized, 0);
	pr_info("rmnet_ipa completed deinitialization\n");
	return 0;
}

/**
* rmnet_ipa_ap_suspend() - suspend callback for runtime_pm
* @dev: pointer to device
*
* This callback will be invoked by the runtime_pm framework when an AP suspend
* operation is invoked, usually by pressing a suspend button.
*
* Returns -EAGAIN to runtime_pm framework in case there are pending packets
* in the Tx queue. This will postpone the suspend operation until all the
* pending packets will be transmitted.
*
* In case there are no packets to send, releases the WWAN0_PROD entity.
* As an outcome, the number of IPA active clients should be decremented
* until IPA clocks can be gated.
*/
static int rmnet_ipa_ap_suspend(struct device *dev)
{
	struct net_device *netdev = ipa_netdevs[0];
	struct wwan_private *wwan_ptr = netdev_priv(netdev);

	IPAWANDBG("Enter...\n");
	/* Do not allow A7 to suspend in case there are oustanding packets */
	if (atomic_read(&wwan_ptr->outstanding_pkts) != 0) {
		IPAWANDBG("Outstanding packets, postponing AP suspend.\n");
		return -EAGAIN;
	}

	/* Make sure that there is no Tx operation ongoing */
	netif_tx_lock_bh(netdev);
	ipa_rm_release_resource(IPA_RM_RESOURCE_WWAN_0_PROD);
	netif_tx_unlock_bh(netdev);
	IPAWANDBG("Exit\n");

	return 0;
}

/**
* rmnet_ipa_ap_resume() - resume callback for runtime_pm
* @dev: pointer to device
*
* This callback will be invoked by the runtime_pm framework when an AP resume
* operation is invoked.
*
* Enables the network interface queue and returns success to the
* runtime_pm framework.
*/
static int rmnet_ipa_ap_resume(struct device *dev)
{
	struct net_device *netdev = ipa_netdevs[0];

	IPAWANDBG("Enter...\n");
	netif_wake_queue(netdev);
	IPAWANDBG("Exit\n");

	return 0;
}

static void ipa_stop_polling_stats(void)
{
	cancel_delayed_work(&ipa_tether_stats_poll_wakequeue_work);
	ipa_rmnet_ctx.polling_interval = 0;
}

static const struct of_device_id rmnet_ipa_dt_match[] = {
	{.compatible = "qcom,rmnet-ipa"},
	{},
};
MODULE_DEVICE_TABLE(of, rmnet_ipa_dt_match);

static const struct dev_pm_ops rmnet_ipa_pm_ops = {
	.suspend_noirq = rmnet_ipa_ap_suspend,
	.resume_noirq = rmnet_ipa_ap_resume,
};

static struct platform_driver rmnet_ipa_driver = {
	.driver = {
		.name = "rmnet_ipa",
		.owner = THIS_MODULE,
		.pm = &rmnet_ipa_pm_ops,
		.of_match_table = rmnet_ipa_dt_match,
	},
	.probe = ipa_wwan_probe,
	.remove = ipa_wwan_remove,
};

/**
 * rmnet_ipa_send_ssr_notification(bool ssr_done) - send SSR notification
 *
 * This function sends the SSR notification before modem shutdown and
 * after_powerup from SSR framework, to user-space module
 */
static void rmnet_ipa_send_ssr_notification(bool ssr_done)
{
	struct ipa_msg_meta msg_meta;
	int rc;

	memset(&msg_meta, 0, sizeof(struct ipa_msg_meta));
	if (ssr_done)
		msg_meta.msg_type = IPA_SSR_AFTER_POWERUP;
	else
		msg_meta.msg_type = IPA_SSR_BEFORE_SHUTDOWN;
	rc = ipa_send_msg(&msg_meta, NULL, NULL);
	if (rc) {
		IPAWANERR("ipa_send_msg failed: %d\n", rc);
		return;
	}
}

static int ssr_notifier_cb(struct notifier_block *this,
			   unsigned long code,
			   void *data)
{
	if (ipa_rmnet_ctx.ipa_rmnet_ssr) {
		if (code == SUBSYS_BEFORE_SHUTDOWN) {
			pr_info("IPA received MPSS BEFORE_SHUTDOWN\n");
			/* send SSR before-shutdown notification to IPACM */
			rmnet_ipa_send_ssr_notification(false);
			atomic_set(&is_ssr, 1);
			ipa_q6_pre_shutdown_cleanup();
			if (ipa_netdevs[0])
				netif_stop_queue(ipa_netdevs[0]);
			ipa_qmi_stop_workqueues();
			wan_ioctl_stop_qmi_messages();
			ipa_stop_polling_stats();
			if (atomic_read(&is_initialized))
				platform_driver_unregister(&rmnet_ipa_driver);
			pr_info("IPA BEFORE_SHUTDOWN handling is complete\n");
			return NOTIFY_DONE;
		}
		if (code == SUBSYS_AFTER_SHUTDOWN) {
			pr_info("IPA received MPSS AFTER_SHUTDOWN\n");
			if (atomic_read(&is_ssr))
				ipa_q6_post_shutdown_cleanup();
			pr_info("IPA AFTER_SHUTDOWN handling is complete\n");
			return NOTIFY_DONE;
		}
		if (code == SUBSYS_AFTER_POWERUP) {
			pr_info("IPA received MPSS AFTER_POWERUP\n");
			if (!atomic_read(&is_initialized)
				&& atomic_read(&is_ssr))
				platform_driver_register(&rmnet_ipa_driver);
			pr_info("IPA AFTER_POWERUP handling is complete\n");
			return NOTIFY_DONE;
		}
		if (code == SUBSYS_BEFORE_POWERUP) {
			pr_info("IPA received MPSS BEFORE_POWERUP\n");
			if (atomic_read(&is_ssr))
				/* clean up cached QMI msg/handlers */
				ipa_qmi_service_exit();
			ipa2_proxy_clk_vote();
			pr_info("IPA BEFORE_POWERUP handling is complete\n");
			return NOTIFY_DONE;
		}
	}
	return NOTIFY_DONE;
}

/**
 * rmnet_ipa_free_msg() - Free the msg sent to user space via ipa2_send_msg
 * @buff: pointer to buffer containing the message
 * @len: message len
 * @type: message type
 *
 * This function is invoked when ipa2_send_msg is complete (Provided as a
 * free function pointer along with the message).
 */
static void rmnet_ipa_free_msg(void *buff, u32 len, u32 type)
{
	if (!buff) {
		IPAWANERR("Null buffer\n");
		return;
	}

	if (type != IPA_TETHERING_STATS_UPDATE_STATS &&
		type != IPA_TETHERING_STATS_UPDATE_NETWORK_STATS) {
		IPAWANERR("Wrong type given. buff %p type %d\n",
			  buff, type);
	}
	kfree(buff);
}

/**
 * rmnet_ipa_get_stats_and_update(bool reset) - Gets pipe stats from Modem
 *
 * This function queries the IPA Modem driver for the pipe stats
 * via QMI, and updates the user space IPA entity.
 */
static void rmnet_ipa_get_stats_and_update(bool reset)
{
	struct ipa_get_data_stats_req_msg_v01 req;
	struct ipa_get_data_stats_resp_msg_v01 *resp;
	struct ipa_msg_meta msg_meta;
	int rc;

	resp = kzalloc(sizeof(struct ipa_get_data_stats_resp_msg_v01),
		       GFP_KERNEL);
	if (!resp) {
		IPAWANERR("Can't allocate memory for stats message\n");
		return;
	}

	memset(&req, 0, sizeof(struct ipa_get_data_stats_req_msg_v01));
	memset(resp, 0, sizeof(struct ipa_get_data_stats_resp_msg_v01));

	req.ipa_stats_type = QMI_IPA_STATS_TYPE_PIPE_V01;
	if (reset == true) {
		req.reset_stats_valid = true;
		req.reset_stats = true;
		IPAWANERR("Get the latest pipe-stats and reset it\n");
	}

	rc = ipa_qmi_get_data_stats(&req, resp);
	if (rc) {
		IPAWANERR("ipa_qmi_get_data_stats failed: %d\n", rc);
		kfree(resp);
		return;
	}

	memset(&msg_meta, 0, sizeof(struct ipa_msg_meta));
	msg_meta.msg_type = IPA_TETHERING_STATS_UPDATE_STATS;
	msg_meta.msg_len = sizeof(struct ipa_get_data_stats_resp_msg_v01);
	rc = ipa2_send_msg(&msg_meta, resp, rmnet_ipa_free_msg);
	if (rc) {
		IPAWANERR("ipa2_send_msg failed: %d\n", rc);
		kfree(resp);
		return;
	}
}

/**
 * tethering_stats_poll_queue() - Stats polling function
 * @work - Work entry
 *
 * This function is scheduled periodically (per the interval) in
 * order to poll the IPA Modem driver for the pipe stats.
 */
static void tethering_stats_poll_queue(struct work_struct *work)
{
	rmnet_ipa_get_stats_and_update(false);

	/* Schedule again only if there's an active polling interval */
	if (ipa_rmnet_ctx.polling_interval != 0)
		schedule_delayed_work(&ipa_tether_stats_poll_wakequeue_work,
			msecs_to_jiffies(ipa_rmnet_ctx.polling_interval*1000));
}

/**
 * rmnet_ipa_get_network_stats_and_update() - Get network stats from IPA Modem
 *
 * This function retrieves the data usage (used quota) from the IPA Modem driver
 * via QMI, and updates IPA user space entity.
 */
static void rmnet_ipa_get_network_stats_and_update(void)
{
	struct ipa_get_apn_data_stats_req_msg_v01 req;
	struct ipa_get_apn_data_stats_resp_msg_v01 *resp;
	struct ipa_msg_meta msg_meta;
	int rc;

	resp = kzalloc(sizeof(struct ipa_get_apn_data_stats_resp_msg_v01),
		       GFP_KERNEL);
	if (!resp) {
		IPAWANERR("Can't allocate memory for network stats message\n");
		return;
	}

	memset(&req, 0, sizeof(struct ipa_get_apn_data_stats_req_msg_v01));
	memset(resp, 0, sizeof(struct ipa_get_apn_data_stats_resp_msg_v01));

	req.mux_id_list_valid = true;
	req.mux_id_list_len = 1;
	req.mux_id_list[0] = ipa_rmnet_ctx.metered_mux_id;

	rc = ipa_qmi_get_network_stats(&req, resp);
	if (rc) {
		IPAWANERR("ipa_qmi_get_network_stats failed %d\n", rc);
		kfree(resp);
		return;
	}

	memset(&msg_meta, 0, sizeof(struct ipa_msg_meta));
	msg_meta.msg_type = IPA_TETHERING_STATS_UPDATE_NETWORK_STATS;
	msg_meta.msg_len = sizeof(struct ipa_get_apn_data_stats_resp_msg_v01);
	rc = ipa2_send_msg(&msg_meta, resp, rmnet_ipa_free_msg);
	if (rc) {
		IPAWANERR("ipa2_send_msg failed: %d\n", rc);
		kfree(resp);
		return;
	}
}

/**
 * rmnet_ipa_send_quota_reach_ind() - send quota_reach notification from
 * IPA Modem
 * This function sends the quota_reach indication from the IPA Modem driver
 * via QMI, to user-space module
 */
static void rmnet_ipa_send_quota_reach_ind(void)
{
	struct ipa_msg_meta msg_meta;
	int rc;

	memset(&msg_meta, 0, sizeof(struct ipa_msg_meta));
	msg_meta.msg_type = IPA_QUOTA_REACH;
	rc = ipa_send_msg(&msg_meta, NULL, NULL);
	if (rc) {
		IPAWANERR("ipa_send_msg failed: %d\n", rc);
		return;
	}
}

/**
 * rmnet_ipa_poll_tethering_stats() - Tethering stats polling IOCTL handler
 * @data - IOCTL data
 *
 * This function handles WAN_IOC_POLL_TETHERING_STATS.
 * In case polling interval received is 0, polling will stop
 * (If there's a polling in progress, it will allow it to finish), and then will
 * fetch network stats, and update the IPA user space.
 *
 * Return codes:
 * 0: Success
 */
int rmnet_ipa_poll_tethering_stats(struct wan_ioctl_poll_tethering_stats *data)
{
	ipa_rmnet_ctx.polling_interval = data->polling_interval_secs;

	cancel_delayed_work_sync(&ipa_tether_stats_poll_wakequeue_work);

	if (ipa_rmnet_ctx.polling_interval == 0) {
		ipa_qmi_stop_data_qouta();
		rmnet_ipa_get_network_stats_and_update();
		rmnet_ipa_get_stats_and_update(true);
		return 0;
	}

	schedule_delayed_work(&ipa_tether_stats_poll_wakequeue_work, 0);
	return 0;
}

/**
 * rmnet_ipa_set_data_quota_modem() - Data quota setting IOCTL handler
 * @data - IOCTL data
 *
 * This function handles WAN_IOC_SET_DATA_QUOTA on modem interface.
 * It translates the given interface name to the Modem MUX ID and
 * sends the request of the quota to the IPA Modem driver via QMI.
 *
 * Return codes:
 * 0: Success
 * -EFAULT: Invalid interface name provided
 * other: See ipa_qmi_set_data_quota
 */
static int rmnet_ipa_set_data_quota_modem(struct wan_ioctl_set_data_quota *data)
{
	u32 mux_id;
	int index;
	struct ipa_set_data_usage_quota_req_msg_v01 req;

	/* stop quota */
	if (!data->set_quota)
		ipa_qmi_stop_data_qouta();

	/* prevent string buffer overflows */
	data->interface_name[IFNAMSIZ-1] = '\0';

	index = find_vchannel_name_index(data->interface_name);
	IPAWANERR("iface name %s, quota %lu\n",
			  data->interface_name,
			  (unsigned long int) data->quota_mbytes);

	if (index == MAX_NUM_OF_MUX_CHANNEL) {
		IPAWANERR("%s is an invalid iface name\n",
			  data->interface_name);
		return -EFAULT;
	}

	mux_id = mux_channel[index].mux_id;

	ipa_rmnet_ctx.metered_mux_id = mux_id;

	memset(&req, 0, sizeof(struct ipa_set_data_usage_quota_req_msg_v01));
	req.apn_quota_list_valid = true;
	req.apn_quota_list_len = 1;
	req.apn_quota_list[0].mux_id = mux_id;
	req.apn_quota_list[0].num_Mbytes = data->quota_mbytes;

	return ipa_qmi_set_data_quota(&req);
}

static int rmnet_ipa_set_data_quota_wifi(struct wan_ioctl_set_data_quota *data)
{
	struct ipa_set_wifi_quota wifi_quota;
	int rc = 0;

	memset(&wifi_quota, 0, sizeof(struct ipa_set_wifi_quota));
	wifi_quota.set_quota = data->set_quota;
	wifi_quota.quota_bytes = data->quota_mbytes;
	IPAWANDBG("iface name %s, quota %lu\n",
		  data->interface_name,
		  (unsigned long int) data->quota_mbytes);

	rc = ipa2_set_wlan_quota(&wifi_quota);
	/* check if wlan-fw takes this quota-set */
	if (!wifi_quota.set_valid)
		rc = -EFAULT;
	return rc;
}

/**
 * rmnet_ipa_set_data_quota() - Data quota setting IOCTL handler
 * @data - IOCTL data
 *
 * This function handles WAN_IOC_SET_DATA_QUOTA.
 * It translates the given interface name to the Modem MUX ID and
 * sends the request of the quota to the IPA Modem driver via QMI.
 *
 * Return codes:
 * 0: Success
 * -EFAULT: Invalid interface name provided
 * other: See ipa_qmi_set_data_quota
 */
int rmnet_ipa_set_data_quota(struct wan_ioctl_set_data_quota *data)
{
	enum ipa_upstream_type upstream_type;
	int rc = 0;

	/* get IPA backhaul type */
	upstream_type = find_upstream_type(data->interface_name);

	if (upstream_type == IPA_UPSTEAM_MAX) {
		IPAWANERR("upstream iface %s not supported\n",
			data->interface_name);
	} else if (upstream_type == IPA_UPSTEAM_WLAN) {
		rc = rmnet_ipa_set_data_quota_wifi(data);
		if (rc) {
			IPAWANERR("set quota on wifi failed\n");
			return rc;
		}
	} else {
		rc = rmnet_ipa_set_data_quota_modem(data);
		if (rc) {
			IPAWANERR("set quota on modem failed\n");
			return rc;
		}
	}
	return rc;
}

 /* rmnet_ipa_set_tether_client_pipe() -
 * @data - IOCTL data
 *
 * This function handles WAN_IOC_SET_DATA_QUOTA.
 * It translates the given interface name to the Modem MUX ID and
 * sends the request of the quota to the IPA Modem driver via QMI.
 *
 * Return codes:
 * 0: Success
 * -EFAULT: Invalid src/dst pipes provided
 * other: See ipa_qmi_set_data_quota
 */
int rmnet_ipa_set_tether_client_pipe(
	struct wan_ioctl_set_tether_client_pipe *data)
{
	int number, i;

	/* error checking if ul_src_pipe_len valid or not*/
	if (data->ul_src_pipe_len > QMI_IPA_MAX_PIPES_V01 ||
		data->ul_src_pipe_len < 0) {
		IPAWANERR("UL src pipes %d exceeding max %d\n",
			data->ul_src_pipe_len,
			QMI_IPA_MAX_PIPES_V01);
		return -EFAULT;
	}
	/* error checking if dl_dst_pipe_len valid or not*/
	if (data->dl_dst_pipe_len > QMI_IPA_MAX_PIPES_V01 ||
		data->dl_dst_pipe_len < 0) {
		IPAWANERR("DL dst pipes %d exceeding max %d\n",
			data->dl_dst_pipe_len,
			QMI_IPA_MAX_PIPES_V01);
		return -EFAULT;
	}

	IPAWANDBG("client %d, UL %d, DL %d, reset %d\n",
	data->ipa_client,
	data->ul_src_pipe_len,
	data->dl_dst_pipe_len,
	data->reset_client);
	number = data->ul_src_pipe_len;
	for (i = 0; i < number; i++) {
		IPAWANDBG("UL index-%d pipe %d\n", i,
			data->ul_src_pipe_list[i]);
		if (data->reset_client)
			ipa_set_client(data->ul_src_pipe_list[i],
				0, false);
		else
			ipa_set_client(data->ul_src_pipe_list[i],
				data->ipa_client, true);
	}
	number = data->dl_dst_pipe_len;
	for (i = 0; i < number; i++) {
		IPAWANDBG("DL index-%d pipe %d\n", i,
			data->dl_dst_pipe_list[i]);
		if (data->reset_client)
			ipa_set_client(data->dl_dst_pipe_list[i],
				0, false);
		else
			ipa_set_client(data->dl_dst_pipe_list[i],
				data->ipa_client, false);
	}
	return 0;
}

static int rmnet_ipa_query_tethering_stats_wifi(
	struct wan_ioctl_query_tether_stats *data, bool reset)
{
	struct ipa_get_wdi_sap_stats *sap_stats;
	int rc;

	sap_stats = kzalloc(sizeof(struct ipa_get_wdi_sap_stats),
			GFP_KERNEL);
	if (!sap_stats)
		return -ENOMEM;

	sap_stats->reset_stats = reset;
	IPAWANDBG("reset the pipe stats %d\n", sap_stats->reset_stats);

	rc = ipa2_get_wlan_stats(sap_stats);
	if (rc) {
		kfree(sap_stats);
		return rc;
	} else if (reset) {
		kfree(sap_stats);
		return 0;
	}

	if (sap_stats->stats_valid) {
		data->ipv4_tx_packets = sap_stats->ipv4_tx_packets;
		data->ipv4_tx_bytes = sap_stats->ipv4_tx_bytes;
		data->ipv4_rx_packets = sap_stats->ipv4_rx_packets;
		data->ipv4_rx_bytes = sap_stats->ipv4_rx_bytes;
		data->ipv6_tx_packets = sap_stats->ipv6_tx_packets;
		data->ipv6_tx_bytes = sap_stats->ipv6_tx_bytes;
		data->ipv6_rx_packets = sap_stats->ipv6_rx_packets;
		data->ipv6_rx_bytes = sap_stats->ipv6_rx_bytes;
	}

	IPAWANDBG("v4_rx_p(%lu) v6_rx_p(%lu) v4_rx_b(%lu) v6_rx_b(%lu)\n",
		(unsigned long int) data->ipv4_rx_packets,
		(unsigned long int) data->ipv6_rx_packets,
		(unsigned long int) data->ipv4_rx_bytes,
		(unsigned long int) data->ipv6_rx_bytes);
	IPAWANDBG("tx_p_v4(%lu)v6(%lu)tx_b_v4(%lu) v6(%lu)\n",
		(unsigned long int) data->ipv4_tx_packets,
		(unsigned long  int) data->ipv6_tx_packets,
		(unsigned long int) data->ipv4_tx_bytes,
		(unsigned long int) data->ipv6_tx_bytes);

	kfree(sap_stats);
	return rc;
}

int rmnet_ipa_query_tethering_stats_modem(
	struct wan_ioctl_query_tether_stats *data,
	bool reset
)
{
	struct ipa_get_data_stats_req_msg_v01 *req;
	struct ipa_get_data_stats_resp_msg_v01 *resp;
	int pipe_len, rc;

	req = kzalloc(sizeof(struct ipa_get_data_stats_req_msg_v01),
			GFP_KERNEL);
	if (!req) {
		IPAWANERR("failed to allocate memory for stats message\n");
		return -ENOMEM;
	}
	resp = kzalloc(sizeof(struct ipa_get_data_stats_resp_msg_v01),
			GFP_KERNEL);
	if (!resp) {
		IPAWANERR("failed to allocate memory for stats message\n");
		kfree(req);
		return -ENOMEM;
	}
	memset(req, 0, sizeof(struct ipa_get_data_stats_req_msg_v01));
	memset(resp, 0, sizeof(struct ipa_get_data_stats_resp_msg_v01));

	req->ipa_stats_type = QMI_IPA_STATS_TYPE_PIPE_V01;
	if (reset) {
		req->reset_stats_valid = true;
		req->reset_stats = true;
		IPAWANERR("reset the pipe stats\n");
	} else {
		/* print tethered-client enum */
		IPAWANDBG("Tethered-client enum(%d)\n", data->ipa_client);
	}

	rc = ipa_qmi_get_data_stats(req, resp);
	if (rc) {
		IPAWANERR("can't get ipa_qmi_get_data_stats\n");
		kfree(req);
		kfree(resp);
		return rc;
<<<<<<< HEAD
=======
	} else if (data == NULL) {
		kfree(req);
		kfree(resp);
		return 0;
>>>>>>> 70be28c9
	}

	if (resp->dl_dst_pipe_stats_list_valid) {
		for (pipe_len = 0; pipe_len < resp->dl_dst_pipe_stats_list_len;
			pipe_len++) {
			IPAWANDBG("Check entry(%d) dl_dst_pipe(%d)\n",
				pipe_len, resp->dl_dst_pipe_stats_list
					[pipe_len].pipe_index);
			IPAWANDBG("dl_p_v4(%lu)v6(%lu) dl_b_v4(%lu)v6(%lu)\n",
				(unsigned long int) resp->
				dl_dst_pipe_stats_list[pipe_len].
				num_ipv4_packets,
				(unsigned long int) resp->
				dl_dst_pipe_stats_list[pipe_len].
				num_ipv6_packets,
				(unsigned long int) resp->
				dl_dst_pipe_stats_list[pipe_len].
				num_ipv4_bytes,
				(unsigned long int) resp->
				dl_dst_pipe_stats_list[pipe_len].
				num_ipv6_bytes);
			if (ipa_get_client_uplink(resp->
				dl_dst_pipe_stats_list[pipe_len].
				pipe_index) == false) {
				if (data->ipa_client == ipa_get_client(resp->
					dl_dst_pipe_stats_list[pipe_len].
					pipe_index)) {
					/* update the DL stats */
					data->ipv4_rx_packets += resp->
					dl_dst_pipe_stats_list[pipe_len].
					num_ipv4_packets;
					data->ipv6_rx_packets += resp->
					dl_dst_pipe_stats_list[pipe_len].
					num_ipv6_packets;
					data->ipv4_rx_bytes += resp->
					dl_dst_pipe_stats_list[pipe_len].
					num_ipv4_bytes;
					data->ipv6_rx_bytes += resp->
					dl_dst_pipe_stats_list[pipe_len].
					num_ipv6_bytes;
				}
			}
		}
	}
	IPAWANDBG("v4_rx_p(%lu) v6_rx_p(%lu) v4_rx_b(%lu) v6_rx_b(%lu)\n",
		(unsigned long int) data->ipv4_rx_packets,
		(unsigned long int) data->ipv6_rx_packets,
		(unsigned long int) data->ipv4_rx_bytes,
		(unsigned long int) data->ipv6_rx_bytes);

	if (resp->ul_src_pipe_stats_list_valid) {
		for (pipe_len = 0; pipe_len < resp->ul_src_pipe_stats_list_len;
			pipe_len++) {
			IPAWANDBG("Check entry(%d) ul_dst_pipe(%d)\n",
				pipe_len,
				resp->ul_src_pipe_stats_list[pipe_len].
				pipe_index);
			IPAWANDBG("ul_p_v4(%lu)v6(%lu)ul_b_v4(%lu)v6(%lu)\n",
				(unsigned long int) resp->
				ul_src_pipe_stats_list[pipe_len].
				num_ipv4_packets,
				(unsigned long int) resp->
				ul_src_pipe_stats_list[pipe_len].
				num_ipv6_packets,
				(unsigned long int) resp->
				ul_src_pipe_stats_list[pipe_len].
				num_ipv4_bytes,
				(unsigned long int) resp->
				ul_src_pipe_stats_list[pipe_len].
				num_ipv6_bytes);
			if (ipa_get_client_uplink(resp->
				ul_src_pipe_stats_list[pipe_len].
				pipe_index) == true) {
				if (data->ipa_client == ipa_get_client(resp->
				ul_src_pipe_stats_list[pipe_len].
				pipe_index)) {
					/* update the DL stats */
					data->ipv4_tx_packets += resp->
					ul_src_pipe_stats_list[pipe_len].
					num_ipv4_packets;
					data->ipv6_tx_packets += resp->
					ul_src_pipe_stats_list[pipe_len].
					num_ipv6_packets;
					data->ipv4_tx_bytes += resp->
					ul_src_pipe_stats_list[pipe_len].
					num_ipv4_bytes;
					data->ipv6_tx_bytes += resp->
					ul_src_pipe_stats_list[pipe_len].
					num_ipv6_bytes;
				}
			}
		}
	}
	IPAWANDBG("tx_p_v4(%lu)v6(%lu)tx_b_v4(%lu) v6(%lu)\n",
		(unsigned long int) data->ipv4_tx_packets,
		(unsigned long  int) data->ipv6_tx_packets,
		(unsigned long int) data->ipv4_tx_bytes,
		(unsigned long int) data->ipv6_tx_bytes);
	kfree(req);
	kfree(resp);
	return 0;
}

int rmnet_ipa_query_tethering_stats(struct wan_ioctl_query_tether_stats *data,
	bool reset)
{
	enum ipa_upstream_type upstream_type;
	int rc = 0;

	/* get IPA backhaul type */
	upstream_type = find_upstream_type(data->upstreamIface);

	if (upstream_type == IPA_UPSTEAM_MAX) {
		IPAWANERR("upstreamIface %s not supported\n",
			data->upstreamIface);
	} else if (upstream_type == IPA_UPSTEAM_WLAN) {
		IPAWANDBG_LOW(" query wifi-backhaul stats\n");
		rc = rmnet_ipa_query_tethering_stats_wifi(
			data, false);
		if (rc) {
			IPAWANERR("wlan WAN_IOC_QUERY_TETHER_STATS failed\n");
			return rc;
		}
	} else {
		IPAWANDBG_LOW(" query modem-backhaul stats\n");
		rc = rmnet_ipa_query_tethering_stats_modem(
			data, false);
		if (rc) {
			IPAWANERR("modem WAN_IOC_QUERY_TETHER_STATS failed\n");
			return rc;
		}
	}
	return rc;
}

int rmnet_ipa_query_tethering_stats_all(
	struct wan_ioctl_query_tether_stats_all *data)
{
	struct wan_ioctl_query_tether_stats tether_stats;
	enum ipa_upstream_type upstream_type;
	int rc = 0;

	memset(&tether_stats, 0, sizeof(struct wan_ioctl_query_tether_stats));
	/* get IPA backhaul type */
	upstream_type = find_upstream_type(data->upstreamIface);

	if (upstream_type == IPA_UPSTEAM_MAX) {
		IPAWANERR(" Wrong upstreamIface name %s\n",
			data->upstreamIface);
	} else if (upstream_type == IPA_UPSTEAM_WLAN) {
		IPAWANDBG_LOW(" query wifi-backhaul stats\n");
		rc = rmnet_ipa_query_tethering_stats_wifi(
			&tether_stats, data->reset_stats);
		if (rc) {
			IPAWANERR("wlan WAN_IOC_QUERY_TETHER_STATS failed\n");
			return rc;
		}
		data->tx_bytes = tether_stats.ipv4_tx_bytes
			+ tether_stats.ipv6_tx_bytes;
		data->rx_bytes = tether_stats.ipv4_rx_bytes
			+ tether_stats.ipv6_rx_bytes;
	} else {
		IPAWANDBG_LOW(" query modem-backhaul stats\n");
		tether_stats.ipa_client = data->ipa_client;
		rc = rmnet_ipa_query_tethering_stats_modem(
			&tether_stats, data->reset_stats);
		if (rc) {
			IPAWANERR("modem WAN_IOC_QUERY_TETHER_STATS failed\n");
			return rc;
		}
		data->tx_bytes = tether_stats.ipv4_tx_bytes
			+ tether_stats.ipv6_tx_bytes;
		data->rx_bytes = tether_stats.ipv4_rx_bytes
			+ tether_stats.ipv6_rx_bytes;
	}
	return rc;
}

int rmnet_ipa_reset_tethering_stats(struct wan_ioctl_reset_tether_stats *data)
{
	enum ipa_upstream_type upstream_type;
	struct wan_ioctl_query_tether_stats tether_stats;
	int rc = 0;

	memset(&tether_stats, 0, sizeof(struct wan_ioctl_query_tether_stats));

	/* get IPA backhaul type */
	upstream_type = find_upstream_type(data->upstreamIface);

	if (upstream_type == IPA_UPSTEAM_MAX) {
		IPAWANERR("upstream iface %s not supported\n",
			data->upstreamIface);
	} else if (upstream_type == IPA_UPSTEAM_WLAN) {
		IPAWANDBG(" reset wifi-backhaul stats\n");
		rc = rmnet_ipa_query_tethering_stats_wifi(
			NULL, true);
		if (rc) {
			IPAWANERR("reset WLAN stats failed\n");
			return rc;
		}
	} else {
		IPAWANDBG(" reset modem-backhaul stats\n");
		rc = rmnet_ipa_query_tethering_stats_modem(
			&tether_stats, true);
		if (rc) {
			IPAWANERR("reset MODEM stats failed\n");
			return rc;
		}
	}
	return rc;
}


/**
 * ipa_broadcast_quota_reach_ind() - Send Netlink broadcast on Quota
 * @mux_id - The MUX ID on which the quota has been reached
 *
 * This function broadcasts a Netlink event using the kobject of the
 * rmnet_ipa interface in order to alert the user space that the quota
 * on the specific interface which matches the mux_id has been reached.
 *
 */
void ipa_broadcast_quota_reach_ind(u32 mux_id,
	enum ipa_upstream_type upstream_type)
{
	char alert_msg[IPA_QUOTA_REACH_ALERT_MAX_SIZE];
	char iface_name_l[IPA_QUOTA_REACH_IF_NAME_MAX_SIZE];
	char iface_name_m[IPA_QUOTA_REACH_IF_NAME_MAX_SIZE];
	char *envp[IPA_UEVENT_NUM_EVNP] = {
		alert_msg, iface_name_l, iface_name_m, NULL };
	int res;
	int index;

	/* check upstream_type*/
	if (upstream_type == IPA_UPSTEAM_MAX) {
		IPAWANERR("upstreamIface type %d not supported\n",
			upstream_type);
		return;
	} else if (upstream_type == IPA_UPSTEAM_MODEM) {
		index = find_mux_channel_index(mux_id);
		if (index == MAX_NUM_OF_MUX_CHANNEL) {
			IPAWANERR("%u is an mux ID\n", mux_id);
			return;
		}
	}

	res = snprintf(alert_msg, IPA_QUOTA_REACH_ALERT_MAX_SIZE,
			"ALERT_NAME=%s", "quotaReachedAlert");
	if (res >= IPA_QUOTA_REACH_ALERT_MAX_SIZE) {
		IPAWANERR("message too long (%d)", res);
		return;
	}

	/* posting msg for L-release for CNE */
	if (upstream_type == IPA_UPSTEAM_MODEM) {
	res = snprintf(iface_name_l, IPA_QUOTA_REACH_IF_NAME_MAX_SIZE,
	    "UPSTREAM=%s", mux_channel[index].vchannel_name);
	} else {
		res = snprintf(iface_name_l, IPA_QUOTA_REACH_IF_NAME_MAX_SIZE,
			"UPSTREAM=%s", IPA_UPSTEAM_WLAN_IFACE_NAME);
	}
	if (res >= IPA_QUOTA_REACH_IF_NAME_MAX_SIZE) {
		IPAWANERR("message too long (%d)", res);
		return;
	}

	/* posting msg for M-release for CNE */
	if (upstream_type == IPA_UPSTEAM_MODEM) {
	res = snprintf(iface_name_m, IPA_QUOTA_REACH_IF_NAME_MAX_SIZE,
	    "INTERFACE=%s", mux_channel[index].vchannel_name);
	} else {
		res = snprintf(iface_name_m, IPA_QUOTA_REACH_IF_NAME_MAX_SIZE,
			"INTERFACE=%s", IPA_UPSTEAM_WLAN_IFACE_NAME);
	}
	if (res >= IPA_QUOTA_REACH_IF_NAME_MAX_SIZE) {
		IPAWANERR("message too long (%d)", res);
		return;
	}

	IPAWANERR("putting nlmsg: <%s> <%s> <%s>\n",
		alert_msg, iface_name_l, iface_name_m);
	kobject_uevent_env(&(ipa_netdevs[0]->dev.kobj), KOBJ_CHANGE, envp);

	rmnet_ipa_send_quota_reach_ind();
}

/**
 * ipa_q6_handshake_complete() - Perform operations once Q6 is up
 * @ssr_bootup - Indicates whether this is a cold boot-up or post-SSR.
 *
 * This function is invoked once the handshake between the IPA AP driver
 * and IPA Q6 driver is complete. At this point, it is possible to perform
 * operations which can't be performed until IPA Q6 driver is up.
 *
 */
void ipa_q6_handshake_complete(bool ssr_bootup)
{
	/* It is required to recover the network stats after SSR recovery */
	if (ssr_bootup) {
		/*
		 * In case the uC is required to be loaded by the Modem,
		 * the proxy vote will be removed only when uC loading is
		 * complete and indication is received by the AP. After SSR,
		 * uC is already loaded. Therefore, proxy vote can be removed
		 * once Modem init is complete.
		 */
		ipa2_proxy_clk_unvote();

		/* send SSR power-up notification to IPACM */
		rmnet_ipa_send_ssr_notification(true);

		/*
		 * It is required to recover the network stats after
		 * SSR recovery
		 */
		rmnet_ipa_get_network_stats_and_update();

		/* Enable holb monitoring on Q6 pipes. */
		ipa_q6_monitor_holb_mitigation(true);
	}
}

static int __init ipa_wwan_init(void)
{
	atomic_set(&is_initialized, 0);
	atomic_set(&is_ssr, 0);

	mutex_init(&ipa_to_apps_pipe_handle_guard);
	mutex_init(&add_mux_channel_lock);
	ipa_to_apps_hdl = -1;

	ipa_qmi_init();

	/* Register for Modem SSR */
	subsys_notify_handle = subsys_notif_register_notifier(SUBSYS_MODEM,
						&ssr_notifier);
	if (!IS_ERR(subsys_notify_handle))
		return platform_driver_register(&rmnet_ipa_driver);
	else
		return (int)PTR_ERR(subsys_notify_handle);
}

static void __exit ipa_wwan_cleanup(void)
{
	int ret;

	ipa_qmi_cleanup();
	mutex_destroy(&ipa_to_apps_pipe_handle_guard);
	mutex_destroy(&add_mux_channel_lock);
	ret = subsys_notif_unregister_notifier(subsys_notify_handle,
					&ssr_notifier);
	if (ret)
		IPAWANERR(
		"Error subsys_notif_unregister_notifier system %s, ret=%d\n",
		SUBSYS_MODEM, ret);
	platform_driver_unregister(&rmnet_ipa_driver);
}

static void ipa_wwan_msg_free_cb(void *buff, u32 len, u32 type)
{
	if (!buff)
		IPAWANERR("Null buffer.\n");
	kfree(buff);
}

static void ipa_rmnet_rx_cb(void *priv)
{
	struct net_device *dev = priv;
	struct wwan_private *wwan_ptr;

	IPAWANDBG("\n");

	if (dev != ipa_netdevs[0]) {
		IPAWANERR("Not matching with netdev\n");
		return;
	}

	wwan_ptr = netdev_priv(dev);
	napi_schedule(&(wwan_ptr->napi));
}

static int ipa_rmnet_poll(struct napi_struct *napi, int budget)
{
	int rcvd_pkts = 0;

	rcvd_pkts = ipa_rx_poll(ipa_to_apps_hdl, NAPI_WEIGHT);
	IPAWANDBG("rcvd packets: %d\n", rcvd_pkts);
	return rcvd_pkts;
}

late_initcall(ipa_wwan_init);
module_exit(ipa_wwan_cleanup);
MODULE_DESCRIPTION("WWAN Network Interface");
MODULE_LICENSE("GPL v2");<|MERGE_RESOLUTION|>--- conflicted
+++ resolved
@@ -2856,13 +2856,10 @@
 		kfree(req);
 		kfree(resp);
 		return rc;
-<<<<<<< HEAD
-=======
 	} else if (data == NULL) {
 		kfree(req);
 		kfree(resp);
 		return 0;
->>>>>>> 70be28c9
 	}
 
 	if (resp->dl_dst_pipe_stats_list_valid) {
