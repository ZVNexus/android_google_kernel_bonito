obj-$(CONFIG_IPA3) += ipahal/

ifdef CONFIG_X86
ccflags-y += -DIPA_EMULATION_COMPILE=1
else
ccflags-y += -DIPA_EMULATION_COMPILE=0
endif

obj-$(CONFIG_IPA3) += ipat.o
ipat-y := ipa.o ipa_debugfs.o ipa_hdr.o ipa_flt.o ipa_rt.o ipa_dp.o ipa_client.o \
	ipa_utils.o ipa_nat.o ipa_intf.o teth_bridge.o ipa_interrupts.o \
	ipa_uc.o ipa_uc_wdi.o ipa_dma.o ipa_uc_mhi.o ipa_mhi.o ipa_uc_ntn.o \
	ipa_hw_stats.o ipa_pm.o ipa_wdi3_i.o

<<<<<<< HEAD
obj-$(CONFIG_RMNET_IPA3) += rmnet_ipa.o ipa_qmi_service_v01.o ipa_qmi_service.o rmnet_ipa_fd_ioctl.o

# TODO: remove me b/62058353
subdir-ccflags-y += \
	-Wno-pointer-bool-conversion \
=======
ifdef CONFIG_X86
ipat-y += ipa_dtsi_replacement.o
endif

obj-$(CONFIG_RMNET_IPA3) += rmnet_ipa.o ipa_qmi_service_v01.o ipa_qmi_service.o rmnet_ipa_fd_ioctl.o
>>>>>>> 81dd673b
<|MERGE_RESOLUTION|>--- conflicted
+++ resolved
@@ -12,16 +12,12 @@
 	ipa_uc.o ipa_uc_wdi.o ipa_dma.o ipa_uc_mhi.o ipa_mhi.o ipa_uc_ntn.o \
 	ipa_hw_stats.o ipa_pm.o ipa_wdi3_i.o
 
-<<<<<<< HEAD
-obj-$(CONFIG_RMNET_IPA3) += rmnet_ipa.o ipa_qmi_service_v01.o ipa_qmi_service.o rmnet_ipa_fd_ioctl.o
-
-# TODO: remove me b/62058353
-subdir-ccflags-y += \
-	-Wno-pointer-bool-conversion \
-=======
 ifdef CONFIG_X86
 ipat-y += ipa_dtsi_replacement.o
 endif
 
 obj-$(CONFIG_RMNET_IPA3) += rmnet_ipa.o ipa_qmi_service_v01.o ipa_qmi_service.o rmnet_ipa_fd_ioctl.o
->>>>>>> 81dd673b
+
+# TODO: remove me b/62058353
+subdir-ccflags-y += \
+	-Wno-pointer-bool-conversion \