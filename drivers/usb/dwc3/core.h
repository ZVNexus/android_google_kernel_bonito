--- conflicted
+++ resolved
@@ -335,10 +335,7 @@
 #define DWC3_GUCTL2_RST_ACTBITLATER		(1 << 14)
 #define DWC3_GUCTL2_HP_TIMER(n)			((n) << 21)
 #define DWC3_GUCTL2_HP_TIMER_MASK		DWC3_GUCTL2_HP_TIMER(0x1f)
-<<<<<<< HEAD
-=======
 #define DWC3_GUCTL2_LC_TIMER			(1 << 19)
->>>>>>> ae6c134c
 
 /* Device Configuration Register */
 #define DWC3_DCFG_DEVADDR(addr)	((addr) << 3)
@@ -848,10 +845,7 @@
 #define DWC3_GSI_EVT_BUF_SETUP			11
 #define DWC3_GSI_EVT_BUF_CLEANUP		12
 #define DWC3_GSI_EVT_BUF_FREE			13
-<<<<<<< HEAD
-=======
 #define DWC3_CONTROLLER_NOTIFY_CLEAR_DB		14
->>>>>>> ae6c134c
 
 #define MAX_INTR_STATS				10
 
