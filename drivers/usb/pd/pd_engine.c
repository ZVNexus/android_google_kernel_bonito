/*
 * Copyright 2016-2017 Google, Inc
 *
 * This program is free software; you can redistribute it and/or modify
 * it under the terms of the GNU General Public License as published by
 * the Free Software Foundation; either version 2 of the License, or
 * (at your option) any later version.
 *
 * This program is distributed in the hope that it will be useful,
 * but WITHOUT ANY WARRANTY; without even the implied warranty of
 * MERCHANTABILITY or FITNESS FOR A PARTICULAR PURPOSE.  See the
 * GNU General Public License for more details.
 */

#include <linux/debugfs.h>
#include <linux/device.h>
#include <linux/delay.h>
#include <linux/extcon.h>
#include <linux/jiffies.h>
#include <linux/kernel.h>
#include <linux/module.h>
#include <linux/mutex.h>
#include <linux/pmic-voter.h>
#include <linux/power_supply.h>
#include <linux/property.h>
#include <linux/regulator/consumer.h>
#include <linux/rtc.h>
#include <linux/seq_file.h>
#include <linux/slab.h>
#include <linux/types.h>
#include <linux/usb/typec.h>
#include <linux/usb/pd.h>
#include <linux/usb/tcpm.h>
#include <linux/vmalloc.h>
#include <linux/workqueue.h>

#include "logbuffer.h"
#include "usbpd.h"

#define LOG_BUFFER_ENTRIES	1024
#define LOG_BUFFER_ENTRY_SIZE	256

#define EXT_VBUS_WORK_DELAY_MS 5000
#define EXT_VBUS_OVERLAP_MS       5

#define OTG_ICL_VOTER "OTG_ICL_VOTER"
#define OTG_DISABLE_APSD_VOTER "OTG_DISABLE_APSD_VOTER"
#define DISABLE_CC_VOTER "DISABLE_CC_VOTER"

struct usbpd {
	struct device		dev;

	struct tcpm_port	*tcpm_port;
	struct tcpc_dev		tcpc_dev;

	struct pd_phy_params	pdphy_params;
	bool			pdphy_open;

	struct extcon_dev	*extcon;

	struct power_supply	*usb_psy;
	struct power_supply	*wireless_psy;
	struct notifier_block	psy_nb;

	struct regulator	*vbus;
	struct regulator	*vconn;
	struct regulator        *ext_vbus;
	bool			vbus_output;
	bool			external_vbus;
	bool			external_vbus_update;
	bool			vconn_output;

	bool			vbus_present;
	enum power_supply_type	psy_type;
	enum typec_cc_status	cc1;
	enum typec_cc_status	cc2;
	bool			is_cable_flipped;

	bool			pending_update_usb_data;
	bool			extcon_usb;
	bool			extcon_usb_host;
	bool			extcon_usb_cc;

	struct mutex		lock; /* struct usbpd access lock */
	struct workqueue_struct	*wq;

	enum typec_role cur_pwr_role;
	enum typec_data_role cur_data_role;

	/* Flag gets set when hard_reset is being performed */
	bool in_hard_reset;

	/* Flag gets set when a pd_capable partner is attached */
	bool pd_capable;

	/* debugfs logging */
	struct dentry *rootdir;

	bool in_pr_swap;

	/* Ext vbus management */
	struct delayed_work ext_vbus_work;
	struct notifier_block ext_vbus_nb;
	struct votable *usb_icl_votable;
	struct votable *apsd_disable_votable;

	/* Acutual regulator status */
	bool smb2_vbus_reg;
	bool ext_vbus_reg;

	/* Indicates whether the device has to honor usb suspend power limits*/
	bool suspend_supported;
	bool usb_comm_capable;

	bool apsd_done;
	bool wlc_supported;
	bool wireless_online;
	bool in_explicit_contract;

	/* alternate source capabilities */
	struct work_struct update_pdo_work;
	bool default_src_cap;

	struct votable *disable_pr_switch;
<<<<<<< HEAD
};

/*
 * Logging
 */

static void __pd_engine_log(struct usbpd *pd, const char *tmpbuffer,
			   bool record_utc) {
	u64 ts_nsec = local_clock();
	unsigned long rem_nsec = do_div(ts_nsec, 1000000000);

	if (record_utc) {
		struct timespec ts;
		struct rtc_time tm;

		getnstimeofday(&ts);
		rtc_time_to_tm(ts.tv_sec, &tm);
		scnprintf(pd->logbuffer + (pd->logbuffer_head *
					   LOG_BUFFER_ENTRY_SIZE),
			  LOG_BUFFER_ENTRY_SIZE,
			  "[%5lu.%06lu] %d-%02d-%02d %02d:%02d:%02d.%09lu UTC",
			  (unsigned long)ts_nsec, rem_nsec / 1000,
			  tm.tm_year + 1900, tm.tm_mon + 1, tm.tm_mday,
			  tm.tm_hour, tm.tm_min, tm.tm_sec, ts.tv_nsec);
	} else {
		scnprintf(pd->logbuffer + (pd->logbuffer_head *
					   LOG_BUFFER_ENTRY_SIZE),
			  LOG_BUFFER_ENTRY_SIZE, "[%5lu.%06lu] %s",
			  (unsigned long)ts_nsec, rem_nsec / 1000,
			  tmpbuffer);
	}

	pd->logbuffer_head = (pd->logbuffer_head + 1) % LOG_BUFFER_ENTRIES;
	if (pd->logbuffer_head == pd->logbuffer_tail) {
		pd->logbuffer_tail = (pd->logbuffer_tail + 1)
				     % LOG_BUFFER_ENTRIES;
	}
}

static void _pd_engine_log(struct usbpd *pd, const char *fmt, va_list args,
			   bool force_print_utc)
{
	char tmpbuffer[LOG_BUFFER_ENTRY_SIZE];
	unsigned long flags;

	if (!force_print_utc)
		vsnprintf(tmpbuffer, sizeof(tmpbuffer), fmt, args);

	spin_lock_irqsave(&pd->logbuffer_lock, flags);
	if (pd->logbuffer_head < 0 ||
	    pd->logbuffer_head >= LOG_BUFFER_ENTRIES) {
		dev_warn(&pd->dev,
			 "Bad log buffer index %d\n", pd->logbuffer_head);
		goto abort;
	}

	if ((pd->logbuffer_head == pd->logbuffer_tail) ||
	    (pd->logbuffer_head == LOG_BUFFER_ENTRIES - 1))
		__pd_engine_log(pd, tmpbuffer, true);

	if (pd->suspend_since_last_logged) {
		__pd_engine_log(pd, tmpbuffer, true);
		pd->suspend_since_last_logged = false;
	}

	if (!force_print_utc)
		__pd_engine_log(pd, tmpbuffer, false);

abort:
	spin_unlock_irqrestore(&pd->logbuffer_lock, flags);
}

static void pd_engine_log(struct usbpd *pd, const char *fmt, ...)
{
	va_list args;

	va_start(args, fmt);
	_pd_engine_log(pd, fmt, args, false);
	va_end(args);
}

static int pd_engine_seq_show(struct seq_file *s, void *v)
{
	struct usbpd *pd = (struct usbpd *)s->private;
	int tail;

	spin_lock(&pd->logbuffer_lock);
	tail = pd->logbuffer_tail;
	while (tail != pd->logbuffer_head) {
		seq_printf(s, "%s\n", pd->logbuffer +
			   (tail * LOG_BUFFER_ENTRY_SIZE));
		tail = (tail + 1) % LOG_BUFFER_ENTRIES;
	}
	spin_unlock(&pd->logbuffer_lock);

	return 0;
}

static int pd_engine_debug_open(struct inode *inode, struct file *file)
{
	return single_open(file, pd_engine_seq_show, inode->i_private);
}
=======
>>>>>>> 75b24301

	/* logging client */
	struct logbuffer *log;
};

static int pd_engine_debugfs_init(struct usbpd *pd)
{
	if (!pd->rootdir) {
		pd->rootdir = debugfs_create_dir("pd_engine", NULL);
		if (!pd->rootdir)
			return -ENOMEM;
	}

	return 0;
}

static void pd_engine_debugfs_exit(struct usbpd *pd)
{
	debugfs_remove_recursive(pd->rootdir);
}

static const char * const get_typec_mode_name(
		enum power_supply_typec_mode typec_mode)
{
	switch (typec_mode) {
	case POWER_SUPPLY_TYPEC_NONE:
		return "NONE";
	case POWER_SUPPLY_TYPEC_SOURCE_DEFAULT:
		return "SOURCE_DEFAULT";
	case POWER_SUPPLY_TYPEC_SOURCE_MEDIUM:
		return "SOURCE_MEDIUM";
	case POWER_SUPPLY_TYPEC_SOURCE_HIGH:
		return "SOURCE_HIGH";
	case POWER_SUPPLY_TYPEC_NON_COMPLIANT:
		return "NON_COMPLIANT";
	case POWER_SUPPLY_TYPEC_SINK:
		return "SINK";
	case POWER_SUPPLY_TYPEC_SINK_POWERED_CABLE:
		return "SINK_POWERED_CABLE";
	case POWER_SUPPLY_TYPEC_SINK_DEBUG_ACCESSORY:
		return "SINK_DEBUG_ACCESSORY";
	case POWER_SUPPLY_TYPEC_SINK_AUDIO_ADAPTER:
		return "SINK_AUDIO_ADAPTER";
	case POWER_SUPPLY_TYPEC_POWERED_CABLE_ONLY:
		return "POWERED_CABLE_ONLY";
	default:
		return "UNDEFINED";
	}
}

static const char * const get_psy_type_name(enum power_supply_type psy_type)
{
	switch (psy_type) {
	case POWER_SUPPLY_TYPE_UNKNOWN:
		return "UNKNOWN";
	case POWER_SUPPLY_TYPE_USB:
		return "SDP";
	case POWER_SUPPLY_TYPE_USB_CDP:
		return "CDP";
	case POWER_SUPPLY_TYPE_USB_DCP:
		return "DCP";
	case POWER_SUPPLY_TYPE_USB_HVDCP:
		return "HVDCP2";
	case POWER_SUPPLY_TYPE_USB_HVDCP_3:
		return "HVDCP3";
	case POWER_SUPPLY_TYPE_USB_PD:
		return "PD";
	default:
		return "UNDEFINED";
	}
}

/* must align with smblib's integer representation of cc orientation. */
enum typec_cc_orientation {
	TYPEC_CC_ORIENTATION_NONE = 0,
	TYPEC_CC_ORIENTATION_CC1 = 1,
	TYPEC_CC_ORIENTATION_CC2 = 2,
};

static const char * const get_typec_cc_orientation_name(
		enum typec_cc_orientation typec_cc_orientation)
{
	switch (typec_cc_orientation) {
	case TYPEC_CC_ORIENTATION_NONE:
		return "NONE";
	case TYPEC_CC_ORIENTATION_CC1:
		return "CC1";
	case TYPEC_CC_ORIENTATION_CC2:
		return "CC2";
	default:
		return "UNDEFINED";
	}
}

static const char * const get_typec_cc_status_name(
		enum typec_cc_status cc_status)
{
	switch (cc_status) {
	case TYPEC_CC_OPEN:
		return "OPEN";
	case TYPEC_CC_RA:
		return "Ra";
	case TYPEC_CC_RD:
		return "Rd";
	case TYPEC_CC_RP_DEF:
		return "Rd-def";
	case TYPEC_CC_RP_1_5:
		return "Rd-1.5";
	case TYPEC_CC_RP_3_0:
		return "Rd-3.0";
	default:
		return "UNDEFINED";
	}
}

/*
 * parses the type-c mode to cc pin status in the orientation_none special case.
 */
static void parse_cc_status_none_orientation(
		enum power_supply_typec_mode typec_mode,
		enum typec_cc_status *cc1,
		enum typec_cc_status *cc2)
{
	switch (typec_mode) {
	case POWER_SUPPLY_TYPEC_SINK_DEBUG_ACCESSORY:
		*cc1 = *cc2 = TYPEC_CC_RD;
		break;
	case POWER_SUPPLY_TYPEC_SINK_AUDIO_ADAPTER:
		*cc1 = *cc2 = TYPEC_CC_RA;
		break;
	default:
		*cc1 = *cc2 = TYPEC_CC_OPEN;
		break;
	}
}

/*
 * parses the type-c mode to the status of the active and inactive cc pin.
 */
static void parse_cc_status_active_inactive(
		enum power_supply_typec_mode typec_mode,
		enum typec_cc_status *cc_active,
		enum typec_cc_status *cc_inactive)
{
	switch (typec_mode) {
	case POWER_SUPPLY_TYPEC_NONE:
		*cc_active = TYPEC_CC_OPEN;
		*cc_inactive = TYPEC_CC_OPEN;
		break;
	case POWER_SUPPLY_TYPEC_SOURCE_DEFAULT:
		*cc_active = TYPEC_CC_RP_DEF;
		*cc_inactive = TYPEC_CC_OPEN;
		break;
	case POWER_SUPPLY_TYPEC_SOURCE_MEDIUM:
		*cc_active = TYPEC_CC_RP_1_5;
		*cc_inactive = TYPEC_CC_OPEN;
		break;
	case POWER_SUPPLY_TYPEC_SOURCE_HIGH:
		*cc_active = TYPEC_CC_RP_3_0;
		*cc_inactive = TYPEC_CC_OPEN;
		break;
	case POWER_SUPPLY_TYPEC_NON_COMPLIANT:
		*cc_active = TYPEC_CC_OPEN;
		*cc_inactive = TYPEC_CC_OPEN;
		break;
	case POWER_SUPPLY_TYPEC_SINK:
		*cc_active = TYPEC_CC_RD;
		*cc_inactive = TYPEC_CC_OPEN;
		break;
	case POWER_SUPPLY_TYPEC_SINK_POWERED_CABLE:
		*cc_active = TYPEC_CC_RD;
		*cc_inactive = TYPEC_CC_RA;
		break;
	case POWER_SUPPLY_TYPEC_SINK_DEBUG_ACCESSORY:
		*cc_active = TYPEC_CC_RD;
		*cc_inactive = TYPEC_CC_RD;
		break;
	case POWER_SUPPLY_TYPEC_SINK_AUDIO_ADAPTER:
		*cc_active = TYPEC_CC_RA;
		*cc_inactive = TYPEC_CC_RA;
		break;
	case POWER_SUPPLY_TYPEC_POWERED_CABLE_ONLY:
		*cc_active = TYPEC_CC_RA;
		*cc_inactive = TYPEC_CC_OPEN;
		break;
	default:
		*cc_active = TYPEC_CC_OPEN;
		*cc_inactive = TYPEC_CC_OPEN;
		break;
	}
}

static void parse_cc_status(enum power_supply_typec_mode typec_mode,
			    enum typec_cc_orientation typec_cc_orientation,
			    enum typec_cc_status *cc1,
			    enum typec_cc_status *cc2)
{
	enum typec_cc_status cc_active, cc_inactive;

	/* handle orientation_none special cases */
	if (typec_cc_orientation == TYPEC_CC_ORIENTATION_NONE) {
		parse_cc_status_none_orientation(typec_mode, cc1, cc2);
		return;
	}

	parse_cc_status_active_inactive(typec_mode, &cc_active, &cc_inactive);

	/* assign cc1, cc2 status based on orientation */
	if (typec_cc_orientation == TYPEC_CC_ORIENTATION_CC1) {
		*cc1 = cc_active;
		*cc2 = cc_inactive;
	} else if (typec_cc_orientation == TYPEC_CC_ORIENTATION_CC2) {
		*cc1 = cc_inactive;
		*cc2 = cc_active;
	} else {
		*cc1 = *cc2 = TYPEC_CC_OPEN;
	}
}

static inline bool psy_support_usb_data(enum power_supply_type psy_type)
{
	return (psy_type == POWER_SUPPLY_TYPE_USB) ||
	       (psy_type == POWER_SUPPLY_TYPE_USB_CDP);
}

static int update_extcon_prop(struct usbpd *pd, int extcon_type)
{
	int ret;
	union extcon_property_value val;

	val.intval = pd->extcon_usb_cc ? 1 : 0;
	ret = extcon_set_property(pd->extcon, extcon_type,
				  EXTCON_PROP_USB_TYPEC_POLARITY,
				  val);
	if (ret < 0) {
		logbuffer_log(pd->log,
			      "unable to set extcon usb polarity prop [%s], ret=%d",
			      pd->extcon_usb_cc ? "Y" : "N", ret);
		return ret;
	}

	/*
	 * When wirless charging is on and attempting to start host mode,
	 * degrade to HS as internal pmic cannot be on.
	 */
	if (pd->wireless_online && extcon_type == EXTCON_USB_HOST)
		val.intval = 0;
	else
		val.intval = 1;

	ret = extcon_set_property(pd->extcon, extcon_type,
				  EXTCON_PROP_USB_SS,
				  val);
	if (ret < 0) {
		logbuffer_log(pd->log,
			      "unable to set extcon usb ss prop, ret=%d",
			      ret);
		return ret;
	}

	return ret;
}

static int update_usb_data_role(struct usbpd *pd)
{
	int ret;
	bool extcon_usb;

	/* Turn on USB data (device role) only when a valid power supply that
	 * supports USB data connection is connected, i.e. SDP or CDP
	 *
	 * update_usb_data_role() is called when APSD is done, thus here
	 * pd->psy_type is a valid detection result.
	 */
	extcon_usb = pd->extcon_usb &&
		     (psy_support_usb_data(pd->psy_type) ||
		      pd->usb_comm_capable);

	/*
	 * EXTCON_USB_HOST and EXTCON_USB is mutually exlusive.
	 * Therefore while responding to commands such as DR_SWAP,
	 * update the cable state of the one being turned off before
	 * turning on the other one.
	 */
	if (!pd->extcon_usb_host) {
		ret = extcon_set_state_sync(pd->extcon, EXTCON_USB_HOST,
					      pd->extcon_usb_host);
		if (ret < 0) {
			logbuffer_log(pd->log,
				      "unable to turn off extcon usb host, ret=%d",
				      ret);
			return ret;
		}
	}

	if (!extcon_usb) {
		ret = extcon_set_state_sync(pd->extcon, EXTCON_USB,
					      extcon_usb);
		if (ret < 0) {
			logbuffer_log(pd->log,
				      "unable to turn off extcon usb device, ret=%d",
				      ret);
			return ret;
		}
	}

	/*
	 * Shouldnt be turning on extcon_usb and extcon_usb_host
	 * at the same time.
	 */
	BUG_ON(extcon_usb && pd->extcon_usb_host);

	if (extcon_usb || pd->extcon_usb_host) {
		ret = update_extcon_prop(pd, extcon_usb ?
					 EXTCON_USB : EXTCON_USB_HOST);
		if (ret < 0)
			return ret;

		ret = extcon_set_state_sync(pd->extcon, extcon_usb ?
					    EXTCON_USB : EXTCON_USB_HOST,
					    1);
		if (ret < 0) {
			logbuffer_log(pd->log,
				      "unable to turn on extcon [%s], ret=%d",
				      extcon_usb ? "device" : "host", ret);
			return ret;
		}
	}

	logbuffer_log(pd->log,
		      "usb extcon: cc [%s], host [%s], usb [%s]",
		      pd->extcon_usb_cc ? "Y" : "N",
		      pd->extcon_usb_host ? "Y" : "N",
		      extcon_usb ? "Y" : "N");

	return ret;
}

struct psy_changed_event {
	struct work_struct work;
	struct usbpd *pd;
};

static int pd_regulator_update(struct usbpd *pd, bool external_reg, bool on)
{
	int ret = 0;

	if (on) {
		ret = regulator_enable(external_reg ? pd->ext_vbus
				       : pd->vbus);
		if (ret) {
			logbuffer_log(pd->log,
				      "pd_regulator_update: unable to turn on %s vbus ret = %d"
				      , external_reg ? "external" : "pmic"
				      , ret);
			return ret;
		} else {
			logbuffer_log(pd->log,
				      "pd_regulator_update: turned on %s vbus ret = %d"
				      , external_reg ? "external" : "pmic"
				      , ret);
		}
	} else {
		ret = regulator_disable(external_reg ? pd->ext_vbus
					: pd->vbus);
		if (ret) {
			logbuffer_log(pd->log,
				      "pd_regulator_update: unable to turn off %s vbus ret = %d"
				      , external_reg ? "external" : "pmic"
				      , ret);
			return ret;
		} else {
			logbuffer_log(pd->log,
				      "pd_regulator_update: turned off %s vbus ret = %d"
				      , external_reg ? "external" : "pmic"
				      , ret);
		}
	}

	if (external_reg)
		pd->ext_vbus_reg = on;
	else
		pd->smb2_vbus_reg = on;

	return ret;
}

static int update_vbus_locked(struct usbpd *pd, bool vbus_output)
{
	int ret = 0;

	if (pd->vbus_output == vbus_output)
		return ret;

	pd->external_vbus = pd->wireless_online ? true : false;

	logbuffer_log(pd->log,
		      "update_vbus_locked: vbus_output: %c wireless_online: %c"
		      , vbus_output ? 'Y' : 'N', pd->wireless_online ?
		      'Y' : 'N');

	schedule_work(&pd->update_pdo_work);

	if (vbus_output) {
		ret = pd_regulator_update(pd, pd->external_vbus, true);
		if (ret)
			return ret;
	} else {
		if (pd->ext_vbus_reg) {
			ret = pd_regulator_update(pd, true, false);
			if (ret)
				return ret;
		}

		if (pd->smb2_vbus_reg) {
			ret = pd_regulator_update(pd, false, false);
			if (ret)
				return ret;
		}
	}
	pd->vbus_output = vbus_output;
	/*
	 * No interrupt will be trigerred for the vbus change.
	 * Manually inform tcpm to check the vbus change.
	 */
	tcpm_vbus_change(pd->tcpm_port);
	return ret;
}

void update_external_vbus(struct work_struct *work)
{
	int ret;
	union power_supply_propval val = {0};
	struct usbpd *pd = container_of(to_delayed_work(work), struct usbpd,
					ext_vbus_work);

	mutex_lock(&pd->lock);
	/* Exit when the old value is same as the new value or
	 * update the value and exit when vbus is not on.
	 */
	if (pd->external_vbus == pd->external_vbus_update || !pd->vbus_output) {
		logbuffer_log(pd->log,
			      "skipping update value changed: %c vbus_output: %c"
			      , pd->external_vbus == pd->external_vbus_update ?
			       'Y' : 'N', pd->vbus_output ? 'Y' : 'N');
		goto exit;
	}

	if (pd->wireless_online) {
		logbuffer_log(pd->log,
			      "skipping update as wireless charger online");
		goto err;
	}

	val.intval = 1;
	ret = power_supply_set_property(pd->usb_psy,
					POWER_SUPPLY_PROP_OTG_FASTROLESWAP,
					&val);
	if (ret < 0) {
		logbuffer_log(pd->log, "unable to set FASTROLESWAP, ret=%d",
			      ret);
		goto err;
	}

	/*
	 * Turn on the other regulator before turning off the other one.
	 */
	ret = pd_regulator_update(pd, pd->external_vbus_update, true);
	if (ret)
		goto err;

	/* Regulator overlap according to hardware recommendation */
	msleep(EXT_VBUS_OVERLAP_MS);
	ret = pd_regulator_update(pd, !pd->external_vbus_update, false);
	if (ret)
		goto err;

	val.intval = 0;
	ret = power_supply_set_property(pd->usb_psy,
					POWER_SUPPLY_PROP_OTG_FASTROLESWAP,
					&val);
	if (ret < 0) {
		logbuffer_log(pd->log, "unable to clear FASTROLESWAP, ret=%d",
			      ret);
	}

	logbuffer_log(pd->log, "EXT_VBUS_%s", pd->external_vbus_update ? "ON" :
		      "OFF");
exit:
	pd->external_vbus = pd->external_vbus_update;
	schedule_work(&pd->update_pdo_work);
err:
	pm_relax(&pd->dev);
	mutex_unlock(&pd->lock);
}

#define PDO_FIXED_FLAGS \
	(PDO_FIXED_DUAL_ROLE | PDO_FIXED_DATA_SWAP | PDO_FIXED_USB_COMM)

static void update_src_caps(struct work_struct *work)
{
	struct usbpd *pd = container_of(work, struct usbpd, update_pdo_work);
	struct tcpc_config *config = pd->tcpc_dev.config;
	u32 pdo[1];

	if (pd->wireless_online && pd->default_src_cap) {
		logbuffer_log(pd->log, "alternative src_cap");
		pdo[0] = PDO_FIXED(5000, 500, PDO_FIXED_FLAGS);
		tcpm_update_source_capabilities(pd->tcpm_port, pdo, 1);
		pd->default_src_cap = false;
	} else if (!pd->wireless_online &&
		   !pd->external_vbus &&
		   !pd->default_src_cap) {
		logbuffer_log(pd->log, "default src_cap");
		tcpm_update_source_capabilities(pd->tcpm_port,
						config->src_pdo,
						config->nr_src_pdo);
		pd->default_src_cap = true;
	}
}

static void psy_changed_handler(struct work_struct *work)
{
	struct psy_changed_event *event = container_of(work,
						       struct psy_changed_event,
						       work);
	struct usbpd *pd = event->pd;
	bool vbus_present;
	enum typec_cc_status cc1;
	enum typec_cc_status cc2;

	enum power_supply_type psy_type;
	enum power_supply_typec_mode typec_mode;
	enum typec_cc_orientation typec_cc_orientation;

	bool pe_start;

	union power_supply_propval val;
	bool wireless_online = false;
	int ret = 0;

	pm_wakeup_event(&pd->dev, PD_ACTIVITY_TIMEOUT_MS);
	ret = power_supply_get_property(pd->usb_psy,
					POWER_SUPPLY_PROP_TYPEC_MODE, &val);
	if (ret < 0) {
		logbuffer_log(pd->log, "Unable to read TYPEC_MODE, ret=%d",
			      ret);
		return;
	}
	typec_mode = val.intval;

	ret = power_supply_get_property(pd->usb_psy,
					POWER_SUPPLY_PROP_PE_START, &val);
	if (ret < 0) {
		logbuffer_log(pd->log, "Unable to read PE_START, ret=%d",
			      ret);
		return;
	}
	pe_start = !!val.intval;

	ret = power_supply_get_property(pd->usb_psy,
					POWER_SUPPLY_PROP_REAL_TYPE, &val);
	if (ret < 0) {
		logbuffer_log(pd->log, "Unable to read TYPE, ret=%d", ret);
		return;
	}
	psy_type = val.intval;
	pd->apsd_done = !!psy_type;

	ret = power_supply_get_property(pd->usb_psy,
					POWER_SUPPLY_PROP_PRESENT, &val);
	if (ret < 0) {
		logbuffer_log(pd->log, "Unable to read ONLINE, ret=%d",
			      ret);
		return;
	}
	vbus_present = val.intval;

	ret = power_supply_get_property(pd->usb_psy,
					POWER_SUPPLY_PROP_TYPEC_CC_ORIENTATION,
					&val);
	if (ret < 0) {
		logbuffer_log(pd->log,
			      "Unable to read TYPEC_CC_ORIENTATION, ret=%d",
			      ret);
		return;
	}
	typec_cc_orientation = val.intval;

	if (pd->wlc_supported) {
		ret = power_supply_get_property(pd->wireless_psy,
						POWER_SUPPLY_PROP_ONLINE,
						&val);
		if (ret < 0) {
			logbuffer_log(pd->log,
				      "Unable to read wireless online property, ret=%d",
				      ret);
			return;
		}
		wireless_online = val.intval ? true : false;
	}

	parse_cc_status(typec_mode, typec_cc_orientation, &cc1, &cc2);

	logbuffer_log(pd->log,
		      "type [%s], pe_start [%s], vbus_present [%s], mode [%s], orientation [%s], cc1 [%s], cc2 [%s] ext_vbus [%s] wireless_online [%s]",
		      get_psy_type_name(psy_type),
		      pe_start ? "Y" : "N",
		      vbus_present ? "Y" : "N",
		      get_typec_mode_name(typec_mode),
		      get_typec_cc_orientation_name(typec_cc_orientation),
		      get_typec_cc_status_name(cc1),
		      get_typec_cc_status_name(cc2),
		      pd->external_vbus_update ? "Y" : "N",
		      wireless_online ? "Y" : "N");

	mutex_lock(&pd->lock);
	if (wireless_online != pd->wireless_online) {
		pd->wireless_online = wireless_online;
		logbuffer_log(pd->log,
			      "pd->vbus_output: %c pd->external_vbus: %c",
			      pd->vbus_output ? 'Y' : 'N',
			      pd->external_vbus ? 'Y' : 'N');

		/* Setting different src_cap depending on wireless status */
		schedule_work(&pd->update_pdo_work);

		if (pd->vbus_output && !pd->external_vbus) {
			/* Turn off internal vbus */
			if (pd_regulator_update(pd, false, false))
				goto unlock;
			pd->vbus_output = false;

			/* Force disconnect */
			tcpm_port_reset(pd->tcpm_port);

			goto unlock;
		}
	}

	/* Dont proceed as pmi might still be evaluating connections */
	if (!pe_start && (typec_mode != POWER_SUPPLY_TYPEC_NONE)) {
		logbuffer_log(pd->log,
			      "Skipping update as PE_START not set yet");
		goto unlock;
	}

	pd->psy_type = psy_type;
	pd->is_cable_flipped = typec_cc_orientation == TYPEC_CC_ORIENTATION_CC2;
	pd->extcon_usb_cc = pd->is_cable_flipped;

	if (vbus_present != pd->vbus_present) {
		logbuffer_log(pd->log, "vbus present: %s -> %s",
			      pd->vbus_present ? "True" : "False",
			      vbus_present ? "True" : "False");
		pd->vbus_present = vbus_present;
		tcpm_vbus_change(pd->tcpm_port);
	}

	if (cc1 != pd->cc1 || cc2 != pd->cc2) {
		logbuffer_log(pd->log, "cc1: %s -> %s, cc2: %s -> %s",
			      get_typec_cc_status_name(pd->cc1),
			      get_typec_cc_status_name(cc1),
			      get_typec_cc_status_name(pd->cc2),
			      get_typec_cc_status_name(cc2));
		pd->cc1 = cc1;
		pd->cc2 = cc2;
		tcpm_cc_change(pd->tcpm_port);
	}

	if (pd->apsd_done && pd->pending_update_usb_data) {
		logbuffer_log(pd->log,
			      "APSD is done now, update pending usb data role");
		ret = update_usb_data_role(pd);
		if (ret < 0)
			goto unlock;
		pd->pending_update_usb_data = false;
	}
unlock:
	kfree(event);
	mutex_unlock(&pd->lock);
}

static int psy_changed(struct notifier_block *nb, unsigned long evt, void *ptr)
{
	struct usbpd *pd;
	struct psy_changed_event *event;

	pd = container_of(nb, struct usbpd, psy_nb);
	if (ptr == pd->wireless_psy)
		logbuffer_log(pd->log, "wireless supply changed");

	if (!((ptr == pd->usb_psy || ptr == pd->wireless_psy)
	    && evt == PSY_EVENT_PROP_CHANGED))
		return 0;

	event = kzalloc(sizeof(*event), GFP_ATOMIC);
	if (!event)
		return -ENOMEM;

	INIT_WORK(&event->work, psy_changed_handler);
	event->pd = pd;
	queue_work(pd->wq, &event->work);

	return 0;
}

static int tcpm_init(struct tcpc_dev *dev)
{
	return 0;
}

static int tcpm_get_vbus(struct tcpc_dev *dev)
{
	struct usbpd *pd = container_of(dev, struct usbpd, tcpc_dev);
	bool vbus_on;
	int ret;

	mutex_lock(&pd->lock);

	vbus_on = pd->vbus_present || pd->vbus_output;
	logbuffer_log(pd->log, "tcpm_get_vbus: %s",
		      vbus_on ? "True" : "False");
	ret = vbus_on ? 1 : 0;

	mutex_unlock(&pd->lock);
	return ret;
}

static int tcpm_set_cc(struct tcpc_dev *dev, enum typec_cc_status cc)
{
	union power_supply_propval val = {0};
	struct usbpd *pd = container_of(dev, struct usbpd, tcpc_dev);
	int ret = 0;

	mutex_lock(&pd->lock);

	switch (cc) {
	case TYPEC_CC_OPEN:
		val.intval = POWER_SUPPLY_TYPEC_PR_NONE;
		break;
	case TYPEC_CC_RD:
		val.intval = POWER_SUPPLY_TYPEC_PR_SINK;
		break;
	case TYPEC_CC_RP_DEF:
		val.intval = POWER_SUPPLY_TYPEC_PR_SOURCE;
		break;
	case TYPEC_CC_RP_1_5:
		val.intval = POWER_SUPPLY_TYPEC_PR_SOURCE_1_5;
		break;
	default:
		logbuffer_log(pd->log, "tcpm_set_cc: invalid cc %s",
			      get_typec_cc_status_name(cc));
		ret = -EINVAL;
		goto unlock;
	}

	if (cc == TYPEC_CC_OPEN) {
		/* Set CC to open and block later changes */
		ret = vote(pd->disable_pr_switch, DISABLE_CC_VOTER, true, 0);
		if (ret < 0) {
			logbuffer_log(pd->log,
				      "vote disable_pr_switch fail, ret %d",
				      ret);
		}
	} else {
		/* Make CC be configurable */
		ret = vote(pd->disable_pr_switch, DISABLE_CC_VOTER, false, 0);
		if (ret < 0) {
			logbuffer_log(pd->log,
				      "unvote disable_pr_switch fail, ret %d",
				      ret);
		}
	}

	ret = power_supply_set_property(pd->usb_psy,
					POWER_SUPPLY_PROP_TYPEC_POWER_ROLE,
					&val);
	if (ret < 0)
		logbuffer_log(pd->log, "unable to set POWER_ROLE, ret=%d",
			      ret);
	else
		logbuffer_log(pd->log, "set POWER_ROLE to %d",
			      cc);

unlock:
	mutex_unlock(&pd->lock);
	return ret;
}

static int tcpm_get_cc(struct tcpc_dev *dev, enum typec_cc_status *cc1,
		       enum typec_cc_status *cc2)
{
	struct usbpd *pd = container_of(dev, struct usbpd, tcpc_dev);

	mutex_lock(&pd->lock);

	logbuffer_log(pd->log, "tcpm_get_cc: cc1=%s, cc2=%s",
		      get_typec_cc_status_name(pd->cc1),
		      get_typec_cc_status_name(pd->cc2));
	*cc1 = pd->cc1;
	*cc2 = pd->cc2;

	mutex_unlock(&pd->lock);
	return 0;
}

static int tcpm_set_polarity(struct tcpc_dev *dev,
			     enum typec_cc_polarity polarity)
{
	/* Hardware handles polarity, no op here. */
	return 0;
}

static int tcpm_set_vconn(struct tcpc_dev *dev, bool on)
{
	struct usbpd *pd = container_of(dev, struct usbpd, tcpc_dev);
	int ret = 0;

	mutex_lock(&pd->lock);

	if (on != pd->vconn_output) {
		if (on)
			ret = regulator_enable(pd->vconn);
		else
			ret = regulator_disable(pd->vconn);
		if (ret < 0) {
			logbuffer_log(pd->log,
				      "unable to turn %s vconn, ret=%d",
				      on ? "on" : "off", ret);
			goto unlock;
		}
		pd->vconn_output = on;
	}

	logbuffer_log(pd->log, "set vconn: %s", on ? "on" : "off");

unlock:
	mutex_unlock(&pd->lock);
	return ret;
}

static int tcpm_set_vbus(struct tcpc_dev *dev, bool on, bool charge)
{
	struct usbpd *pd = container_of(dev, struct usbpd, tcpc_dev);
	int ret = 0;
	int usb_icl;
	bool work_flushed, apsd_disabled;

	work_flushed = flush_delayed_work(&pd->ext_vbus_work);
	logbuffer_log(pd->log, "Flushed ext vbus delayed work: %s",
		      work_flushed ? "yes" : "no");
	mutex_lock(&pd->lock);

	if (on) {
		/* disable charging */
		ret = vote(pd->usb_icl_votable, OTG_ICL_VOTER, true, 0);
		if (ret < 0) {
			logbuffer_log(pd->log, "vote usb_icl 0 fail, ret %d",
				      ret);
			goto unlock;
		}
		/* disable APSD */
		ret = vote(pd->apsd_disable_votable,
			   OTG_DISABLE_APSD_VOTER, true, 0);
		if (ret < 0) {
			logbuffer_log(pd->log, "vote apsd_disable fail, ret %d",
				      ret);
			goto vote_icl_default;
		}
	} else {
		/* enable APSD */
		ret = vote(pd->apsd_disable_votable,
			   OTG_DISABLE_APSD_VOTER, false, 0);
		if (ret < 0) {
			logbuffer_log(pd->log,
				      "unvote apsd_disable fail, ret %d",
				      ret);
			goto vote_icl_default;
		}
		/* enable charging */
		ret = vote(pd->usb_icl_votable, OTG_ICL_VOTER, false, 0);
		if (ret < 0) {
			logbuffer_log(pd->log, "unvote usb_icl fail, ret %d",
				      ret);
			goto unlock;
		}
	}

	apsd_disabled = get_effective_result(pd->apsd_disable_votable);
	usb_icl = get_effective_result(pd->usb_icl_votable);
	if (on && !apsd_disabled) {
		logbuffer_log(pd->log, "apsd not disabled, icl = %d", usb_icl);
		goto vote_apsd_default;
	}

	ret = update_vbus_locked(pd, on);

	if (ret)
		goto vote_apsd_default;

	logbuffer_log(pd->log, "set vbus: %s, apsd: %s, icl: %d",
		      on ? "on" : "off",
		      apsd_disabled ? "disabled" : "enabled",
		      usb_icl);
	goto unlock;

vote_apsd_default:
	/* enable APSD by default */
	ret = vote(pd->apsd_disable_votable,
		   OTG_DISABLE_APSD_VOTER, false, 0);
	if (ret < 0)
		logbuffer_log(pd->log, "unvote apsd_disable fail, ret %d", ret);
vote_icl_default:
	/* enable charging by default */
	ret = vote(pd->usb_icl_votable, OTG_ICL_VOTER, false, 0);
	if (ret < 0)
		logbuffer_log(pd->log, "unvote usb_icl fail, ret %d", ret);
unlock:
	mutex_unlock(&pd->lock);
	return ret;
}

static int tcpm_set_current_limit(struct tcpc_dev *dev, u32 max_ma, u32 min_mv,
				  u32 max_mv)
{
	union power_supply_propval val = {0};
	struct usbpd *pd = container_of(dev, struct usbpd, tcpc_dev);
	int ret = 0;

	val.intval = max_mv * 1000;
	ret = power_supply_set_property(pd->usb_psy,
					POWER_SUPPLY_PROP_PD_VOLTAGE_MAX,
					&val);
	if (ret < 0) {
		logbuffer_log(pd->log,
			      "unable to set max voltage to %d, ret=%d",
			      max_mv, ret);
		return ret;
	}

	val.intval = min_mv * 1000;
	ret = power_supply_set_property(pd->usb_psy,
					POWER_SUPPLY_PROP_PD_VOLTAGE_MIN,
					&val);
	if (ret < 0) {
		logbuffer_log(pd->log,
			      "unable to set min voltage to %d, ret=%d",
			      min_mv, ret);
		return ret;
	}

	/*
	 * smb-lib manages the current limits when pd capable partner is
	 * not attached.
	 */
	if (pd->pd_capable) {
		val.intval = max_ma * 1000;
		ret = power_supply_set_property(pd->usb_psy,
						POWER_SUPPLY_PROP_PD_CURRENT_MAX,
						&val);
		if (ret < 0) {
			logbuffer_log(pd->log,
				      "unable to set pd current max to %d, ret=%d",
				      max_ma, ret);
			return ret;
		}
	}

	logbuffer_log(pd->log,
		      "max_ma := %d, min_mv := %d, max_mv := %d, pd_capable := %c",
		      max_ma, min_mv, max_mv, pd->pd_capable ? 'Y' : 'N');
	return ret;
}

static int tcpm_set_pd_rx(struct tcpc_dev *dev, bool on)
{
	struct usbpd *pd = container_of(dev, struct usbpd, tcpc_dev);
	int ret = 0;

	if (pd->pdphy_open == on) {
		logbuffer_log(pd->log, "pd_phy already %s",
			      on ? "open" : "closed");
		return 0;
	}

	if (on) {
		ret = pd_phy_open(&pd->pdphy_params);
		if (ret < 0) {
			logbuffer_log(pd->log, "unable to %s pd_phy, ret=%d",
				      on ? "open" : "close", ret);
			return ret;
		}
	} else {
		/* pd_phy_close() has no return value. */
		pd_phy_close();
	}

	pd->pdphy_open = on;
	logbuffer_log(pd->log, "%s pd_phy", on ? "open" : "close");

	return 0;
}

static int get_data_len(__le16 header)
{
	int ret;

	ret = pd_header_cnt(__le16_to_cpu(header));
	ret *= 4;

	return ret;
}

static const char * const get_tcpm_transmit_type_name(
		enum tcpm_transmit_type type)
{
	switch (type) {
	case TCPC_TX_SOP:
		return "SOP";
	case TCPC_TX_SOP_PRIME:
		return "SOP_PRIME";
	case TCPC_TX_SOP_PRIME_PRIME:
		return "SOP_PRIME_PRIME";
	case TCPC_TX_SOP_DEBUG_PRIME:
		return "SOP_DEBUG_PRIME";
	case TCPC_TX_SOP_DEBUG_PRIME_PRIME:
		return "SOP_DEBUG_PRIME_PRIME";
	case TCPC_TX_HARD_RESET:
		return "HARD_RESET";
	case TCPC_TX_CABLE_RESET:
		return "CABLE_RESET";
	case TCPC_TX_BIST_MODE_2:
		return "BIST_MODE_2";
	default:
		return "UNDEFINED";
	}
}

struct pd_transmit_work {
	struct work_struct work;
	struct usbpd *pd;
	enum tcpm_transmit_type type;
	struct pd_message msg;
};

static const char * const get_tcpm_transmit_status_name(
		enum tcpm_transmit_status status)
{
	switch (status) {
	case TCPC_TX_SUCCESS:
		return "SUCCESS";
	case TCPC_TX_DISCARDED:
		return "DISCARDED";
	case TCPC_TX_FAILED:
		return "FAILED";
	default:
		return "UNDEFINED";
	}
}

static void pd_transmit_handler(struct work_struct *work)
{
	struct pd_transmit_work *pd_tx_work = container_of(work,
					struct pd_transmit_work,
					work);
	struct usbpd *pd = pd_tx_work->pd;
	enum tcpm_transmit_type type = pd_tx_work->type;
	struct pd_message *msg = &pd_tx_work->msg;
	enum tcpm_transmit_status status;
	bool signal;
	int ret = 0;

	switch (type) {
	case TCPC_TX_HARD_RESET:
		ret = pd_phy_signal(HARD_RESET_SIG);
		signal = true;
		break;
	case TCPC_TX_CABLE_RESET:
		ret = pd_phy_signal(CABLE_RESET_SIG);
		signal = true;
		break;
	case TCPC_TX_SOP:
		ret = pd_phy_write(msg->header, (u8 *)msg->payload,
				   get_data_len(msg->header),
				   SOP_MSG);
		signal = false;
		break;
	case TCPC_TX_SOP_PRIME:
		ret = pd_phy_write(msg->header, (u8 *)msg->payload,
				   get_data_len(msg->header),
				   SOPI_MSG);
		signal = false;
		break;
	case TCPC_TX_SOP_PRIME_PRIME:
		ret = pd_phy_write(msg->header, (u8 *)msg->payload,
				   get_data_len(msg->header),
				   SOPII_MSG);
		signal = false;
		break;
	default:
		logbuffer_log(pd->log, "unknown pd tx type");
		kfree(pd_tx_work);
		return;
	}
	/*
	 * pd_phy_write()/pd_phy_signal() return value for hw irq event:
	 * - tx succeeded hw irq: 0 for signal or actual tx len for write
	 * - tx discarded hw irq: -EBUSY
	 * - tx failed hw irq: -EFAULT
	 */
	if (ret >= 0)
		status = TCPC_TX_SUCCESS;
	else if (ret == -EBUSY)
		status = TCPC_TX_DISCARDED;
	else
		status = TCPC_TX_FAILED;

	tcpm_pd_transmit_complete(pd->tcpm_port, status);

	if (signal)
		logbuffer_log(pd->log,
			      "pd tx type [%s], pdphy ret [%d], status [%s]",
			      get_tcpm_transmit_type_name(type),
			      ret, get_tcpm_transmit_status_name(status));
	else
		logbuffer_log(pd->log,
			      "pd tx header [%#x], type [%s], pdphy ret [%d], status [%s]",
			      msg->header, get_tcpm_transmit_type_name(type),
			      ret, get_tcpm_transmit_status_name(status));

	kfree(pd_tx_work);
}

static int tcpm_pd_transmit(struct tcpc_dev *dev, enum tcpm_transmit_type type,
			    const struct pd_message *msg)
{
	struct usbpd *pd = container_of(dev, struct usbpd, tcpc_dev);
	struct pd_transmit_work *pd_tx_work;

	switch (type) {
	case TCPC_TX_HARD_RESET:
	case TCPC_TX_CABLE_RESET:
	case TCPC_TX_SOP:
	case TCPC_TX_SOP_PRIME:
	case TCPC_TX_SOP_PRIME_PRIME:
		break;
	default:
		logbuffer_log(pd->log, "unsupported pd type: %s",
			      get_tcpm_transmit_type_name(type));
		return -EINVAL;
	}

	pd_tx_work = kzalloc(sizeof(*pd_tx_work), GFP_ATOMIC);
	if (!pd_tx_work)
		return -ENOMEM;
	INIT_WORK(&pd_tx_work->work, pd_transmit_handler);
	pd_tx_work->pd = pd;
	pd_tx_work->type = type;
	if (msg)
		memcpy(&pd_tx_work->msg, msg, sizeof(*msg));
	queue_work(pd->wq, &pd_tx_work->work);

	if (msg)
		logbuffer_log(pd->log, "queue pd tx header [%#x], type [%s]",
			      msg->header, get_tcpm_transmit_type_name(type));
	else
		logbuffer_log(pd->log, "queue pd tx type [%s]",
			      get_tcpm_transmit_type_name(type));
	return 0;
}

static int tcpm_start_drp_toggling(struct tcpc_dev *dev,
				   enum typec_cc_status cc)
{
	/*
	 * Ignore the typec_cc_status for now. As current no
	 * src_pdo is configured, the default is Rp_def.
	 */
	union power_supply_propval val = {0};
	struct usbpd *pd = container_of(dev, struct usbpd, tcpc_dev);
	int ret;

	mutex_lock(&pd->lock);

	/* Make CC be configurable */
	ret = vote(pd->disable_pr_switch, DISABLE_CC_VOTER, false, 0);
	if (ret < 0)
		logbuffer_log(pd->log, "unvote disable_pr_switch fail, ret %d",
			      ret);

	val.intval = POWER_SUPPLY_TYPEC_PR_DUAL;

	ret = power_supply_set_property(pd->usb_psy,
					POWER_SUPPLY_PROP_TYPEC_POWER_ROLE,
					&val);
	if (ret < 0) {
		logbuffer_log(pd->log,
			      "unable to set POWER_ROLE to PR_DUAL, ret=%d",
			      ret);
		goto unlock;
	}

	pd->cc1 = TYPEC_CC_OPEN;
	pd->cc2 = TYPEC_CC_OPEN;

	logbuffer_log(pd->log, "start toggling");

	/* Force a recheck of the CC status since cc lines are
	 * assumed to be open.
	 */
	psy_changed(&pd->psy_nb, PSY_EVENT_PROP_CHANGED, pd->usb_psy);

unlock:
	mutex_unlock(&pd->lock);
	return ret;
}

static int tcpm_set_in_pr_swap(struct tcpc_dev *dev, bool pr_swap)
{
	union power_supply_propval val = {0};
	struct usbpd *pd = container_of(dev, struct usbpd, tcpc_dev);
	int ret = 0;

	mutex_lock(&pd->lock);
	if (pd->in_pr_swap != pr_swap) {
		if (!pr_swap) {
			val.intval = POWER_SUPPLY_TYPEC_PR_DUAL;
			ret = power_supply_set_property(pd->usb_psy,
					POWER_SUPPLY_PROP_TYPEC_POWER_ROLE,
					&val);
			if (ret < 0) {
				logbuffer_log(pd->log,
				"unable to set POWER_ROLE to PR_DUAL, ret=%d",
					ret);
				goto unlock;
			}
			/* Required for the PMIC to recover */
			logbuffer_log(pd->log, "sleeping for 20mec");
			msleep(20);
			psy_changed(&pd->psy_nb, PSY_EVENT_PROP_CHANGED,
				    pd->usb_psy);
		}
		val.intval = pr_swap ? 1 : 0;
		ret = power_supply_set_property(pd->usb_psy,
					POWER_SUPPLY_PROP_PR_SWAP,
					&val);
		if (ret < 0) {
			logbuffer_log(pd->log,
					"unable to set PR_SWAP to %d, ret=%d",
					pr_swap ? 1 : 0, ret);
			goto unlock;
		}

		pd->in_pr_swap = pr_swap;
		logbuffer_log(pd->log, "PR_SWAP = %d", pr_swap ? 1 : 0);
	}
unlock:
	mutex_unlock(&pd->lock);
	return ret;
}

static int tcpm_in_pd_contract(struct tcpc_dev *dev,
			       bool status)
{
	union power_supply_propval val = {0};
	struct usbpd *pd = container_of(dev, struct usbpd, tcpc_dev);
	int ret = 0;

	mutex_lock(&pd->lock);

	if (status == pd->in_explicit_contract)
		goto unlock;

	/* Attempt once */
	val.intval = status ? 1 : 0;
	logbuffer_log(pd->log, "pd contract %d", status ? 1 : 0);
	ret = power_supply_set_property(pd->usb_psy,
				POWER_SUPPLY_PROP_PD_IN_EXPLICIT_CONTRACT,
				&val);
	if (ret < 0) {
		logbuffer_log(pd->log,
			      "unable to set pd contract to %d, ret=%d",
			      status ? 1 : 0, ret);
	} else {
		pd->in_explicit_contract = status;
	}

unlock:
	mutex_unlock(&pd->lock);
	return ret;
}

static int tcpm_set_suspend_supported(struct tcpc_dev *dev,
				      bool suspend_supported)
{
	union power_supply_propval val = {0};
	struct usbpd *pd = container_of(dev, struct usbpd, tcpc_dev);
	int ret = 0;

	mutex_lock(&pd->lock);

	if (suspend_supported == pd->suspend_supported)
		goto unlock;

	/* Attempt once */
	pd->suspend_supported = suspend_supported;
	val.intval = suspend_supported ? 1 : 0;
	logbuffer_log(pd->log, "usb suspend %d", suspend_supported ? 1 : 0);
	ret = power_supply_set_property(pd->usb_psy,
				POWER_SUPPLY_PROP_PD_USB_SUSPEND_SUPPORTED,
				&val);
	if (ret < 0) {
		logbuffer_log(pd->log,
			      "unable to set suspend flag to %d, ret=%d",
			      suspend_supported ? 1 : 0, ret);
	}

unlock:
	mutex_unlock(&pd->lock);
	return ret;
}

enum power_role get_pdphy_power_role(enum typec_role role)
{
	switch (role) {
	case TYPEC_SINK:
		return PR_SINK;
	case TYPEC_SOURCE:
		return PR_SRC;
	default:
		return PR_NONE;
	}
}

static const char * const get_typec_role_name(enum typec_role role)
{
	switch (role) {
	case TYPEC_SINK:
		return "SINK";
	case TYPEC_SOURCE:
		return "SOURCE";
	default:
		return "UNDEFINED";
	}
}

static const char * const get_pdphy_pr_name(enum power_role pdphy_pr)
{
	switch (pdphy_pr) {
	case PR_SINK:
		return "PR_SINK";
	case PR_SRC:
		return "PR_SRC";
	case PR_NONE:
		return "PR_NONE";
	default:
		return "UNDEFINED";
	}
}

enum data_role get_pdphy_data_role(enum typec_data_role data)
{
	switch (data) {
	case TYPEC_DEVICE:
		return DR_UFP;
	case TYPEC_HOST:
		return DR_DFP;
	default:
		return DR_NONE;
	}
}

static const char * const get_typec_data_role_name(enum typec_data_role data)
{
	switch (data) {
	case TYPEC_DEVICE:
		return "DEVICE";
	case TYPEC_HOST:
		return "HOST";
	default:
		return "UNDEFINED";
	}
}

static const char * const get_pdphy_dr_name(enum data_role pdphy_dr)
{
	switch (pdphy_dr) {
	case DR_UFP:
		return "DR_UFP";
	case DR_DFP:
		return "DR_DFP";
	case DR_NONE:
		return "DR_NONE";
	default:
		return "UNDEFINED";
	}
}

static int set_pd_header(struct usbpd *pd, enum typec_role role,
			 enum typec_data_role data)
{
	enum power_role pdphy_pr;
	enum data_role pdphy_dr;
	int ret = 0;

	pdphy_pr = get_pdphy_power_role(role);
	pdphy_dr = get_pdphy_data_role(data);
	ret = pd_phy_update_roles(pdphy_dr, pdphy_pr);
	if (ret < 0) {
		logbuffer_log(pd->log,
			      "unable to set pd_phy_header: %s, %s, ret=%d",
			      get_pdphy_pr_name(pdphy_pr),
			      get_pdphy_dr_name(pdphy_dr),
			      ret);
		return ret;
	}

	logbuffer_log(pd->log, "set pd_phy_header: %s, %s",
		      get_pdphy_pr_name(pdphy_pr),
		      get_pdphy_dr_name(pdphy_dr));

	return 0;
}

#define EXTCON_USB_SUPER_SPEED	true
static int set_usb_data_role(struct usbpd *pd, bool attached,
			     enum typec_role role,
			     enum typec_data_role data,
			     bool usb_comm_capable)
{
	int ret = 0;

	pd->extcon_usb_cc = pd->is_cable_flipped;

	if (!attached) {
		pd->extcon_usb = false;
		pd->extcon_usb_host = false;
	} else if (data == TYPEC_HOST) {
		pd->extcon_usb = false;
		pd->extcon_usb_host = true;
	} else {
		pd->extcon_usb = true;
		pd->extcon_usb_host = false;
	}

	pd->usb_comm_capable = usb_comm_capable;

	logbuffer_log(pd->log,
		      "set usb_data_role: power [%s], data [%s], apsd_done [%s], attached [%s], comm [%s]",
		      get_typec_role_name(role),
		      get_typec_data_role_name(data),
		      pd->apsd_done ? "Y" : "N",
		      attached ? "Y" : "N",
		      usb_comm_capable ? "Y" : "N");

	if (attached && role == TYPEC_SINK &&
	    !(pd->apsd_done || usb_comm_capable)) {
		/* wait for APSD done */
		logbuffer_log(pd->log,
			      "APSD is not done, delay update usb data role");
		pd->pending_update_usb_data = true;
	} else {
		ret = update_usb_data_role(pd);
		if (ret < 0)
			return ret;
		pd->pending_update_usb_data = false;
	}

	return ret;
}

static int tcpm_set_roles(struct tcpc_dev *dev, bool attached,
			  enum typec_role role, enum typec_data_role data,
			  bool usb_comm_capable)
{
	struct usbpd *pd = container_of(dev, struct usbpd, tcpc_dev);
	int ret = 0;

	mutex_lock(&pd->lock);

	ret = set_pd_header(pd, role, data);
	if (ret < 0)
		goto unlock;

	ret = set_usb_data_role(pd, attached, role, data, usb_comm_capable);

	if (!ret) {
		pd->cur_pwr_role = role;
		pd->cur_data_role = data;
	}
unlock:
	mutex_unlock(&pd->lock);
	return ret;
}

static void pd_phy_signal_rx(struct usbpd *pd, enum pd_sig_type type)
{
	switch (type) {
	case HARD_RESET_SIG:
		tcpm_pd_hard_reset(pd->tcpm_port);
		logbuffer_log(pd->log, "received pd hard reset");
		break;
	default:
		logbuffer_log(pd->log, "received unsupported signal: %d",
			      type);
		return;
	}
}

static void pd_phy_message_rx(struct usbpd *pd, enum pd_sop_type sop,
			      u8 *buf, size_t len)
{
	struct pd_message msg;

	if (len < 2) {
		logbuffer_log(pd->log, "invalid message received, len=%ld",
			      len);
		return;
	}

	if (sop != SOP_MSG) {
		logbuffer_log(pd->log,
			      "invalid msg type (%d) received; only SOP supported\n",
			      sop);
		return;
	}

	msg.header = cpu_to_le16(*((u16 *)buf));
	buf += sizeof(u16);
	len -= sizeof(u16);
	if (get_data_len(msg.header) != len) {
		logbuffer_log(pd->log, "header len %d != len %ld",
			      get_data_len(msg.header), len);
		return;
	}
	if (len > PD_MAX_PAYLOAD * 4) {
		logbuffer_log(pd->log, "len %ld > PD_MAX_PAYLOAD", len);
		return;
	}
	memcpy(msg.payload, buf, len);
	logbuffer_log(pd->log, "pd rx header [%#x]", msg.header);
	tcpm_pd_receive(pd->tcpm_port, &msg);
}

static void pd_phy_shutdown(struct usbpd *pd)
{
	int rc = 0;

	flush_delayed_work(&pd->ext_vbus_work);
	mutex_lock(&pd->lock);
	if (regulator_is_enabled(pd->vbus)) {
		rc = regulator_disable(pd->vbus);
		if (rc < 0) {
			pr_err("unable to disable vbus\n");
		} else {
			pd->vbus_output = false;
			pd->smb2_vbus_reg = false;
		}
	}
	if (pd->ext_vbus_reg) {
		rc = regulator_disable(pd->ext_vbus);
		if (rc < 0) {
			pr_err("unable to disable vbus\n");
		} else {
			pd->vbus_output = false;
			pd->ext_vbus_reg = false;
		}
	}
	if (regulator_is_enabled(pd->vconn)) {
		rc = regulator_disable(pd->vconn);
		if (rc < 0)
			pr_err("unable to disable vconn\n");
		else
			pd->vconn_output = false;
	}
	mutex_unlock(&pd->lock);

	logbuffer_log(pd->log, "pd phy shutdown");
}

static void log_rtc(struct tcpc_dev *dev)
{
	struct usbpd *pd = container_of(dev, struct usbpd, tcpc_dev);

	logbuffer_log(pd->log, NULL);

	return;
}

static void set_pd_capable(struct tcpc_dev *dev, bool capable)
{
	union power_supply_propval val = {0};
	struct usbpd *pd = container_of(dev, struct usbpd, tcpc_dev);
	int ret = 0;

	val.intval = capable ? 1 : 0;

	if (pd->pd_capable == capable)
		return;

	ret = power_supply_set_property(pd->usb_psy,
					POWER_SUPPLY_PROP_PD_ACTIVE,
					&val);
	if (ret < 0) {
		logbuffer_log(pd->log, "unable to set pd capable to %s, ret=%d",
			      capable ? "true" : "false", ret);
	}

	pd->pd_capable = capable;
}

static void set_in_hard_reset(struct tcpc_dev *dev, bool status)
{
	union power_supply_propval val = {0};
	struct usbpd *pd = container_of(dev, struct usbpd, tcpc_dev);
	int ret = 0;

	mutex_lock(&pd->lock);

	if (status == pd->in_hard_reset)
		goto unlock;

	val.intval = status ? 1 : 0;
	ret = power_supply_set_property(pd->usb_psy,
					POWER_SUPPLY_PROP_PD_IN_HARD_RESET,
					&val);
	if (ret < 0) {
		logbuffer_log(pd->log,
			      "unable to set hard reset status to %s, ret=%d",
			      status ? "true" : "false", ret);
		goto unlock;
	}

	switch (pd->cur_pwr_role) {
	case TYPEC_SINK:
		val.intval = POWER_SUPPLY_TYPEC_PR_SINK;
		break;
	case TYPEC_SOURCE:
		val.intval = POWER_SUPPLY_TYPEC_PR_SOURCE;
		break;
	default:
		goto unlock;
	}
	ret = power_supply_set_property(pd->usb_psy,
					POWER_SUPPLY_PROP_TYPEC_POWER_ROLE,
					&val);
	if (ret < 0)
		logbuffer_log(pd->log, "unable to set POWER_ROLE, ret=%d",
			      ret);

	pd->in_hard_reset = status;

unlock:
	mutex_unlock(&pd->lock);
}

enum pdo_role {
	SNK_PDO,
	SRC_PDO,
};

static const char * const pdo_prop_name[] = {
	[SNK_PDO]	= "goog,snk-pdo",
	[SRC_PDO]	= "goog,src-pdo",
};

static u32 *parse_pdo(struct usbpd *pd, enum pdo_role role,
		      unsigned int *nr_pdo)
{
	struct device *dev = &pd->dev;
	u32 *dt_array;
	u32 *pdo;
	int i, count, rc;

	count = device_property_read_u32_array(dev->parent, pdo_prop_name[role],
					       NULL, 0);
	if (count > 0) {
		if (count % 4)
			return ERR_PTR(-EINVAL);

		*nr_pdo = count / 4;
		dt_array = devm_kcalloc(dev, count, sizeof(*dt_array),
					GFP_KERNEL);
		if (!dt_array)
			return ERR_PTR(-ENOMEM);

		rc = device_property_read_u32_array(dev->parent,
						    pdo_prop_name[role],
						    dt_array, count);
		if (rc)
			return ERR_PTR(rc);

		pdo = devm_kcalloc(dev, *nr_pdo, sizeof(*pdo), GFP_KERNEL);
		if (!pdo)
			return ERR_PTR(-ENOMEM);

		for (i = 0; i < *nr_pdo; i++) {
			switch (dt_array[i * 4]) {
			case PDO_TYPE_FIXED:
				pdo[i] = PDO_FIXED(dt_array[i * 4 + 1],
						   dt_array[i * 4 + 2],
						   PDO_FIXED_FLAGS);
				break;
			case PDO_TYPE_BATT:
				pdo[i] = PDO_BATT(dt_array[i * 4 + 1],
						  dt_array[i * 4 + 2],
						  dt_array[i * 4 + 3]);
				break;
			case PDO_TYPE_VAR:
				pdo[i] = PDO_VAR(dt_array[i * 4 + 1],
						 dt_array[i * 4 + 2],
						 dt_array[i * 4 + 3]);
				break;
			/*case PDO_TYPE_AUG:*/
			default:
				return ERR_PTR(-EINVAL);
			}
		}
		return pdo;
	}

	return ERR_PTR(-EINVAL);
}

static int init_tcpc_config(struct tcpc_dev *pd_tcpc_dev)
{
	struct usbpd *pd = container_of(pd_tcpc_dev, struct usbpd, tcpc_dev);
	struct device *dev = &pd->dev;
	struct tcpc_config *config;
	int ret;

	pd_tcpc_dev->config = devm_kzalloc(dev, sizeof(*config), GFP_KERNEL);
	if (!pd_tcpc_dev->config)
		return -ENOMEM;

	config = pd_tcpc_dev->config;

	ret = device_property_read_u32(dev->parent, "goog,port-type",
				       &config->type);
	if (ret < 0)
		return ret;

	switch (config->type) {
	case TYPEC_PORT_UFP:
		config->snk_pdo = parse_pdo(pd, SNK_PDO, &config->nr_snk_pdo);
		if (IS_ERR(config->snk_pdo))
			return PTR_ERR(config->snk_pdo);
		break;
	case TYPEC_PORT_DFP:
		config->src_pdo = parse_pdo(pd, SRC_PDO, &config->nr_src_pdo);
		if (IS_ERR(config->src_pdo))
			return PTR_ERR(config->src_pdo);
		break;
	case TYPEC_PORT_DRP:
		config->snk_pdo = parse_pdo(pd, SNK_PDO, &config->nr_snk_pdo);
		if (IS_ERR(config->snk_pdo))
			return PTR_ERR(config->snk_pdo);
		config->src_pdo = parse_pdo(pd, SRC_PDO, &config->nr_src_pdo);
		if (IS_ERR(config->src_pdo))
			return PTR_ERR(config->src_pdo);

		ret = device_property_read_u32(dev->parent, "goog,default-role",
					       &config->default_role);
		if (ret < 0)
			return ret;

		config->try_role_hw = device_property_read_bool(
							dev->parent,
							"goog,try-role-hw");
		break;
	default:
		return -EINVAL;
	}

	if (config->type == TYPEC_PORT_UFP || config->type == TYPEC_PORT_DRP) {
		ret = device_property_read_u32(dev->parent, "goog,max-snk-mv",
					       &config->max_snk_mv);
		ret = device_property_read_u32(dev->parent, "goog,max-snk-ma",
					       &config->max_snk_ma);
		ret = device_property_read_u32(dev->parent, "goog,max-snk-mw",
					       &config->max_snk_mw);
		ret = device_property_read_u32(dev->parent, "goog,op-snk-mw",
					       &config->operating_snk_mw);
		if (ret < 0)
			return ret;
	}

	/* TODO: parse alt mode from DT */
	config->alt_modes = NULL;
	config->self_powered = true;

	return 0;
}

static int init_tcpc_dev(struct tcpc_dev *pd_tcpc_dev)
{
	int ret;

	ret = init_tcpc_config(pd_tcpc_dev);
	if (ret < 0)
		return ret;
	pd_tcpc_dev->init = tcpm_init;
	pd_tcpc_dev->get_vbus = tcpm_get_vbus;
	pd_tcpc_dev->set_cc = tcpm_set_cc;
	pd_tcpc_dev->get_cc = tcpm_get_cc;
	pd_tcpc_dev->set_polarity = tcpm_set_polarity;
	pd_tcpc_dev->set_vconn = tcpm_set_vconn;
	pd_tcpc_dev->set_vbus = tcpm_set_vbus;
	pd_tcpc_dev->set_current_limit = tcpm_set_current_limit;
	pd_tcpc_dev->set_pd_rx = tcpm_set_pd_rx;
	pd_tcpc_dev->set_roles = tcpm_set_roles;
	pd_tcpc_dev->try_role = NULL;
	pd_tcpc_dev->pd_transmit = tcpm_pd_transmit;
	pd_tcpc_dev->start_drp_toggling = tcpm_start_drp_toggling;
	pd_tcpc_dev->set_in_pr_swap = tcpm_set_in_pr_swap;
	pd_tcpc_dev->set_pd_capable = set_pd_capable;
	pd_tcpc_dev->set_in_hard_reset = set_in_hard_reset;
	pd_tcpc_dev->log_rtc = log_rtc;
	pd_tcpc_dev->set_suspend_supported = tcpm_set_suspend_supported;
	pd_tcpc_dev->in_pd_contract = tcpm_in_pd_contract;
	pd_tcpc_dev->mux = NULL;
	return 0;
}

static void init_pd_phy_params(struct pd_phy_params *pdphy_params)
{
	pdphy_params->signal_cb = pd_phy_signal_rx;
	pdphy_params->msg_rx_cb = pd_phy_message_rx;
	pdphy_params->shutdown_cb = pd_phy_shutdown;
	pdphy_params->data_role = DR_UFP;
	pdphy_params->power_role = PR_SINK;
	pdphy_params->frame_filter_val = FRAME_FILTER_EN_SOP |
					 FRAME_FILTER_EN_HARD_RESET;
}

static int update_ext_vbus(struct notifier_block *self, unsigned long action,
			   void *dev)
{
	struct usbpd *pd = container_of(self, struct usbpd, ext_vbus_nb);
	bool turn_on_ext_vbus = (action == EXT_VBUS_ON) ? true : false;
	bool work_queued, work_cancelled;

	work_cancelled = cancel_delayed_work_sync(&pd->ext_vbus_work);
	logbuffer_log(pd->log, "ext_vbus_work_cancelled: %s",
		      work_cancelled ? "yes" : "no");
	if (work_cancelled)
		pm_relax(&pd->dev);

	mutex_lock(&pd->lock);
	pd->external_vbus_update = turn_on_ext_vbus;
	work_queued = queue_delayed_work(pd->wq, &pd->ext_vbus_work,
				turn_on_ext_vbus ?
				msecs_to_jiffies(EXT_VBUS_WORK_DELAY_MS)
				: 0);
	if (!work_queued)
		logbuffer_log(pd->log, "error: queueing ext_vbus_work failed");
	else {
		pm_stay_awake(&pd->dev);
		logbuffer_log(pd->log, "queued work EXT_VBUS_%s",
			      (action == EXT_VBUS_ON) ?
			      "ON" : "OFF");
	}
	mutex_unlock(&pd->lock);
	return NOTIFY_OK;
}

static const unsigned int usbpd_extcon_cable[] = {
	EXTCON_USB,
	EXTCON_USB_HOST,
	EXTCON_NONE,
};

/* EXTCON_USB and EXTCON_USB_HOST are mutually exclusive */
static const u32 usbpd_extcon_exclusive[] = {0x3, 0};

static void usbpd_release(struct device *dev)
{
	struct usbpd *pd = container_of(dev, struct usbpd, dev);

	kfree(pd);
}

static int num_pd_instances;
/**
 * usbpd_create - Create a new instance of USB PD protocol/policy engine
 * @parent - parent device to associate with
 *
 * This creates a new usbpd class device which manages the state of a
 * USB PD-capable port. The parent device that is passed in should be
 * associated with the physical device port, e.g. a PD PHY.
 *
 * Derived from policy_engine.c.
 *
 * Return: struct usbpd pointer, or an ERR_PTR value
 */
struct usbpd *usbpd_create(struct device *parent)
{
	int ret = 0;
	struct usbpd *pd;

	pd = kzalloc(sizeof(*pd), GFP_KERNEL);
	if (!pd)
		return ERR_PTR(-ENOMEM);

	pd->log = debugfs_logbuffer_register("usbpd");

	if (IS_ERR_OR_NULL(pd->log)) {
		ret = PTR_ERR(pd->log);
		goto free_pd;
	}

	mutex_init(&pd->lock);

	device_initialize(&pd->dev);
	pd->dev.parent = parent;
	pd->dev.release = usbpd_release;
	dev_set_drvdata(&pd->dev, pd);

	ret = dev_set_name(&pd->dev, "usbpd%d", num_pd_instances++);
	if (ret < 0)
		goto free_buffer;

	ret = device_add(&pd->dev);
	if (ret < 0)
		goto free_buffer;

	pd->wlc_supported = device_property_read_bool(parent,
						      "goog,wlc-supported");

	ret = pd_engine_debugfs_init(pd);
	if (ret < 0)
		goto del_pd;

	device_init_wakeup(&pd->dev, true);

	pd->vbus = devm_regulator_get(parent, "vbus");
	if (IS_ERR(pd->vbus)) {
		ret = PTR_ERR(pd->vbus);
		goto exit_debugfs;
	}

	pd->vconn = devm_regulator_get(parent, "vconn");
	if (IS_ERR(pd->vconn)) {
		ret = PTR_ERR(pd->vconn);
		goto exit_debugfs;
	}

	pd->ext_vbus = devm_regulator_get(parent, "ext-vbus");
	if (IS_ERR(pd->ext_vbus)) {
		ret = PTR_ERR(pd->ext_vbus);
		goto exit_debugfs;
	}

	pd->extcon = devm_extcon_dev_allocate(parent, usbpd_extcon_cable);
	if (IS_ERR(pd->extcon)) {
		logbuffer_log(pd->log, "failed to allocate extcon device");
		ret = PTR_ERR(pd->extcon);
		goto exit_debugfs;
	}

	pd->extcon->mutually_exclusive = usbpd_extcon_exclusive;
	ret = devm_extcon_dev_register(parent, pd->extcon);
	if (ret < 0) {
		logbuffer_log(pd->log, "failed to register extcon device");
		goto exit_debugfs;
	}

	/* Support reporting polarity and speed via properties */
	extcon_set_property_capability(pd->extcon, EXTCON_USB,
				       EXTCON_PROP_USB_TYPEC_POLARITY);
	extcon_set_property_capability(pd->extcon, EXTCON_USB,
				       EXTCON_PROP_USB_SS);
	extcon_set_property_capability(pd->extcon, EXTCON_USB_HOST,
				       EXTCON_PROP_USB_TYPEC_POLARITY);
	extcon_set_property_capability(pd->extcon, EXTCON_USB_HOST,
				       EXTCON_PROP_USB_SS);

	pd->wq = create_singlethread_workqueue(dev_name(&pd->dev));
	if (!pd->wq) {
		ret = -ENOMEM;
		goto exit_debugfs;
	}

	pd->default_src_cap = true;

	INIT_DELAYED_WORK(&pd->ext_vbus_work, update_external_vbus);
	INIT_WORK(&pd->update_pdo_work, update_src_caps);

	pd->usb_psy = power_supply_get_by_name("usb");
	if (!pd->usb_psy) {
		logbuffer_log(pd->log,
			      "Could not get USB power_supply, deferring probe");
		ret = -EPROBE_DEFER;
		goto del_wq;
	}

	if (pd->wlc_supported) {
		pd->wireless_psy = power_supply_get_by_name("wireless");
		if (!pd->wireless_psy) {
			logbuffer_log(pd->log,
				      "Could not get wireless power_supply, deferring probe");
			ret = -EPROBE_DEFER;
			goto put_psy_usb;
		}
	}

	pd->usb_icl_votable = find_votable("USB_ICL");
	if (pd->usb_icl_votable == NULL) {
		logbuffer_log(pd->log,
			      "Couldn't find USB_ICL votable, deferring probe");
		ret = -EPROBE_DEFER;
		goto put_psy_wireless;
	}

	pd->apsd_disable_votable = find_votable("APSD_DISABLE");
	if (pd->apsd_disable_votable == NULL) {
		logbuffer_log(pd->log,
			      "Couldn't find APSD_DISABLE votable, deferring probe");
		ret = -EPROBE_DEFER;
		goto put_psy_wireless;
	}

	pd->disable_pr_switch = find_votable("DISABLE_POWER_ROLE_SWITCH");
	if (pd->disable_pr_switch == NULL) {
		logbuffer_log(pd->log,
			      "Couldn't find DISABLE_POWER_ROLE_SWITCH votable, deferring");
		ret = -EPROBE_DEFER;
		goto put_psy_wireless;
	}

	/* initialize votable */
	vote(pd->usb_icl_votable, OTG_ICL_VOTER, false, 0);
	vote(pd->apsd_disable_votable, OTG_DISABLE_APSD_VOTER, false, 0);
	vote(pd->disable_pr_switch, DISABLE_CC_VOTER, false, 0);

	pd->ext_vbus_nb.notifier_call = update_ext_vbus;
	ext_vbus_register_notify(&pd->ext_vbus_nb);

	/*
	 * TCPM callbacks may access pd->usb_psy. Therefore, tcpm_register_port
	 * must be called after pd->usb_psy is initialized.
	 */
	ret = init_tcpc_dev(&pd->tcpc_dev);
	if (ret < 0)
		goto put_psy_wireless;
	pd->tcpm_port = tcpm_register_port(&pd->dev, &pd->tcpc_dev);
	if (IS_ERR(pd->tcpm_port)) {
		ret = PTR_ERR(pd->tcpm_port);
		goto put_psy_wireless;
	}

	psy_changed(&pd->psy_nb, PSY_EVENT_PROP_CHANGED, pd->usb_psy);

	pd->psy_nb.notifier_call = psy_changed;
	ret = power_supply_reg_notifier(&pd->psy_nb);
	if (ret < 0)
		goto unreg_tcpm;

	init_pd_phy_params(&pd->pdphy_params);
	pd_phy_assign_pm_callbacks(&pd->pdphy_params);

	pd->suspend_supported = true;

	return pd;

unreg_tcpm:
	tcpm_unregister_port(pd->tcpm_port);
put_psy_wireless:
	ext_vbus_unregister_notify(&pd->ext_vbus_nb);
	if (pd->wlc_supported)
		power_supply_put(pd->wireless_psy);
put_psy_usb:
	power_supply_put(pd->usb_psy);
del_wq:
	destroy_workqueue(pd->wq);
exit_debugfs:
	pd_engine_debugfs_exit(pd);
del_pd:
	device_del(&pd->dev);
free_buffer:
	debugfs_logbuffer_unregister(pd->log);
free_pd:
	num_pd_instances--;
	put_device(&pd->dev);
	return ERR_PTR(ret);
}
EXPORT_SYMBOL(usbpd_create);

/**
 * usbpd_destroy - Removes and frees a usbpd instance
 * @pd: the instance to destroy
 *
 * Derived from policy_engine.c.
 */
void usbpd_destroy(struct usbpd *pd)
{
	if (!pd)
		return;
	power_supply_unreg_notifier(&pd->psy_nb);
	tcpm_unregister_port(pd->tcpm_port);
	ext_vbus_unregister_notify(&pd->ext_vbus_nb);
	if (pd->wlc_supported)
		power_supply_put(pd->wireless_psy);
	power_supply_put(pd->usb_psy);
	destroy_workqueue(pd->wq);
	pd_engine_debugfs_exit(pd);
	num_pd_instances--;
	debugfs_logbuffer_unregister(pd->log);
	device_unregister(&pd->dev);
}
EXPORT_SYMBOL(usbpd_destroy);

static int __init pd_engine_init(void)
{
	return 0;
}
module_init(pd_engine_init);

static void __exit pd_engine_exit(void) {}
module_exit(pd_engine_exit);

MODULE_DESCRIPTION("USB PD Engine based on Type-C Port Manager");
MODULE_LICENSE("GPL v2");<|MERGE_RESOLUTION|>--- conflicted
+++ resolved
@@ -122,111 +122,6 @@
 	bool default_src_cap;
 
 	struct votable *disable_pr_switch;
-<<<<<<< HEAD
-};
-
-/*
- * Logging
- */
-
-static void __pd_engine_log(struct usbpd *pd, const char *tmpbuffer,
-			   bool record_utc) {
-	u64 ts_nsec = local_clock();
-	unsigned long rem_nsec = do_div(ts_nsec, 1000000000);
-
-	if (record_utc) {
-		struct timespec ts;
-		struct rtc_time tm;
-
-		getnstimeofday(&ts);
-		rtc_time_to_tm(ts.tv_sec, &tm);
-		scnprintf(pd->logbuffer + (pd->logbuffer_head *
-					   LOG_BUFFER_ENTRY_SIZE),
-			  LOG_BUFFER_ENTRY_SIZE,
-			  "[%5lu.%06lu] %d-%02d-%02d %02d:%02d:%02d.%09lu UTC",
-			  (unsigned long)ts_nsec, rem_nsec / 1000,
-			  tm.tm_year + 1900, tm.tm_mon + 1, tm.tm_mday,
-			  tm.tm_hour, tm.tm_min, tm.tm_sec, ts.tv_nsec);
-	} else {
-		scnprintf(pd->logbuffer + (pd->logbuffer_head *
-					   LOG_BUFFER_ENTRY_SIZE),
-			  LOG_BUFFER_ENTRY_SIZE, "[%5lu.%06lu] %s",
-			  (unsigned long)ts_nsec, rem_nsec / 1000,
-			  tmpbuffer);
-	}
-
-	pd->logbuffer_head = (pd->logbuffer_head + 1) % LOG_BUFFER_ENTRIES;
-	if (pd->logbuffer_head == pd->logbuffer_tail) {
-		pd->logbuffer_tail = (pd->logbuffer_tail + 1)
-				     % LOG_BUFFER_ENTRIES;
-	}
-}
-
-static void _pd_engine_log(struct usbpd *pd, const char *fmt, va_list args,
-			   bool force_print_utc)
-{
-	char tmpbuffer[LOG_BUFFER_ENTRY_SIZE];
-	unsigned long flags;
-
-	if (!force_print_utc)
-		vsnprintf(tmpbuffer, sizeof(tmpbuffer), fmt, args);
-
-	spin_lock_irqsave(&pd->logbuffer_lock, flags);
-	if (pd->logbuffer_head < 0 ||
-	    pd->logbuffer_head >= LOG_BUFFER_ENTRIES) {
-		dev_warn(&pd->dev,
-			 "Bad log buffer index %d\n", pd->logbuffer_head);
-		goto abort;
-	}
-
-	if ((pd->logbuffer_head == pd->logbuffer_tail) ||
-	    (pd->logbuffer_head == LOG_BUFFER_ENTRIES - 1))
-		__pd_engine_log(pd, tmpbuffer, true);
-
-	if (pd->suspend_since_last_logged) {
-		__pd_engine_log(pd, tmpbuffer, true);
-		pd->suspend_since_last_logged = false;
-	}
-
-	if (!force_print_utc)
-		__pd_engine_log(pd, tmpbuffer, false);
-
-abort:
-	spin_unlock_irqrestore(&pd->logbuffer_lock, flags);
-}
-
-static void pd_engine_log(struct usbpd *pd, const char *fmt, ...)
-{
-	va_list args;
-
-	va_start(args, fmt);
-	_pd_engine_log(pd, fmt, args, false);
-	va_end(args);
-}
-
-static int pd_engine_seq_show(struct seq_file *s, void *v)
-{
-	struct usbpd *pd = (struct usbpd *)s->private;
-	int tail;
-
-	spin_lock(&pd->logbuffer_lock);
-	tail = pd->logbuffer_tail;
-	while (tail != pd->logbuffer_head) {
-		seq_printf(s, "%s\n", pd->logbuffer +
-			   (tail * LOG_BUFFER_ENTRY_SIZE));
-		tail = (tail + 1) % LOG_BUFFER_ENTRIES;
-	}
-	spin_unlock(&pd->logbuffer_lock);
-
-	return 0;
-}
-
-static int pd_engine_debug_open(struct inode *inode, struct file *file)
-{
-	return single_open(file, pd_engine_seq_show, inode->i_private);
-}
-=======
->>>>>>> 75b24301
 
 	/* logging client */
 	struct logbuffer *log;
