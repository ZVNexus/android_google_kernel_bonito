/*
 * xHCI host controller driver
 *
 * Copyright (C) 2008 Intel Corp.
 *
 * Author: Sarah Sharp
 * Some code borrowed from the Linux EHCI driver.
 *
 * This program is free software; you can redistribute it and/or modify
 * it under the terms of the GNU General Public License version 2 as
 * published by the Free Software Foundation.
 *
 * This program is distributed in the hope that it will be useful, but
 * WITHOUT ANY WARRANTY; without even the implied warranty of MERCHANTABILITY
 * or FITNESS FOR A PARTICULAR PURPOSE.  See the GNU General Public License
 * for more details.
 *
 * You should have received a copy of the GNU General Public License
 * along with this program; if not, write to the Free Software Foundation,
 * Inc., 675 Mass Ave, Cambridge, MA 02139, USA.
 */

#include <linux/gfp.h>
#include <linux/slab.h>
#include <asm/unaligned.h>
#include <linux/usb/phy.h>

#include "xhci.h"
#include "xhci-trace.h"

#define	PORT_WAKE_BITS	(PORT_WKOC_E | PORT_WKDISC_E | PORT_WKCONN_E)
#define	PORT_RWC_BITS	(PORT_CSC | PORT_PEC | PORT_WRC | PORT_OCC | \
			 PORT_RC | PORT_PLC | PORT_PE)

/* USB 3 BOS descriptor and a capability descriptors, combined.
 * Fields will be adjusted and added later in xhci_create_usb3_bos_desc()
 */
static u8 usb_bos_descriptor [] = {
	USB_DT_BOS_SIZE,		/*  __u8 bLength, 5 bytes */
	USB_DT_BOS,			/*  __u8 bDescriptorType */
	0x0F, 0x00,			/*  __le16 wTotalLength, 15 bytes */
	0x1,				/*  __u8 bNumDeviceCaps */
	/* First device capability, SuperSpeed */
	USB_DT_USB_SS_CAP_SIZE,		/*  __u8 bLength, 10 bytes */
	USB_DT_DEVICE_CAPABILITY,	/* Device Capability */
	USB_SS_CAP_TYPE,		/* bDevCapabilityType, SUPERSPEED_USB */
	0x00,				/* bmAttributes, LTM off by default */
	USB_5GBPS_OPERATION, 0x00,	/* wSpeedsSupported, 5Gbps only */
	0x03,				/* bFunctionalitySupport,
					   USB 3.0 speed only */
	0x00,				/* bU1DevExitLat, set later. */
	0x00, 0x00,			/* __le16 bU2DevExitLat, set later. */
	/* Second device capability, SuperSpeedPlus */
	0x1c,				/* bLength 28, will be adjusted later */
	USB_DT_DEVICE_CAPABILITY,	/* Device Capability */
	USB_SSP_CAP_TYPE,		/* bDevCapabilityType SUPERSPEED_PLUS */
	0x00,				/* bReserved 0 */
	0x23, 0x00, 0x00, 0x00,		/* bmAttributes, SSAC=3 SSIC=1 */
	0x01, 0x00,			/* wFunctionalitySupport */
	0x00, 0x00,			/* wReserved 0 */
	/* Default Sublink Speed Attributes, overwrite if custom PSI exists */
	0x34, 0x00, 0x05, 0x00,		/* 5Gbps, symmetric, rx, ID = 4 */
	0xb4, 0x00, 0x05, 0x00,		/* 5Gbps, symmetric, tx, ID = 4 */
	0x35, 0x40, 0x0a, 0x00,		/* 10Gbps, SSP, symmetric, rx, ID = 5 */
	0xb5, 0x40, 0x0a, 0x00,		/* 10Gbps, SSP, symmetric, tx, ID = 5 */
};

static int xhci_create_usb3_bos_desc(struct xhci_hcd *xhci, char *buf,
				     u16 wLength)
{
	int i, ssa_count;
	u32 temp;
	u16 desc_size, ssp_cap_size, ssa_size = 0;
	bool usb3_1 = false;

	desc_size = USB_DT_BOS_SIZE + USB_DT_USB_SS_CAP_SIZE;
	ssp_cap_size = sizeof(usb_bos_descriptor) - desc_size;

	/* does xhci support USB 3.1 Enhanced SuperSpeed */
	if (xhci->usb3_rhub.min_rev >= 0x01) {
		/* does xhci provide a PSI table for SSA speed attributes? */
		if (xhci->usb3_rhub.psi_count) {
			/* two SSA entries for each unique PSI ID, RX and TX */
			ssa_count = xhci->usb3_rhub.psi_uid_count * 2;
			ssa_size = ssa_count * sizeof(u32);
			ssp_cap_size -= 16; /* skip copying the default SSA */
		}
		desc_size += ssp_cap_size;
		usb3_1 = true;
	}
	memcpy(buf, &usb_bos_descriptor, min(desc_size, wLength));

	if (usb3_1) {
		/* modify bos descriptor bNumDeviceCaps and wTotalLength */
		buf[4] += 1;
		put_unaligned_le16(desc_size + ssa_size, &buf[2]);
	}

	if (wLength < USB_DT_BOS_SIZE + USB_DT_USB_SS_CAP_SIZE)
		return wLength;

	/* Indicate whether the host has LTM support. */
	temp = readl(&xhci->cap_regs->hcc_params);
	if (HCC_LTC(temp))
		buf[8] |= USB_LTM_SUPPORT;

	/* Set the U1 and U2 exit latencies. */
	if ((xhci->quirks & XHCI_LPM_SUPPORT)) {
		temp = readl(&xhci->cap_regs->hcs_params3);
		buf[12] = HCS_U1_LATENCY(temp);
		put_unaligned_le16(HCS_U2_LATENCY(temp), &buf[13]);
	}

	/* If PSI table exists, add the custom speed attributes from it */
	if (usb3_1 && xhci->usb3_rhub.psi_count) {
		u32 ssp_cap_base, bm_attrib, psi, psi_mant, psi_exp;
		int offset;

		ssp_cap_base = USB_DT_BOS_SIZE + USB_DT_USB_SS_CAP_SIZE;

		if (wLength < desc_size)
			return wLength;
		buf[ssp_cap_base] = ssp_cap_size + ssa_size;

		/* attribute count SSAC bits 4:0 and ID count SSIC bits 8:5 */
		bm_attrib = (ssa_count - 1) & 0x1f;
		bm_attrib |= (xhci->usb3_rhub.psi_uid_count - 1) << 5;
		put_unaligned_le32(bm_attrib, &buf[ssp_cap_base + 4]);

		if (wLength < desc_size + ssa_size)
			return wLength;
		/*
		 * Create the Sublink Speed Attributes (SSA) array.
		 * The xhci PSI field and USB 3.1 SSA fields are very similar,
		 * but link type bits 7:6 differ for values 01b and 10b.
		 * xhci has also only one PSI entry for a symmetric link when
		 * USB 3.1 requires two SSA entries (RX and TX) for every link
		 */
		offset = desc_size;
		for (i = 0; i < xhci->usb3_rhub.psi_count; i++) {
			psi = xhci->usb3_rhub.psi[i];
			psi &= ~USB_SSP_SUBLINK_SPEED_RSVD;
			psi_exp = XHCI_EXT_PORT_PSIE(psi);
			psi_mant = XHCI_EXT_PORT_PSIM(psi);

			/* Shift to Gbps and set SSP Link BIT(14) if 10Gpbs */
			for (; psi_exp < 3; psi_exp++)
				psi_mant /= 1000;
			if (psi_mant >= 10)
				psi |= BIT(14);

			if ((psi & PLT_MASK) == PLT_SYM) {
			/* Symmetric, create SSA RX and TX from one PSI entry */
				put_unaligned_le32(psi, &buf[offset]);
				psi |= 1 << 7;  /* turn entry to TX */
				offset += 4;
				if (offset >= desc_size + ssa_size)
					return desc_size + ssa_size;
			} else if ((psi & PLT_MASK) == PLT_ASYM_RX) {
				/* Asymetric RX, flip bits 7:6 for SSA */
				psi ^= PLT_MASK;
			}
			put_unaligned_le32(psi, &buf[offset]);
			offset += 4;
			if (offset >= desc_size + ssa_size)
				return desc_size + ssa_size;
		}
	}
	/* ssa_size is 0 for other than usb 3.1 hosts */
	return desc_size + ssa_size;
}

static void xhci_common_hub_descriptor(struct xhci_hcd *xhci,
		struct usb_hub_descriptor *desc, int ports)
{
	u16 temp;

	desc->bPwrOn2PwrGood = 10;	/* xhci section 5.4.9 says 20ms max */
	desc->bHubContrCurrent = 0;

	desc->bNbrPorts = ports;
	temp = 0;
	/* Bits 1:0 - support per-port power switching, or power always on */
	if (HCC_PPC(xhci->hcc_params))
		temp |= HUB_CHAR_INDV_PORT_LPSM;
	else
		temp |= HUB_CHAR_NO_LPSM;
	/* Bit  2 - root hubs are not part of a compound device */
	/* Bits 4:3 - individual port over current protection */
	temp |= HUB_CHAR_INDV_PORT_OCPM;
	/* Bits 6:5 - no TTs in root ports */
	/* Bit  7 - no port indicators */
	desc->wHubCharacteristics = cpu_to_le16(temp);
}

/* Fill in the USB 2.0 roothub descriptor */
static void xhci_usb2_hub_descriptor(struct usb_hcd *hcd, struct xhci_hcd *xhci,
		struct usb_hub_descriptor *desc)
{
	int ports;
	u16 temp;
	__u8 port_removable[(USB_MAXCHILDREN + 1 + 7) / 8];
	u32 portsc;
	unsigned int i;

	ports = xhci->num_usb2_ports;

	xhci_common_hub_descriptor(xhci, desc, ports);
	desc->bDescriptorType = USB_DT_HUB;
	temp = 1 + (ports / 8);
	desc->bDescLength = USB_DT_HUB_NONVAR_SIZE + 2 * temp;

	/* The Device Removable bits are reported on a byte granularity.
	 * If the port doesn't exist within that byte, the bit is set to 0.
	 */
	memset(port_removable, 0, sizeof(port_removable));
	for (i = 0; i < ports; i++) {
		portsc = readl(xhci->usb2_ports[i]);
		/* If a device is removable, PORTSC reports a 0, same as in the
		 * hub descriptor DeviceRemovable bits.
		 */
		if (portsc & PORT_DEV_REMOVE)
			/* This math is hairy because bit 0 of DeviceRemovable
			 * is reserved, and bit 1 is for port 1, etc.
			 */
			port_removable[(i + 1) / 8] |= 1 << ((i + 1) % 8);
	}

	/* ch11.h defines a hub descriptor that has room for USB_MAXCHILDREN
	 * ports on it.  The USB 2.0 specification says that there are two
	 * variable length fields at the end of the hub descriptor:
	 * DeviceRemovable and PortPwrCtrlMask.  But since we can have less than
	 * USB_MAXCHILDREN ports, we may need to use the DeviceRemovable array
	 * to set PortPwrCtrlMask bits.  PortPwrCtrlMask must always be set to
	 * 0xFF, so we initialize the both arrays (DeviceRemovable and
	 * PortPwrCtrlMask) to 0xFF.  Then we set the DeviceRemovable for each
	 * set of ports that actually exist.
	 */
	memset(desc->u.hs.DeviceRemovable, 0xff,
			sizeof(desc->u.hs.DeviceRemovable));
	memset(desc->u.hs.PortPwrCtrlMask, 0xff,
			sizeof(desc->u.hs.PortPwrCtrlMask));

	for (i = 0; i < (ports + 1 + 7) / 8; i++)
		memset(&desc->u.hs.DeviceRemovable[i], port_removable[i],
				sizeof(__u8));
}

/* Fill in the USB 3.0 roothub descriptor */
static void xhci_usb3_hub_descriptor(struct usb_hcd *hcd, struct xhci_hcd *xhci,
		struct usb_hub_descriptor *desc)
{
	int ports;
	u16 port_removable;
	u32 portsc;
	unsigned int i;

	ports = xhci->num_usb3_ports;
	xhci_common_hub_descriptor(xhci, desc, ports);
	desc->bDescriptorType = USB_DT_SS_HUB;
	desc->bDescLength = USB_DT_SS_HUB_SIZE;

	/* header decode latency should be zero for roothubs,
	 * see section 4.23.5.2.
	 */
	desc->u.ss.bHubHdrDecLat = 0;
	desc->u.ss.wHubDelay = 0;

	port_removable = 0;
	/* bit 0 is reserved, bit 1 is for port 1, etc. */
	for (i = 0; i < ports; i++) {
		portsc = readl(xhci->usb3_ports[i]);
		if (portsc & PORT_DEV_REMOVE)
			port_removable |= 1 << (i + 1);
	}

	desc->u.ss.DeviceRemovable = cpu_to_le16(port_removable);
}

static void xhci_hub_descriptor(struct usb_hcd *hcd, struct xhci_hcd *xhci,
		struct usb_hub_descriptor *desc)
{

	if (hcd->speed >= HCD_USB3)
		xhci_usb3_hub_descriptor(hcd, xhci, desc);
	else
		xhci_usb2_hub_descriptor(hcd, xhci, desc);

}

static unsigned int xhci_port_speed(unsigned int port_status)
{
	if (DEV_LOWSPEED(port_status))
		return USB_PORT_STAT_LOW_SPEED;
	if (DEV_HIGHSPEED(port_status))
		return USB_PORT_STAT_HIGH_SPEED;
	/*
	 * FIXME: Yes, we should check for full speed, but the core uses that as
	 * a default in portspeed() in usb/core/hub.c (which is the only place
	 * USB_PORT_STAT_*_SPEED is used).
	 */
	return 0;
}

/*
 * These bits are Read Only (RO) and should be saved and written to the
 * registers: 0, 3, 10:13, 30
 * connect status, over-current status, port speed, and device removable.
 * connect status and port speed are also sticky - meaning they're in
 * the AUX well and they aren't changed by a hot, warm, or cold reset.
 */
#define	XHCI_PORT_RO	((1<<0) | (1<<3) | (0xf<<10) | (1<<30))
/*
 * These bits are RW; writing a 0 clears the bit, writing a 1 sets the bit:
 * bits 5:8, 9, 14:15, 25:27
 * link state, port power, port indicator state, "wake on" enable state
 */
#define XHCI_PORT_RWS	((0xf<<5) | (1<<9) | (0x3<<14) | (0x7<<25))
/*
 * These bits are RW; writing a 1 sets the bit, writing a 0 has no effect:
 * bit 4 (port reset)
 */
#define	XHCI_PORT_RW1S	((1<<4))
/*
 * These bits are RW; writing a 1 clears the bit, writing a 0 has no effect:
 * bits 1, 17, 18, 19, 20, 21, 22, 23
 * port enable/disable, and
 * change bits: connect, PED, warm port reset changed (reserved zero for USB 2.0 ports),
 * over-current, reset, link state, and L1 change
 */
#define XHCI_PORT_RW1CS	((1<<1) | (0x7f<<17))
/*
 * Bit 16 is RW, and writing a '1' to it causes the link state control to be
 * latched in
 */
#define	XHCI_PORT_RW	((1<<16))
/*
 * These bits are Reserved Zero (RsvdZ) and zero should be written to them:
 * bits 2, 24, 28:31
 */
#define	XHCI_PORT_RZ	((1<<2) | (1<<24) | (0xf<<28))

/*
 * Given a port state, this function returns a value that would result in the
 * port being in the same state, if the value was written to the port status
 * control register.
 * Save Read Only (RO) bits and save read/write bits where
 * writing a 0 clears the bit and writing a 1 sets the bit (RWS).
 * For all other types (RW1S, RW1CS, RW, and RZ), writing a '0' has no effect.
 */
u32 xhci_port_state_to_neutral(u32 state)
{
	/* Save read-only status and port state */
	return (state & XHCI_PORT_RO) | (state & XHCI_PORT_RWS);
}

/*
 * find slot id based on port number.
 * @port: The one-based port number from one of the two split roothubs.
 */
int xhci_find_slot_id_by_port(struct usb_hcd *hcd, struct xhci_hcd *xhci,
		u16 port)
{
	int slot_id;
	int i;
	enum usb_device_speed speed;

	slot_id = 0;
	for (i = 0; i < MAX_HC_SLOTS; i++) {
		if (!xhci->devs[i] || !xhci->devs[i]->udev)
			continue;
		speed = xhci->devs[i]->udev->speed;
		if (((speed >= USB_SPEED_SUPER) == (hcd->speed >= HCD_USB3))
				&& xhci->devs[i]->fake_port == port) {
			slot_id = i;
			break;
		}
	}

	return slot_id;
}

/*
 * Stop device
 * It issues stop endpoint command for EP 0 to 30. And wait the last command
 * to complete.
 * suspend will set to 1, if suspend bit need to set in command.
 */
static int xhci_stop_device(struct xhci_hcd *xhci, int slot_id, int suspend)
{
	struct xhci_virt_device *virt_dev;
	struct xhci_command *cmd;
	unsigned long flags;
	int ret;
	int i;

	ret = 0;
	cmd = xhci_alloc_command(xhci, false, true, GFP_NOIO);
	if (!cmd) {
		xhci_dbg(xhci, "Couldn't allocate command structure.\n");
		return -ENOMEM;
	}

	spin_lock_irqsave(&xhci->lock, flags);
	virt_dev = xhci->devs[slot_id];
	if (!virt_dev) {
		spin_unlock_irqrestore(&xhci->lock, flags);
		xhci_free_command(xhci, cmd);
		return -ENODEV;
	}

	for (i = LAST_EP_INDEX; i > 0; i--) {
		if (virt_dev->eps[i].ring && virt_dev->eps[i].ring->dequeue) {
			struct xhci_command *command;
			command = xhci_alloc_command(xhci, false, false,
						     GFP_NOWAIT);
			if (!command) {
				spin_unlock_irqrestore(&xhci->lock, flags);
				ret = -ENOMEM;
				goto cmd_cleanup;
			}

			ret = xhci_queue_stop_endpoint(xhci, command, slot_id,
						       i, suspend);
			if (ret) {
				spin_unlock_irqrestore(&xhci->lock, flags);
				xhci_free_command(xhci, command);
				goto cmd_cleanup;
			}
		}
	}
	ret = xhci_queue_stop_endpoint(xhci, cmd, slot_id, 0, suspend);
	if (ret) {
		spin_unlock_irqrestore(&xhci->lock, flags);
		goto cmd_cleanup;
	}

	xhci_ring_cmd_db(xhci);
	spin_unlock_irqrestore(&xhci->lock, flags);

	/* Wait for last stop endpoint command to finish */
	wait_for_completion(cmd->completion);

	if (cmd->status == COMP_CMD_ABORT || cmd->status == COMP_CMD_STOP) {
		xhci_warn(xhci, "Timeout while waiting for stop endpoint command\n");
		ret = -ETIME;
	}

cmd_cleanup:
	xhci_free_command(xhci, cmd);
	return ret;
}

/*
 * Ring device, it rings the all doorbells unconditionally.
 */
void xhci_ring_device(struct xhci_hcd *xhci, int slot_id)
{
	int i, s;
	struct xhci_virt_ep *ep;

	for (i = 0; i < LAST_EP_INDEX + 1; i++) {
		ep = &xhci->devs[slot_id]->eps[i];

		if (ep->ep_state & EP_HAS_STREAMS) {
			for (s = 1; s < ep->stream_info->num_streams; s++)
				xhci_ring_ep_doorbell(xhci, slot_id, i, s);
		} else if (ep->ring && ep->ring->dequeue) {
			xhci_ring_ep_doorbell(xhci, slot_id, i, 0);
		}
	}

	return;
}

static void xhci_disable_port(struct usb_hcd *hcd, struct xhci_hcd *xhci,
		u16 wIndex, __le32 __iomem *addr, u32 port_status)
{
	/* Don't allow the USB core to disable SuperSpeed ports. */
	if (hcd->speed >= HCD_USB3) {
		xhci_dbg(xhci, "Ignoring request to disable "
				"SuperSpeed port.\n");
		return;
	}

	if (xhci->quirks & XHCI_BROKEN_PORT_PED) {
		xhci_dbg(xhci,
			 "Broken Port Enabled/Disabled, ignoring port disable request.\n");
		return;
	}

	/* Write 1 to disable the port */
	writel(port_status | PORT_PE, addr);
	port_status = readl(addr);
	xhci_dbg(xhci, "disable port, actual port %d status  = 0x%x\n",
			wIndex, port_status);
}

static void xhci_clear_port_change_bit(struct xhci_hcd *xhci, u16 wValue,
		u16 wIndex, __le32 __iomem *addr, u32 port_status)
{
	char *port_change_bit;
	u32 status;

	switch (wValue) {
	case USB_PORT_FEAT_C_RESET:
		status = PORT_RC;
		port_change_bit = "reset";
		break;
	case USB_PORT_FEAT_C_BH_PORT_RESET:
		status = PORT_WRC;
		port_change_bit = "warm(BH) reset";
		break;
	case USB_PORT_FEAT_C_CONNECTION:
		status = PORT_CSC;
		port_change_bit = "connect";
		break;
	case USB_PORT_FEAT_C_OVER_CURRENT:
		status = PORT_OCC;
		port_change_bit = "over-current";
		break;
	case USB_PORT_FEAT_C_ENABLE:
		status = PORT_PEC;
		port_change_bit = "enable/disable";
		break;
	case USB_PORT_FEAT_C_SUSPEND:
		status = PORT_PLC;
		port_change_bit = "suspend/resume";
		break;
	case USB_PORT_FEAT_C_PORT_LINK_STATE:
		status = PORT_PLC;
		port_change_bit = "link state";
		break;
	case USB_PORT_FEAT_C_PORT_CONFIG_ERROR:
		status = PORT_CEC;
		port_change_bit = "config error";
		break;
	default:
		/* Should never happen */
		return;
	}
	/* Change bits are all write 1 to clear */
	writel(port_status | status, addr);
	port_status = readl(addr);
	xhci_dbg(xhci, "clear port %s change, actual port %d status  = 0x%x\n",
			port_change_bit, wIndex, port_status);
}

static int xhci_get_ports(struct usb_hcd *hcd, __le32 __iomem ***port_array)
{
	int max_ports;
	struct xhci_hcd	*xhci = hcd_to_xhci(hcd);

	if (hcd->speed >= HCD_USB3) {
		max_ports = xhci->num_usb3_ports;
		*port_array = xhci->usb3_ports;
	} else {
		max_ports = xhci->num_usb2_ports;
		*port_array = xhci->usb2_ports;
	}

	return max_ports;
}

void xhci_set_link_state(struct xhci_hcd *xhci, __le32 __iomem **port_array,
				int port_id, u32 link_state)
{
	u32 temp;

	temp = readl(port_array[port_id]);
	temp = xhci_port_state_to_neutral(temp);
	temp &= ~PORT_PLS_MASK;
	temp |= PORT_LINK_STROBE | link_state;
	writel(temp, port_array[port_id]);
}

static void xhci_set_remote_wake_mask(struct xhci_hcd *xhci,
		__le32 __iomem **port_array, int port_id, u16 wake_mask)
{
	u32 temp;

	temp = readl(port_array[port_id]);
	temp = xhci_port_state_to_neutral(temp);

	if (wake_mask & USB_PORT_FEAT_REMOTE_WAKE_CONNECT)
		temp |= PORT_WKCONN_E;
	else
		temp &= ~PORT_WKCONN_E;

	if (wake_mask & USB_PORT_FEAT_REMOTE_WAKE_DISCONNECT)
		temp |= PORT_WKDISC_E;
	else
		temp &= ~PORT_WKDISC_E;

	if (wake_mask & USB_PORT_FEAT_REMOTE_WAKE_OVER_CURRENT)
		temp |= PORT_WKOC_E;
	else
		temp &= ~PORT_WKOC_E;

	writel(temp, port_array[port_id]);
}

/* Test and clear port RWC bit */
void xhci_test_and_clear_bit(struct xhci_hcd *xhci, __le32 __iomem **port_array,
				int port_id, u32 port_bit)
{
	u32 temp;

	temp = readl(port_array[port_id]);
	if (temp & port_bit) {
		temp = xhci_port_state_to_neutral(temp);
		temp |= port_bit;
		writel(temp, port_array[port_id]);
	}
}

/* Updates Link Status for USB 2.1 port */
static void xhci_hub_report_usb2_link_state(u32 *status, u32 status_reg)
{
	if ((status_reg & PORT_PLS_MASK) == XDEV_U2)
		*status |= USB_PORT_STAT_L1;
}

/* Updates Link Status for super Speed port */
static void xhci_hub_report_usb3_link_state(struct xhci_hcd *xhci,
		u32 *status, u32 status_reg)
{
	u32 pls = status_reg & PORT_PLS_MASK;

	/* resume state is a xHCI internal state.
	 * Do not report it to usb core, instead, pretend to be U3,
	 * thus usb core knows it's not ready for transfer
	 */
	if (pls == XDEV_RESUME) {
		*status |= USB_SS_PORT_LS_U3;
		return;
	}

	/* When the CAS bit is set then warm reset
	 * should be performed on port
	 */
	if (status_reg & PORT_CAS) {
		/* The CAS bit can be set while the port is
		 * in any link state.
		 * Only roothubs have CAS bit, so we
		 * pretend to be in compliance mode
		 * unless we're already in compliance
		 * or the inactive state.
		 */
		if (pls != USB_SS_PORT_LS_COMP_MOD &&
		    pls != USB_SS_PORT_LS_SS_INACTIVE) {
			pls = USB_SS_PORT_LS_COMP_MOD;
		}
		/* Return also connection bit -
		 * hub state machine resets port
		 * when this bit is set.
		 */
		pls |= USB_PORT_STAT_CONNECTION;
	} else {
		/*
		 * If CAS bit isn't set but the Port is already at
		 * Compliance Mode, fake a connection so the USB core
		 * notices the Compliance state and resets the port.
		 * This resolves an issue generated by the SN65LVPE502CP
		 * in which sometimes the port enters compliance mode
		 * caused by a delay on the host-device negotiation.
		 */
		if ((xhci->quirks & XHCI_COMP_MODE_QUIRK) &&
				(pls == USB_SS_PORT_LS_COMP_MOD))
			pls |= USB_PORT_STAT_CONNECTION;
	}

	/* update status field */
	*status |= pls;
}

/*
 * Function for Compliance Mode Quirk.
 *
 * This Function verifies if all xhc USB3 ports have entered U0, if so,
 * the compliance mode timer is deleted. A port won't enter
 * compliance mode if it has previously entered U0.
 */
static void xhci_del_comp_mod_timer(struct xhci_hcd *xhci, u32 status,
				    u16 wIndex)
{
	u32 all_ports_seen_u0 = ((1 << xhci->num_usb3_ports)-1);
	bool port_in_u0 = ((status & PORT_PLS_MASK) == XDEV_U0);

	if (!(xhci->quirks & XHCI_COMP_MODE_QUIRK))
		return;

	if ((xhci->port_status_u0 != all_ports_seen_u0) && port_in_u0) {
		xhci->port_status_u0 |= 1 << wIndex;
		if (xhci->port_status_u0 == all_ports_seen_u0) {
			del_timer_sync(&xhci->comp_mode_recovery_timer);
			xhci_dbg_trace(xhci, trace_xhci_dbg_quirks,
				"All USB3 ports have entered U0 already!");
			xhci_dbg_trace(xhci, trace_xhci_dbg_quirks,
				"Compliance Mode Recovery Timer Deleted.");
		}
	}
}

static u32 xhci_get_ext_port_status(u32 raw_port_status, u32 port_li)
{
	u32 ext_stat = 0;
	int speed_id;

	/* only support rx and tx lane counts of 1 in usb3.1 spec */
	speed_id = DEV_PORT_SPEED(raw_port_status);
	ext_stat |= speed_id;		/* bits 3:0, RX speed id */
	ext_stat |= speed_id << 4;	/* bits 7:4, TX speed id */

	ext_stat |= PORT_RX_LANES(port_li) << 8;  /* bits 11:8 Rx lane count */
	ext_stat |= PORT_TX_LANES(port_li) << 12; /* bits 15:12 Tx lane count */

	return ext_stat;
}

/*
 * Converts a raw xHCI port status into the format that external USB 2.0 or USB
 * 3.0 hubs use.
 *
 * Possible side effects:
 *  - Mark a port as being done with device resume,
 *    and ring the endpoint doorbells.
 *  - Stop the Synopsys redriver Compliance Mode polling.
 *  - Drop and reacquire the xHCI lock, in order to wait for port resume.
 */
static u32 xhci_get_port_status(struct usb_hcd *hcd,
		struct xhci_bus_state *bus_state,
		__le32 __iomem **port_array,
		u16 wIndex, u32 raw_port_status,
		unsigned long flags)
	__releases(&xhci->lock)
	__acquires(&xhci->lock)
{
	struct xhci_hcd *xhci = hcd_to_xhci(hcd);
	u32 status = 0;
	int slot_id;

	/* wPortChange bits */
	if (raw_port_status & PORT_CSC)
		status |= USB_PORT_STAT_C_CONNECTION << 16;
	if (raw_port_status & PORT_PEC)
		status |= USB_PORT_STAT_C_ENABLE << 16;
	if ((raw_port_status & PORT_OCC))
		status |= USB_PORT_STAT_C_OVERCURRENT << 16;
	if ((raw_port_status & PORT_RC))
		status |= USB_PORT_STAT_C_RESET << 16;
	/* USB3.0 only */
	if (hcd->speed >= HCD_USB3) {
		/* Port link change with port in resume state should not be
		 * reported to usbcore, as this is an internal state to be
		 * handled by xhci driver. Reporting PLC to usbcore may
		 * cause usbcore clearing PLC first and port change event
		 * irq won't be generated.
		 */
		if ((raw_port_status & PORT_PLC) &&
			(raw_port_status & PORT_PLS_MASK) != XDEV_RESUME)
			status |= USB_PORT_STAT_C_LINK_STATE << 16;
		if ((raw_port_status & PORT_WRC))
			status |= USB_PORT_STAT_C_BH_RESET << 16;
		if ((raw_port_status & PORT_CEC))
			status |= USB_PORT_STAT_C_CONFIG_ERROR << 16;
	}

	if (hcd->speed < HCD_USB3) {
		if ((raw_port_status & PORT_PLS_MASK) == XDEV_U3
				&& (raw_port_status & PORT_POWER))
			status |= USB_PORT_STAT_SUSPEND;
	}
	if ((raw_port_status & PORT_PLS_MASK) == XDEV_RESUME &&
		!DEV_SUPERSPEED_ANY(raw_port_status) && hcd->speed < HCD_USB3) {
		if ((raw_port_status & PORT_RESET) ||
				!(raw_port_status & PORT_PE))
			return 0xffffffff;
		/* did port event handler already start resume timing? */
		if (!bus_state->resume_done[wIndex]) {
			/* If not, maybe we are in a host initated resume? */
			if (test_bit(wIndex, &bus_state->resuming_ports)) {
				/* Host initated resume doesn't time the resume
				 * signalling using resume_done[].
				 * It manually sets RESUME state, sleeps 20ms
				 * and sets U0 state. This should probably be
				 * changed, but not right now.
				 */
			} else {
				/* port resume was discovered now and here,
				 * start resume timing
				 */
				unsigned long timeout = jiffies +
					msecs_to_jiffies(USB_RESUME_TIMEOUT);

				set_bit(wIndex, &bus_state->resuming_ports);
				bus_state->resume_done[wIndex] = timeout;
				mod_timer(&hcd->rh_timer, timeout);
			}
		/* Has resume been signalled for USB_RESUME_TIME yet? */
		} else if (time_after_eq(jiffies,
					 bus_state->resume_done[wIndex])) {
			int time_left;

			xhci_dbg(xhci, "Resume USB2 port %d\n",
					wIndex + 1);
			bus_state->resume_done[wIndex] = 0;
			clear_bit(wIndex, &bus_state->resuming_ports);

			set_bit(wIndex, &bus_state->rexit_ports);

			xhci_test_and_clear_bit(xhci, port_array, wIndex,
						PORT_PLC);
			xhci_set_link_state(xhci, port_array, wIndex,
					XDEV_U0);

			spin_unlock_irqrestore(&xhci->lock, flags);
			time_left = wait_for_completion_timeout(
					&bus_state->rexit_done[wIndex],
					msecs_to_jiffies(
						XHCI_MAX_REXIT_TIMEOUT_MS));
			spin_lock_irqsave(&xhci->lock, flags);

			if (time_left) {
				slot_id = xhci_find_slot_id_by_port(hcd,
						xhci, wIndex + 1);
				if (!slot_id) {
					xhci_dbg(xhci, "slot_id is zero\n");
					return 0xffffffff;
				}
				xhci_ring_device(xhci, slot_id);
			} else {
				int port_status = readl(port_array[wIndex]);
				xhci_warn(xhci, "Port resume took longer than %i msec, port status = 0x%x\n",
						XHCI_MAX_REXIT_TIMEOUT_MS,
						port_status);
				status |= USB_PORT_STAT_SUSPEND;
				clear_bit(wIndex, &bus_state->rexit_ports);
			}

			bus_state->port_c_suspend |= 1 << wIndex;
			bus_state->suspended_ports &= ~(1 << wIndex);
		} else {
			/*
			 * The resume has been signaling for less than
			 * USB_RESUME_TIME. Report the port status as SUSPEND,
			 * let the usbcore check port status again and clear
			 * resume signaling later.
			 */
			status |= USB_PORT_STAT_SUSPEND;
		}
	}
	/*
	 * Clear stale usb2 resume signalling variables in case port changed
	 * state during resume signalling. For example on error
	 */
	if ((bus_state->resume_done[wIndex] ||
	     test_bit(wIndex, &bus_state->resuming_ports)) &&
	    (raw_port_status & PORT_PLS_MASK) != XDEV_U3 &&
	    (raw_port_status & PORT_PLS_MASK) != XDEV_RESUME) {
		bus_state->resume_done[wIndex] = 0;
		clear_bit(wIndex, &bus_state->resuming_ports);
	}


	if ((raw_port_status & PORT_PLS_MASK) == XDEV_U0 &&
	    (raw_port_status & PORT_POWER)) {
		if (bus_state->suspended_ports & (1 << wIndex)) {
			bus_state->suspended_ports &= ~(1 << wIndex);
			if (hcd->speed < HCD_USB3)
				bus_state->port_c_suspend |= 1 << wIndex;
		}
		bus_state->resume_done[wIndex] = 0;
		clear_bit(wIndex, &bus_state->resuming_ports);
	}
	if (raw_port_status & PORT_CONNECT) {
		status |= USB_PORT_STAT_CONNECTION;
		status |= xhci_port_speed(raw_port_status);
	}
	if (raw_port_status & PORT_PE)
		status |= USB_PORT_STAT_ENABLE;
	if (raw_port_status & PORT_OC)
		status |= USB_PORT_STAT_OVERCURRENT;
	if (raw_port_status & PORT_RESET)
		status |= USB_PORT_STAT_RESET;
	if (raw_port_status & PORT_POWER) {
		if (hcd->speed >= HCD_USB3)
			status |= USB_SS_PORT_STAT_POWER;
		else
			status |= USB_PORT_STAT_POWER;
	}
	/* Update Port Link State */
	if (hcd->speed >= HCD_USB3) {
		xhci_hub_report_usb3_link_state(xhci, &status, raw_port_status);
		/*
		 * Verify if all USB3 Ports Have entered U0 already.
		 * Delete Compliance Mode Timer if so.
		 */
		xhci_del_comp_mod_timer(xhci, raw_port_status, wIndex);
	} else {
		xhci_hub_report_usb2_link_state(&status, raw_port_status);
	}
	if (bus_state->port_c_suspend & (1 << wIndex))
		status |= USB_PORT_STAT_C_SUSPEND << 16;

	return status;
}

static void xhci_single_step_completion(struct urb *urb)
{
	struct completion *done = urb->context;

	complete(done);
}

/*
 * Allocate a URB and initialize the various fields of it.
 * This API is used by the single_step_set_feature test of
 * EHSET where IN packet of the GetDescriptor request is
 * sent 15secs after the SETUP packet.
 * Return NULL if failed.
 */
static struct urb *xhci_request_single_step_set_feature_urb(
		struct usb_device *udev,
		void *dr,
		void *buf,
		struct completion *done)
{
	struct urb *urb;
	struct usb_hcd *hcd = bus_to_hcd(udev->bus);
	struct usb_host_endpoint *ep;

	urb = usb_alloc_urb(0, GFP_KERNEL);
	if (!urb)
		return NULL;

	urb->pipe = usb_rcvctrlpipe(udev, 0);
	ep = udev->ep_in[usb_pipeendpoint(urb->pipe)];
	if (!ep) {
		usb_free_urb(urb);
		return NULL;
	}

	/*
	 * Initialize the various URB fields as these are used by the HCD
	 * driver to queue it and as well as when completion happens.
	 */
	urb->ep = ep;
	urb->dev = udev;
	urb->setup_packet = dr;
	urb->transfer_buffer = buf;
	urb->transfer_buffer_length = USB_DT_DEVICE_SIZE;
	urb->complete = xhci_single_step_completion;
	urb->status = -EINPROGRESS;
	urb->actual_length = 0;
	urb->transfer_flags = URB_DIR_IN;
	usb_get_urb(urb);
	atomic_inc(&urb->use_count);
	atomic_inc(&urb->dev->urbnum);
	usb_hcd_map_urb_for_dma(hcd, urb, GFP_KERNEL);
	urb->context = done;
	return urb;
}

/*
 * This function implements the USB_PORT_FEAT_TEST handling of the
 * SINGLE_STEP_SET_FEATURE test mode as defined in the Embedded
 * High-Speed Electrical Test (EHSET) specification. This simply
 * issues a GetDescriptor control transfer, with an inserted 15-second
 * delay after the end of the SETUP stage and before the IN token of
 * the DATA stage is set. The idea is that this gives the test operator
 * enough time to configure the oscilloscope to perform a measurement
 * of the response time between the DATA and ACK packets that follow.
 */
static int xhci_ehset_single_step_set_feature(struct usb_hcd *hcd, int port)
{
	int retval;
	struct usb_ctrlrequest *dr;
	struct urb *urb;
	struct usb_device *udev;
	struct xhci_hcd	*xhci = hcd_to_xhci(hcd);
	struct usb_device_descriptor *buf;
	unsigned long flags;
	DECLARE_COMPLETION_ONSTACK(done);

	/* Obtain udev of the rhub's child port */
	udev = usb_hub_find_child(hcd->self.root_hub, port);
	if (!udev) {
		xhci_err(xhci, "No device attached to the RootHub\n");
		return -ENODEV;
	}
	buf = kmalloc(USB_DT_DEVICE_SIZE, GFP_KERNEL);
	if (!buf)
		return -ENOMEM;

	dr = kmalloc(sizeof(struct usb_ctrlrequest), GFP_KERNEL);
	if (!dr) {
		kfree(buf);
		return -ENOMEM;
	}

	/* Fill Setup packet for GetDescriptor */
	dr->bRequestType = USB_DIR_IN;
	dr->bRequest = USB_REQ_GET_DESCRIPTOR;
	dr->wValue = cpu_to_le16(USB_DT_DEVICE << 8);
	dr->wIndex = 0;
	dr->wLength = cpu_to_le16(USB_DT_DEVICE_SIZE);
	urb = xhci_request_single_step_set_feature_urb(udev, dr, buf, &done);
	if (!urb) {
		retval = -ENOMEM;
		goto cleanup;
	}

	/* Now complete just the SETUP stage */
	spin_lock_irqsave(&xhci->lock, flags);
	retval = xhci_submit_single_step_set_feature(hcd, urb, 1);
	spin_unlock_irqrestore(&xhci->lock, flags);
	if (retval)
		goto out1;

	if (!wait_for_completion_timeout(&done, msecs_to_jiffies(2000))) {
		usb_kill_urb(urb);
		retval = -ETIMEDOUT;
		xhci_err(xhci, "%s SETUP stage timed out on ep0\n", __func__);
		goto out1;
	}

	/* Sleep for 15 seconds; HC will send SOFs during this period */
	msleep(15 * 1000);

	/* Complete remaining DATA and status stages. Re-use same URB */
	urb->status = -EINPROGRESS;
	usb_get_urb(urb);
	atomic_inc(&urb->use_count);
	atomic_inc(&urb->dev->urbnum);

	spin_lock_irqsave(&xhci->lock, flags);
	retval = xhci_submit_single_step_set_feature(hcd, urb, 0);
	spin_unlock_irqrestore(&xhci->lock, flags);
	if (!retval && !wait_for_completion_timeout(&done,
						msecs_to_jiffies(2000))) {
		usb_kill_urb(urb);
		retval = -ETIMEDOUT;
		xhci_err(xhci, "%s IN stage timed out on ep0\n", __func__);
	}
out1:
	usb_free_urb(urb);
cleanup:
	kfree(dr);
	kfree(buf);
	return retval;
}

int xhci_hub_control(struct usb_hcd *hcd, u16 typeReq, u16 wValue,
		u16 wIndex, char *buf, u16 wLength)
{
	struct xhci_hcd	*xhci = hcd_to_xhci(hcd);
	int max_ports;
	unsigned long flags;
	u32 temp, status;
	int retval = 0;
	__le32 __iomem **port_array;
	int slot_id;
	struct xhci_bus_state *bus_state;
	u16 link_state = 0;
	u16 wake_mask = 0;
	u16 timeout = 0;
	u16 test_mode = 0;
	enum usb_device_speed s = hcd->self.root_hub->speed;

	max_ports = xhci_get_ports(hcd, &port_array);
	bus_state = &xhci->bus_state[hcd_index(hcd)];

	spin_lock_irqsave(&xhci->lock, flags);
	switch (typeReq) {
	case GetHubStatus:
		/* No power source, over-current reported per port */
		memset(buf, 0, 4);
		break;
	case GetHubDescriptor:
		/* Check to make sure userspace is asking for the USB 3.0 hub
		 * descriptor for the USB 3.0 roothub.  If not, we stall the
		 * endpoint, like external hubs do.
		 */
		if (hcd->speed >= HCD_USB3 &&
				(wLength < USB_DT_SS_HUB_SIZE ||
				 wValue != (USB_DT_SS_HUB << 8))) {
			xhci_dbg(xhci, "Wrong hub descriptor type for "
					"USB 3.0 roothub.\n");
			goto error;
		}
		xhci_hub_descriptor(hcd, xhci,
				(struct usb_hub_descriptor *) buf);
		break;
	case DeviceRequest | USB_REQ_GET_DESCRIPTOR:
		if ((wValue & 0xff00) != (USB_DT_BOS << 8))
			goto error;

		if (hcd->speed < HCD_USB3)
			goto error;

		retval = xhci_create_usb3_bos_desc(xhci, buf, wLength);
		spin_unlock_irqrestore(&xhci->lock, flags);
		return retval;
	case GetPortStatus:
		if (!wIndex || wIndex > max_ports)
			goto error;
		wIndex--;
		temp = readl(port_array[wIndex]);
		if (temp == 0xffffffff) {
			retval = -ENODEV;
			break;
		}
		status = xhci_get_port_status(hcd, bus_state, port_array,
				wIndex, temp, flags);
		if (status == 0xffffffff)
			goto error;

		xhci_dbg(xhci, "get port status, actual port %d status  = 0x%x\n",
				wIndex, temp);
		xhci_dbg(xhci, "Get port status returned 0x%x\n", status);

		put_unaligned(cpu_to_le32(status), (__le32 *) buf);
		/* if USB 3.1 extended port status return additional 4 bytes */
		if (wValue == 0x02) {
			u32 port_li;

			if (hcd->speed < HCD_USB31 || wLength != 8) {
				xhci_err(xhci, "get ext port status invalid parameter\n");
				retval = -EINVAL;
				break;
			}
			port_li = readl(port_array[wIndex] + PORTLI);
			status = xhci_get_ext_port_status(temp, port_li);
			put_unaligned_le32(cpu_to_le32(status), &buf[4]);
		}
		break;
	case SetPortFeature:
		if (wValue == USB_PORT_FEAT_LINK_STATE)
			link_state = (wIndex & 0xff00) >> 3;
		if (wValue == USB_PORT_FEAT_REMOTE_WAKE_MASK)
			wake_mask = wIndex & 0xff00;
		/* The MSB of wIndex is the U1/U2 timeout OR TEST mode*/
		test_mode = timeout = (wIndex & 0xff00) >> 8;
		wIndex &= 0xff;
		if (!wIndex || wIndex > max_ports)
			goto error;
		wIndex--;
		temp = readl(port_array[wIndex]);
		if (temp == 0xffffffff) {
			retval = -ENODEV;
			break;
		}
		temp = xhci_port_state_to_neutral(temp);
		/* FIXME: What new port features do we need to support? */
		switch (wValue) {
		case USB_PORT_FEAT_SUSPEND:
			temp = readl(port_array[wIndex]);
			if ((temp & PORT_PLS_MASK) != XDEV_U0) {
				/* Resume the port to U0 first */
				xhci_set_link_state(xhci, port_array, wIndex,
							XDEV_U0);
				spin_unlock_irqrestore(&xhci->lock, flags);
				msleep(10);
				spin_lock_irqsave(&xhci->lock, flags);
			}
			/* In spec software should not attempt to suspend
			 * a port unless the port reports that it is in the
			 * enabled (PED = ‘1’,PLS < ‘3’) state.
			 */
			temp = readl(port_array[wIndex]);
			if ((temp & PORT_PE) == 0 || (temp & PORT_RESET)
				|| (temp & PORT_PLS_MASK) >= XDEV_U3) {
				xhci_warn(xhci, "USB core suspending device "
					  "not in U0/U1/U2.\n");
				goto error;
			}

			slot_id = xhci_find_slot_id_by_port(hcd, xhci,
					wIndex + 1);
			if (!slot_id) {
				xhci_warn(xhci, "slot_id is zero\n");
				goto error;
			}
			/* unlock to execute stop endpoint commands */
			spin_unlock_irqrestore(&xhci->lock, flags);
			xhci_stop_device(xhci, slot_id, 1);
			spin_lock_irqsave(&xhci->lock, flags);

			xhci_set_link_state(xhci, port_array, wIndex, XDEV_U3);

			spin_unlock_irqrestore(&xhci->lock, flags);
			msleep(10); /* wait device to enter */
			spin_lock_irqsave(&xhci->lock, flags);

			temp = readl(port_array[wIndex]);
			bus_state->suspended_ports |= 1 << wIndex;
			break;
		case USB_PORT_FEAT_LINK_STATE:
			temp = readl(port_array[wIndex]);

			/* Disable port */
			if (link_state == USB_SS_PORT_LS_SS_DISABLED) {
				xhci_dbg(xhci, "Disable port %d\n", wIndex);
				temp = xhci_port_state_to_neutral(temp);
				/*
				 * Clear all change bits, so that we get a new
				 * connection event.
				 */
				temp |= PORT_CSC | PORT_PEC | PORT_WRC |
					PORT_OCC | PORT_RC | PORT_PLC |
					PORT_CEC;
				writel(temp | PORT_PE, port_array[wIndex]);
				temp = readl(port_array[wIndex]);
				break;
			}

			/* Put link in RxDetect (enable port) */
			if (link_state == USB_SS_PORT_LS_RX_DETECT) {
				xhci_dbg(xhci, "Enable port %d\n", wIndex);
				xhci_set_link_state(xhci, port_array, wIndex,
						link_state);
				temp = readl(port_array[wIndex]);
				break;
			}

			/*
			 * For xHCI 1.1 according to section 4.19.1.2.4.1 a
			 * root hub port's transition to compliance mode upon
			 * detecting LFPS timeout may be controlled by an
			 * Compliance Transition Enabled (CTE) flag (not
			 * software visible). This flag is set by writing 0xA
			 * to PORTSC PLS field which will allow transition to
			 * compliance mode the next time LFPS timeout is
			 * encountered. A warm reset will clear it.
			 *
			 * The CTE flag is only supported if the HCCPARAMS2 CTC
			 * flag is set, otherwise, the compliance substate is
			 * automatically entered as on 1.0 and prior.
			 */
			if (link_state == USB_SS_PORT_LS_COMP_MOD) {
				if (!HCC2_CTC(xhci->hcc_params2)) {
					xhci_dbg(xhci, "CTC flag is 0, port already supports entering compliance mode\n");
					break;
				}

				if ((temp & PORT_CONNECT)) {
					xhci_warn(xhci, "Can't set compliance mode when port is connected\n");
					goto error;
				}

				xhci_dbg(xhci, "Enable compliance mode transition for port %d\n",
						wIndex);
				xhci_set_link_state(xhci, port_array, wIndex,
						link_state);
				temp = readl(port_array[wIndex]);
				break;
			}
<<<<<<< HEAD
=======

>>>>>>> ae6c134c
			/* Port must be enabled */
			if (!(temp & PORT_PE)) {
				retval = -ENODEV;
				break;
			}
			/* Can't set port link state above '3' (U3) */
			if (link_state > USB_SS_PORT_LS_U3) {
				xhci_warn(xhci, "Cannot set port %d link state %d\n",
					 wIndex, link_state);
				goto error;
			}
			if (link_state == USB_SS_PORT_LS_U3) {
				slot_id = xhci_find_slot_id_by_port(hcd, xhci,
						wIndex + 1);
				if (slot_id) {
					/* unlock to execute stop endpoint
					 * commands */
					spin_unlock_irqrestore(&xhci->lock,
								flags);
					xhci_stop_device(xhci, slot_id, 1);
					spin_lock_irqsave(&xhci->lock, flags);
				}
			}

			xhci_set_link_state(xhci, port_array, wIndex,
						link_state);

			spin_unlock_irqrestore(&xhci->lock, flags);
			msleep(20); /* wait device to enter */
			spin_lock_irqsave(&xhci->lock, flags);

			temp = readl(port_array[wIndex]);
			if (link_state == USB_SS_PORT_LS_U3)
				bus_state->suspended_ports |= 1 << wIndex;
			break;
		case USB_PORT_FEAT_POWER:
			/*
			 * Turn on ports, even if there isn't per-port switching.
			 * HC will report connect events even before this is set.
			 * However, hub_wq will ignore the roothub events until
			 * the roothub is registered.
			 */
			writel(temp | PORT_POWER, port_array[wIndex]);

			temp = readl(port_array[wIndex]);
			xhci_dbg(xhci, "set port power, actual port %d status  = 0x%x\n", wIndex, temp);

			spin_unlock_irqrestore(&xhci->lock, flags);
			temp = usb_acpi_power_manageable(hcd->self.root_hub,
					wIndex);
			if (temp)
				usb_acpi_set_power_state(hcd->self.root_hub,
						wIndex, true);
			spin_lock_irqsave(&xhci->lock, flags);
			break;
		case USB_PORT_FEAT_RESET:
			temp = (temp | PORT_RESET);
			writel(temp, port_array[wIndex]);

			temp = readl(port_array[wIndex]);

			if (s == USB_SPEED_HIGH)
				usb_phy_start_port_reset(hcd->usb_phy);

			xhci_dbg(xhci, "set port reset, actual port %d status  = 0x%x\n", wIndex, temp);
			break;
		case USB_PORT_FEAT_REMOTE_WAKE_MASK:
			xhci_set_remote_wake_mask(xhci, port_array,
					wIndex, wake_mask);
			temp = readl(port_array[wIndex]);
			xhci_dbg(xhci, "set port remote wake mask, "
					"actual port %d status  = 0x%x\n",
					wIndex, temp);
			break;
		case USB_PORT_FEAT_BH_PORT_RESET:
			temp |= PORT_WR;
			writel(temp, port_array[wIndex]);

			temp = readl(port_array[wIndex]);
			break;
		case USB_PORT_FEAT_U1_TIMEOUT:
			if (hcd->speed < HCD_USB3)
				goto error;
			temp = readl(port_array[wIndex] + PORTPMSC);
			temp &= ~PORT_U1_TIMEOUT_MASK;
			temp |= PORT_U1_TIMEOUT(timeout);
			writel(temp, port_array[wIndex] + PORTPMSC);
			break;
		case USB_PORT_FEAT_U2_TIMEOUT:
			if (hcd->speed < HCD_USB3)
				goto error;
			temp = readl(port_array[wIndex] + PORTPMSC);
			temp &= ~PORT_U2_TIMEOUT_MASK;
			temp |= PORT_U2_TIMEOUT(timeout);
			writel(temp, port_array[wIndex] + PORTPMSC);
			break;
		case USB_PORT_FEAT_TEST:
			slot_id = xhci_find_slot_id_by_port(hcd, xhci,
							wIndex + 1);
			if (test_mode && test_mode <= 5) {
				/* unlock to execute stop endpoint commands */
				spin_unlock_irqrestore(&xhci->lock, flags);
				xhci_stop_device(xhci, slot_id, 1);
				spin_lock_irqsave(&xhci->lock, flags);
				xhci_halt(xhci);

				temp = readl_relaxed(port_array[wIndex] +
								PORTPMSC);
				temp |= test_mode << 28;
				writel_relaxed(temp, port_array[wIndex] +
								PORTPMSC);
				/* to make sure above write goes through */
				mb();
			} else if (test_mode == 6) {
				spin_unlock_irqrestore(&xhci->lock, flags);
				retval = xhci_ehset_single_step_set_feature(hcd,
									wIndex);
				spin_lock_irqsave(&xhci->lock, flags);
			} else {
				goto error;
			}
			break;
		default:
			goto error;
		}
		/* unblock any posted writes */
		temp = readl(port_array[wIndex]);
		break;
	case ClearPortFeature:
		if (!wIndex || wIndex > max_ports)
			goto error;
		wIndex--;
		temp = readl(port_array[wIndex]);
		if (temp == 0xffffffff) {
			retval = -ENODEV;
			break;
		}
		/* FIXME: What new port features do we need to support? */
		temp = xhci_port_state_to_neutral(temp);
		switch (wValue) {
		case USB_PORT_FEAT_SUSPEND:
			temp = readl(port_array[wIndex]);
			xhci_dbg(xhci, "clear USB_PORT_FEAT_SUSPEND\n");
			xhci_dbg(xhci, "PORTSC %04x\n", temp);
			if (temp & PORT_RESET)
				goto error;
			if ((temp & PORT_PLS_MASK) == XDEV_U3) {
				if ((temp & PORT_PE) == 0)
					goto error;

				set_bit(wIndex, &bus_state->resuming_ports);
				xhci_set_link_state(xhci, port_array, wIndex,
							XDEV_RESUME);
				spin_unlock_irqrestore(&xhci->lock, flags);
				usleep_range(21000, 21500);
				spin_lock_irqsave(&xhci->lock, flags);
				xhci_set_link_state(xhci, port_array, wIndex,
							XDEV_U0);
				clear_bit(wIndex, &bus_state->resuming_ports);
			}
			bus_state->port_c_suspend |= 1 << wIndex;

			slot_id = xhci_find_slot_id_by_port(hcd, xhci,
					wIndex + 1);
			if (!slot_id) {
				xhci_dbg(xhci, "slot_id is zero\n");
				goto error;
			}
			xhci_ring_device(xhci, slot_id);
			break;
		case USB_PORT_FEAT_C_SUSPEND:
			bus_state->port_c_suspend &= ~(1 << wIndex);
		case USB_PORT_FEAT_C_RESET:
		case USB_PORT_FEAT_C_BH_PORT_RESET:
		case USB_PORT_FEAT_C_CONNECTION:
		case USB_PORT_FEAT_C_OVER_CURRENT:
		case USB_PORT_FEAT_C_ENABLE:
		case USB_PORT_FEAT_C_PORT_LINK_STATE:
		case USB_PORT_FEAT_C_PORT_CONFIG_ERROR:
			xhci_clear_port_change_bit(xhci, wValue, wIndex,
					port_array[wIndex], temp);
			break;
		case USB_PORT_FEAT_ENABLE:
			xhci_disable_port(hcd, xhci, wIndex,
					port_array[wIndex], temp);
			break;
		case USB_PORT_FEAT_POWER:
			writel(temp & ~PORT_POWER, port_array[wIndex]);

			spin_unlock_irqrestore(&xhci->lock, flags);
			temp = usb_acpi_power_manageable(hcd->self.root_hub,
					wIndex);
			if (temp)
				usb_acpi_set_power_state(hcd->self.root_hub,
						wIndex, false);
			spin_lock_irqsave(&xhci->lock, flags);
			break;
		default:
			goto error;
		}
		break;
	default:
error:
		/* "stall" on error */
		retval = -EPIPE;
	}
	spin_unlock_irqrestore(&xhci->lock, flags);
	return retval;
}

/*
 * Returns 0 if the status hasn't changed, or the number of bytes in buf.
 * Ports are 0-indexed from the HCD point of view,
 * and 1-indexed from the USB core pointer of view.
 *
 * Note that the status change bits will be cleared as soon as a port status
 * change event is generated, so we use the saved status from that event.
 */
int xhci_hub_status_data(struct usb_hcd *hcd, char *buf)
{
	unsigned long flags;
	u32 temp, status;
	u32 mask;
	int i, retval;
	struct xhci_hcd	*xhci = hcd_to_xhci(hcd);
	int max_ports;
	__le32 __iomem **port_array;
	struct xhci_bus_state *bus_state;
	bool reset_change = false;

	max_ports = xhci_get_ports(hcd, &port_array);
	bus_state = &xhci->bus_state[hcd_index(hcd)];

	/* Initial status is no changes */
	retval = (max_ports + 8) / 8;
	memset(buf, 0, retval);

	/*
	 * Inform the usbcore about resume-in-progress by returning
	 * a non-zero value even if there are no status changes.
	 */
	status = bus_state->resuming_ports;

	mask = PORT_CSC | PORT_PEC | PORT_OCC | PORT_PLC | PORT_WRC | PORT_CEC;

	spin_lock_irqsave(&xhci->lock, flags);
	/* For each port, did anything change?  If so, set that bit in buf. */
	for (i = 0; i < max_ports; i++) {
		temp = readl(port_array[i]);
		if (temp == 0xffffffff) {
			retval = -ENODEV;
			break;
		}
		if ((temp & mask) != 0 ||
			(bus_state->port_c_suspend & 1 << i) ||
			(bus_state->resume_done[i] && time_after_eq(
			    jiffies, bus_state->resume_done[i]))) {
			buf[(i + 1) / 8] |= 1 << (i + 1) % 8;
			status = 1;
		}
		if ((temp & PORT_RC))
			reset_change = true;
	}
	if (!status && !reset_change) {
		xhci_dbg(xhci, "%s: stopping port polling.\n", __func__);
		clear_bit(HCD_FLAG_POLL_RH, &hcd->flags);
	}
	spin_unlock_irqrestore(&xhci->lock, flags);
	return status ? retval : 0;
}

#ifdef CONFIG_PM

int xhci_bus_suspend(struct usb_hcd *hcd)
{
	struct xhci_hcd	*xhci = hcd_to_xhci(hcd);
	int max_ports, port_index;
	__le32 __iomem **port_array;
	struct xhci_bus_state *bus_state;
	unsigned long flags;
	u32 portsc_buf[USB_MAXCHILDREN];
	bool wake_enabled;

	max_ports = xhci_get_ports(hcd, &port_array);
	bus_state = &xhci->bus_state[hcd_index(hcd)];
	wake_enabled = hcd->self.root_hub->do_remote_wakeup;

	spin_lock_irqsave(&xhci->lock, flags);

	if (wake_enabled) {
		if (bus_state->resuming_ports ||	/* USB2 */
		    bus_state->port_remote_wakeup) {	/* USB3 */
			spin_unlock_irqrestore(&xhci->lock, flags);
			xhci_dbg(xhci, "suspend failed because a port is resuming\n");
			return -EBUSY;
		}
	}
	/*
	 * Prepare ports for suspend, but don't write anything before all ports
	 * are checked and we know bus suspend can proceed
	 */
	bus_state->bus_suspended = 0;
	port_index = max_ports;
	while (port_index--) {
		u32 t1, t2;

		t1 = readl(port_array[port_index]);
		t2 = xhci_port_state_to_neutral(t1);
		portsc_buf[port_index] = 0;

		/* Bail out if a USB3 port has a new device in link training */
		if ((hcd->speed >= HCD_USB3) &&
		    (t1 & PORT_PLS_MASK) == XDEV_POLLING) {
			bus_state->bus_suspended = 0;
			spin_unlock_irqrestore(&xhci->lock, flags);
			xhci_dbg(xhci, "Bus suspend bailout, port in polling\n");
			return -EBUSY;
		}

		/* suspend ports in U0, or bail out for new connect changes */
		if ((t1 & PORT_PE) && (t1 & PORT_PLS_MASK) == XDEV_U0) {
			if ((t1 & PORT_CSC) && wake_enabled) {
				bus_state->bus_suspended = 0;
				spin_unlock_irqrestore(&xhci->lock, flags);
				xhci_dbg(xhci, "Bus suspend bailout, port connect change\n");
				return -EBUSY;
			}
			xhci_dbg(xhci, "port %d not suspended\n", port_index);
			t2 &= ~PORT_PLS_MASK;
			t2 |= PORT_LINK_STROBE | XDEV_U3;
			set_bit(port_index, &bus_state->bus_suspended);
		}
		/* USB core sets remote wake mask for USB 3.0 hubs,
		 * including the USB 3.0 roothub, but only if CONFIG_PM
		 * is enabled, so also enable remote wake here.
		 */
		if (wake_enabled) {
			if (t1 & PORT_CONNECT) {
				t2 |= PORT_WKOC_E | PORT_WKDISC_E;
				t2 &= ~PORT_WKCONN_E;
			} else {
				t2 |= PORT_WKOC_E | PORT_WKCONN_E;
				t2 &= ~PORT_WKDISC_E;
			}
		} else
			t2 &= ~PORT_WAKE_BITS;

		t1 = xhci_port_state_to_neutral(t1);
		if (t1 != t2)
			portsc_buf[port_index] = t2;
	}

	/* write port settings, stopping and suspending ports if needed */
	port_index = max_ports;
	while (port_index--) {
		if (!portsc_buf[port_index])
			continue;
		if (test_bit(port_index, &bus_state->bus_suspended)) {
			int slot_id;

			slot_id = xhci_find_slot_id_by_port(hcd, xhci,
							    port_index + 1);
			if (slot_id) {
				spin_unlock_irqrestore(&xhci->lock, flags);
				xhci_stop_device(xhci, slot_id, 1);
				spin_lock_irqsave(&xhci->lock, flags);
			}
		}
		writel(portsc_buf[port_index], port_array[port_index]);
	}
	hcd->state = HC_STATE_SUSPENDED;
	bus_state->next_statechange = jiffies + msecs_to_jiffies(10);
	spin_unlock_irqrestore(&xhci->lock, flags);
	return 0;
}

/*
 * Workaround for missing Cold Attach Status (CAS) if device re-plugged in S3.
 * warm reset a USB3 device stuck in polling or compliance mode after resume.
 * See Intel 100/c230 series PCH specification update Doc #332692-006 Errata #8
 */
static bool xhci_port_missing_cas_quirk(int port_index,
					     __le32 __iomem **port_array)
{
	u32 portsc;

	portsc = readl(port_array[port_index]);

	/* if any of these are set we are not stuck */
	if (portsc & (PORT_CONNECT | PORT_CAS))
		return false;

	if (((portsc & PORT_PLS_MASK) != XDEV_POLLING) &&
	    ((portsc & PORT_PLS_MASK) != XDEV_COMP_MODE))
		return false;

	/* clear wakeup/change bits, and do a warm port reset */
	portsc &= ~(PORT_RWC_BITS | PORT_CEC | PORT_WAKE_BITS);
	portsc |= PORT_WR;
	writel(portsc, port_array[port_index]);
	/* flush write */
	readl(port_array[port_index]);
	return true;
}

int xhci_bus_resume(struct usb_hcd *hcd)
{
	struct xhci_hcd	*xhci = hcd_to_xhci(hcd);
	int max_ports, port_index;
	__le32 __iomem **port_array;
	struct xhci_bus_state *bus_state;
	u32 temp;
	unsigned long flags;
	unsigned long port_was_suspended = 0;
	bool need_usb2_u3_exit = false;
	int slot_id;
	int sret;

	max_ports = xhci_get_ports(hcd, &port_array);
	bus_state = &xhci->bus_state[hcd_index(hcd)];

	if (time_before(jiffies, bus_state->next_statechange))
		msleep(5);

	spin_lock_irqsave(&xhci->lock, flags);
	if (!HCD_HW_ACCESSIBLE(hcd)) {
		spin_unlock_irqrestore(&xhci->lock, flags);
		return -ESHUTDOWN;
	}

	/* delay the irqs */
	temp = readl(&xhci->op_regs->command);
	temp &= ~CMD_EIE;
	writel(temp, &xhci->op_regs->command);

	port_index = max_ports;
	while (port_index--) {
		/* Check whether need resume ports. If needed
		   resume port and disable remote wakeup */
		u32 temp;

		temp = readl(port_array[port_index]);

		/* warm reset CAS limited ports stuck in polling/compliance */
		if ((xhci->quirks & XHCI_MISSING_CAS) &&
		    (hcd->speed >= HCD_USB3) &&
		    xhci_port_missing_cas_quirk(port_index, port_array)) {
			xhci_dbg(xhci, "reset stuck port %d\n", port_index);
			continue;
		}
		if (DEV_SUPERSPEED_ANY(temp))
			temp &= ~(PORT_RWC_BITS | PORT_CEC | PORT_WAKE_BITS);
		else
			temp &= ~(PORT_RWC_BITS | PORT_WAKE_BITS);
		if (test_bit(port_index, &bus_state->bus_suspended) &&
		    (temp & PORT_PLS_MASK)) {
			set_bit(port_index, &port_was_suspended);
			if (!DEV_SUPERSPEED_ANY(temp)) {
				xhci_set_link_state(xhci, port_array,
						port_index, XDEV_RESUME);
				need_usb2_u3_exit = true;
			}
		} else
			writel(temp, port_array[port_index]);
	}

	if (need_usb2_u3_exit) {
		spin_unlock_irqrestore(&xhci->lock, flags);
		usleep_range(21000, 21500);
		spin_lock_irqsave(&xhci->lock, flags);
	}

	port_index = max_ports;
	while (port_index--) {
		if (!(port_was_suspended & BIT(port_index)))
			continue;
		/* Clear PLC to poll it later after XDEV_U0 */
		xhci_test_and_clear_bit(xhci, port_array, port_index, PORT_PLC);
		xhci_set_link_state(xhci, port_array, port_index, XDEV_U0);
	}

	port_index = max_ports;
	while (port_index--) {
		if (!(port_was_suspended & BIT(port_index)))
			continue;
		/* Poll and Clear PLC */
		sret = xhci_handshake(port_array[port_index], PORT_PLC,
				      PORT_PLC, 10 * 1000);
		if (sret)
			xhci_warn(xhci, "port %d resume PLC timeout\n",
				  port_index);
		xhci_test_and_clear_bit(xhci, port_array, port_index, PORT_PLC);
		slot_id = xhci_find_slot_id_by_port(hcd, xhci, port_index + 1);
		if (slot_id)
			xhci_ring_device(xhci, slot_id);
	}

	(void) readl(&xhci->op_regs->command);

	bus_state->next_statechange = jiffies + msecs_to_jiffies(5);
	/* re-enable irqs */
	temp = readl(&xhci->op_regs->command);
	temp |= CMD_EIE;
	writel(temp, &xhci->op_regs->command);
	temp = readl(&xhci->op_regs->command);

	spin_unlock_irqrestore(&xhci->lock, flags);
	return 0;
}

#endif	/* CONFIG_PM */<|MERGE_RESOLUTION|>--- conflicted
+++ resolved
@@ -1256,10 +1256,7 @@
 				temp = readl(port_array[wIndex]);
 				break;
 			}
-<<<<<<< HEAD
-=======
-
->>>>>>> ae6c134c
+
 			/* Port must be enabled */
 			if (!(temp & PORT_PE)) {
 				retval = -ENODEV;
