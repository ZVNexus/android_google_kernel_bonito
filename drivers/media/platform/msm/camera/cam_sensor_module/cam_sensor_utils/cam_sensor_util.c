/* Copyright (c) 2017-2018, The Linux Foundation. All rights reserved.
 *
 * This program is free software; you can redistribute it and/or modify
 * it under the terms of the GNU General Public License version 2 and
 * only version 2 as published by the Free Software Foundation.
 *
 * This program is distributed in the hope that it will be useful,
 * but WITHOUT ANY WARRANTY; without even the implied warranty of
 * MERCHANTABILITY or FITNESS FOR A PARTICULAR PURPOSE.  See the
 * GNU General Public License for more details.
 */

#include <linux/kernel.h>
#include "cam_sensor_util.h"
#include <cam_mem_mgr.h>
#include "cam_res_mgr_api.h"

#define CAM_SENSOR_PINCTRL_STATE_SLEEP "cam_suspend"
#define CAM_SENSOR_PINCTRL_STATE_DEFAULT "cam_default"

#define VALIDATE_VOLTAGE(min, max, config_val) ((config_val) && \
	(config_val >= min) && (config_val <= max))

static struct i2c_settings_list*
	cam_sensor_get_i2c_ptr(struct i2c_settings_array *i2c_reg_settings,
		uint32_t size)
{
	struct i2c_settings_list *tmp;

	tmp = (struct i2c_settings_list *)
		kzalloc(sizeof(struct i2c_settings_list), GFP_KERNEL);

	if (tmp != NULL)
		list_add_tail(&(tmp->list),
			&(i2c_reg_settings->list_head));
	else
		return NULL;

	tmp->i2c_settings.reg_setting = (struct cam_sensor_i2c_reg_array *)
		kzalloc(sizeof(struct cam_sensor_i2c_reg_array) *
		size, GFP_KERNEL);
	if (tmp->i2c_settings.reg_setting == NULL) {
		list_del(&(tmp->list));
		kfree(tmp);
		return NULL;
	}
	tmp->i2c_settings.size = size;

	return tmp;
}

int32_t delete_request(struct i2c_settings_array *i2c_array)
{
	struct i2c_settings_list *i2c_list = NULL, *i2c_next = NULL;
	int32_t rc = 0;

	if (i2c_array == NULL) {
		CAM_ERR(CAM_SENSOR, "FATAL:: Invalid argument");
		return -EINVAL;
	}

	list_for_each_entry_safe(i2c_list, i2c_next,
		&(i2c_array->list_head), list) {
		kfree(i2c_list->i2c_settings.reg_setting);
		list_del(&(i2c_list->list));
		kfree(i2c_list);
	}
	INIT_LIST_HEAD(&(i2c_array->list_head));
	i2c_array->is_settings_valid = 0;

	return rc;
}

int32_t cam_sensor_handle_delay(
	uint32_t **cmd_buf,
	uint16_t generic_op_code,
	struct i2c_settings_array *i2c_reg_settings,
	uint32_t offset, uint32_t *byte_cnt,
	struct list_head *list_ptr)
{
	int32_t rc = 0;
	struct cam_cmd_unconditional_wait *cmd_uncond_wait =
		(struct cam_cmd_unconditional_wait *) *cmd_buf;
	struct i2c_settings_list *i2c_list = NULL;

	if (list_ptr == NULL) {
		CAM_ERR(CAM_SENSOR, "Invalid list ptr");
		return -EINVAL;
	}

	if (offset > 0) {
		i2c_list =
			list_entry(list_ptr, struct i2c_settings_list, list);
		if (generic_op_code ==
			CAMERA_SENSOR_WAIT_OP_HW_UCND)
			i2c_list->i2c_settings.
				reg_setting[offset - 1].delay =
				cmd_uncond_wait->delay;
		else
			i2c_list->i2c_settings.delay =
				cmd_uncond_wait->delay;
		(*cmd_buf) +=
			sizeof(
			struct cam_cmd_unconditional_wait) / sizeof(uint32_t);
		(*byte_cnt) +=
			sizeof(
			struct cam_cmd_unconditional_wait);
	} else {
		CAM_ERR(CAM_SENSOR, "Delay Rxed Before any buffer: %d", offset);
		return -EINVAL;
	}

	return rc;
}

int32_t cam_sensor_handle_poll(
	uint32_t **cmd_buf,
	struct i2c_settings_array *i2c_reg_settings,
	uint32_t *byte_cnt, int32_t *offset,
	struct list_head **list_ptr)
{
	struct i2c_settings_list  *i2c_list;
	int32_t rc = 0;
	struct cam_cmd_conditional_wait *cond_wait
		= (struct cam_cmd_conditional_wait *) *cmd_buf;

	i2c_list =
		cam_sensor_get_i2c_ptr(i2c_reg_settings, 1);
	if (!i2c_list || !i2c_list->i2c_settings.reg_setting) {
		CAM_ERR(CAM_SENSOR, "Failed in allocating mem for list");
		return -ENOMEM;
	}

	i2c_list->op_code = CAM_SENSOR_I2C_POLL;
	i2c_list->i2c_settings.data_type =
		cond_wait->data_type;
	i2c_list->i2c_settings.addr_type =
		cond_wait->addr_type;
	i2c_list->i2c_settings.reg_setting->reg_addr =
		cond_wait->reg_addr;
	i2c_list->i2c_settings.reg_setting->reg_data =
		cond_wait->reg_data;
	i2c_list->i2c_settings.reg_setting->delay =
		cond_wait->timeout;

	(*cmd_buf) += sizeof(struct cam_cmd_conditional_wait) /
		sizeof(uint32_t);
	(*byte_cnt) += sizeof(struct cam_cmd_conditional_wait);

	*offset = 1;
	*list_ptr = &(i2c_list->list);

	return rc;
}

int32_t cam_sensor_handle_random_write(
	struct cam_cmd_i2c_random_wr *cam_cmd_i2c_random_wr,
	struct i2c_settings_array *i2c_reg_settings,
	uint16_t *cmd_length_in_bytes, int32_t *offset,
	struct list_head **list)
{
	struct i2c_settings_list  *i2c_list;
	int32_t rc = 0, cnt;

	i2c_list = cam_sensor_get_i2c_ptr(i2c_reg_settings,
		cam_cmd_i2c_random_wr->header.count);
	if (i2c_list == NULL ||
		i2c_list->i2c_settings.reg_setting == NULL) {
		CAM_ERR(CAM_SENSOR, "Failed in allocating i2c_list");
		return -ENOMEM;
	}

	*cmd_length_in_bytes = (sizeof(struct i2c_rdwr_header) +
		sizeof(struct i2c_random_wr_payload) *
		(cam_cmd_i2c_random_wr->header.count));
	i2c_list->op_code = CAM_SENSOR_I2C_WRITE_RANDOM;
	i2c_list->i2c_settings.addr_type =
		cam_cmd_i2c_random_wr->header.addr_type;
	i2c_list->i2c_settings.data_type =
		cam_cmd_i2c_random_wr->header.data_type;
	i2c_list->i2c_settings.slave_addr =
		cam_cmd_i2c_random_wr->header.slave_addr;

	for (cnt = 0; cnt < (cam_cmd_i2c_random_wr->header.count);
		cnt++) {
		i2c_list->i2c_settings.reg_setting[cnt].reg_addr =
			cam_cmd_i2c_random_wr->
			random_wr_payload[cnt].reg_addr;
		i2c_list->i2c_settings.
			reg_setting[cnt].reg_data =
			cam_cmd_i2c_random_wr->
			random_wr_payload[cnt].reg_data;
		i2c_list->i2c_settings.
			reg_setting[cnt].data_mask = 0;
	}
	*offset = cnt;
	*list = &(i2c_list->list);

	return rc;
}

static int32_t cam_sensor_handle_continuous_write(
	struct cam_cmd_i2c_continuous_wr *cam_cmd_i2c_continuous_wr,
	struct i2c_settings_array *i2c_reg_settings,
	uint16_t *cmd_length_in_bytes, int32_t *offset,
	struct list_head **list)
{
	struct i2c_settings_list *i2c_list;
	int32_t rc = 0, cnt;

	i2c_list = cam_sensor_get_i2c_ptr(i2c_reg_settings,
		cam_cmd_i2c_continuous_wr->header.count);
	if (i2c_list == NULL ||
		i2c_list->i2c_settings.reg_setting == NULL) {
		CAM_ERR(CAM_SENSOR, "Failed in allocating i2c_list");
		return -ENOMEM;
	}

	*cmd_length_in_bytes = (sizeof(struct i2c_rdwr_header) +
		sizeof(cam_cmd_i2c_continuous_wr->reg_addr) +
		sizeof(struct cam_cmd_read) *
		(cam_cmd_i2c_continuous_wr->header.count));
	if (cam_cmd_i2c_continuous_wr->header.op_code ==
		CAMERA_SENSOR_I2C_OP_CONT_WR_BRST)
		i2c_list->op_code = CAM_SENSOR_I2C_WRITE_BURST;
	else if (cam_cmd_i2c_continuous_wr->header.op_code ==
		CAMERA_SENSOR_I2C_OP_CONT_WR_SEQN)
		i2c_list->op_code = CAM_SENSOR_I2C_WRITE_SEQ;
	else
		return -EINVAL;

	i2c_list->i2c_settings.addr_type =
		cam_cmd_i2c_continuous_wr->header.addr_type;
	i2c_list->i2c_settings.data_type =
		cam_cmd_i2c_continuous_wr->header.data_type;
	i2c_list->i2c_settings.size =
		cam_cmd_i2c_continuous_wr->header.count;

	for (cnt = 0; cnt < (cam_cmd_i2c_continuous_wr->header.count);
		cnt++) {
		i2c_list->i2c_settings.reg_setting[cnt].reg_addr =
			cam_cmd_i2c_continuous_wr->
			reg_addr;
		i2c_list->i2c_settings.
			reg_setting[cnt].reg_data =
			cam_cmd_i2c_continuous_wr->
			data_read[cnt].reg_data;
		i2c_list->i2c_settings.
			reg_setting[cnt].data_mask = 0;
	}
	*offset = cnt;
	*list = &(i2c_list->list);

	return rc;
}

int32_t cam_sensor_handle_read(
	struct cam_cmd_i2c_continuous_rd *cam_cmd,
	struct i2c_settings_array *i2c_reg_settings,
	uint32_t *byte_cnt, int32_t *offset,
	struct list_head **list)
<<<<<<< HEAD
{
	struct i2c_settings_list  *i2c_list;
	int32_t rc = 0;

	i2c_list = cam_sensor_get_i2c_ptr(i2c_reg_settings,
		cam_cmd->header.count);
	if (i2c_list == NULL ||
		i2c_list->i2c_settings.reg_setting == NULL) {
		CAM_ERR(CAM_SENSOR, "Failed in allocating i2c_list");
		return -ENOMEM;
	}

	*byte_cnt = sizeof(struct cam_cmd_i2c_continuous_rd);
	i2c_list->op_code = CAM_SENSOR_I2C_READ;
	i2c_list->i2c_settings.addr_type =
		cam_cmd->header.addr_type;
	i2c_list->i2c_settings.data_type =
		cam_cmd->header.data_type;
	i2c_list->i2c_settings.size =
		cam_cmd->header.count;

	i2c_list->i2c_settings.reg_setting[0].reg_addr =
		cam_cmd->reg_addr;

	(*offset) += 1;
	*list = &(i2c_list->list);

	return rc;
}

static int cam_sensor_handle_slave_info(
	struct camera_io_master *io_master,
	uint32_t *cmd_buf)
=======
>>>>>>> 07d220e1
{
	struct i2c_settings_list  *i2c_list;
	int32_t rc = 0;

	i2c_list = cam_sensor_get_i2c_ptr(i2c_reg_settings,
		cam_cmd->header.count);
	if (i2c_list == NULL ||
		i2c_list->i2c_settings.reg_setting == NULL) {
		CAM_ERR(CAM_SENSOR, "Failed in allocating i2c_list");
		return -ENOMEM;
	}

	*byte_cnt = sizeof(struct cam_cmd_i2c_continuous_rd);
	i2c_list->op_code = CAM_SENSOR_I2C_READ;
	i2c_list->i2c_settings.addr_type =
		cam_cmd->header.addr_type;
	i2c_list->i2c_settings.data_type =
		cam_cmd->header.data_type;
	i2c_list->i2c_settings.size =
		cam_cmd->header.count;

	i2c_list->i2c_settings.reg_setting[0].reg_addr =
		cam_cmd->reg_addr;

	(*offset) += 1;
	*list = &(i2c_list->list);

	return rc;
}

/**
 * Name : cam_sensor_i2c_command_parser
 * Description : Parse CSL CCI packet and apply register settings
 * Parameters :  s_ctrl  input/output    sub_device
 *              arg     input           cam_control
 * Description :
 * Handle multiple I2C RD/WR and WAIT cmd formats in one command
 * buffer, for example, a command buffer of m x RND_WR + 1 x HW_
 * WAIT + n x RND_WR with num_cmd_buf = 1. Do not exepect RD/WR
 * with different cmd_type and op_code in one command buffer.
 */
int cam_sensor_i2c_command_parser(struct i2c_settings_array *i2c_reg_settings,
	struct cam_cmd_buf_desc   *cmd_desc, int32_t num_cmd_buffers)
{
	int16_t                   rc = 0, i = 0;
	size_t                    len_of_buff = 0;
	uint64_t                  generic_ptr;

	for (i = 0; i < num_cmd_buffers; i++) {
		uint32_t                  *cmd_buf = NULL;
		struct common_header      *cmm_hdr;
		uint16_t                  generic_op_code;
		uint32_t                  byte_cnt = 0;
		uint32_t                  j = 0;
		struct list_head          *list = NULL;

		/*
		 * It is not expected the same settings to
		 * be spread across multiple cmd buffers
		 */

		CAM_DBG(CAM_SENSOR, "Total cmd Buf in Bytes: %d",
			cmd_desc[i].length);

		if (!cmd_desc[i].length)
			continue;

		rc = cam_mem_get_cpu_buf(cmd_desc[i].mem_handle,
			(uint64_t *)&generic_ptr, &len_of_buff);
		cmd_buf = (uint32_t *)generic_ptr;
		if (rc < 0) {
			CAM_ERR(CAM_SENSOR,
				"cmd hdl failed:%d, Err: %d, Buffer_len: %ld",
				cmd_desc[i].mem_handle, rc, len_of_buff);
			return rc;
		}
		cmd_buf += cmd_desc[i].offset / sizeof(uint32_t);

		while (byte_cnt < cmd_desc[i].length) {
			cmm_hdr = (struct common_header *)cmd_buf;
			generic_op_code = cmm_hdr->third_byte;
			switch (cmm_hdr->cmd_type) {
			case CAMERA_SENSOR_CMD_TYPE_I2C_RNDM_WR: {
				uint16_t cmd_length_in_bytes   = 0;
				struct cam_cmd_i2c_random_wr
					*cam_cmd_i2c_random_wr =
					(struct cam_cmd_i2c_random_wr *)cmd_buf;

				rc = cam_sensor_handle_random_write(
					cam_cmd_i2c_random_wr,
					i2c_reg_settings,
					&cmd_length_in_bytes, &j, &list);
				if (rc < 0) {
					CAM_ERR(CAM_SENSOR,
					"Failed in random write %d", rc);
					return rc;
				}

				cmd_buf += cmd_length_in_bytes /
					sizeof(uint32_t);
				byte_cnt += cmd_length_in_bytes;
				break;
			}
			case CAMERA_SENSOR_CMD_TYPE_I2C_CONT_WR: {
				uint16_t cmd_length_in_bytes   = 0;
				struct cam_cmd_i2c_continuous_wr
				*cam_cmd_i2c_continuous_wr =
				(struct cam_cmd_i2c_continuous_wr *)
				cmd_buf;

				rc = cam_sensor_handle_continuous_write(
					cam_cmd_i2c_continuous_wr,
					i2c_reg_settings,
					&cmd_length_in_bytes, &j, &list);
				if (rc < 0) {
					CAM_ERR(CAM_SENSOR,
					"Failed in continuous write %d", rc);
					return rc;
				}

				cmd_buf += cmd_length_in_bytes /
					sizeof(uint32_t);
				byte_cnt += cmd_length_in_bytes;
				break;
			}
			case CAMERA_SENSOR_CMD_TYPE_WAIT: {
				if (generic_op_code ==
					CAMERA_SENSOR_WAIT_OP_HW_UCND ||
					generic_op_code ==
						CAMERA_SENSOR_WAIT_OP_SW_UCND) {

					rc = cam_sensor_handle_delay(
						&cmd_buf, generic_op_code,
						i2c_reg_settings, j, &byte_cnt,
						list);
					if (rc < 0) {
						CAM_ERR(CAM_SENSOR,
							"delay hdl failed: %d",
							rc);
						return rc;
					}

				} else if (generic_op_code ==
					CAMERA_SENSOR_WAIT_OP_COND) {
					rc = cam_sensor_handle_poll(
						&cmd_buf, i2c_reg_settings,
						&byte_cnt, &j, &list);
					if (rc < 0) {
						CAM_ERR(CAM_SENSOR,
							"Random read fail: %d",
							rc);
						return rc;
					}
				} else {
					CAM_ERR(CAM_SENSOR,
						"Wrong Wait Command: %d",
						generic_op_code);
					return -EINVAL;
				}
				break;
			}
			case CAMERA_SENSOR_CMD_TYPE_I2C_CONT_RD:
				rc = cam_sensor_handle_read(
					(struct cam_cmd_i2c_continuous_rd *)
					cmd_buf,
					i2c_reg_settings,
					&byte_cnt, &j, &list);
				if (rc < 0) {
<<<<<<< HEAD
					CAM_ERR(CAM_SENSOR,
						"read hdl failed: %d",
						rc);
					return rc;
				}
			break;
			case CAMERA_SENSOR_CMD_TYPE_I2C_INFO: {
				rc = cam_sensor_handle_slave_info(
					io_master, cmd_buf);
				if (rc) {
=======
>>>>>>> 07d220e1
					CAM_ERR(CAM_SENSOR,
						"read hdl failed: %d",
						rc);
					return rc;
				}
			break;
			default:
				CAM_ERR(CAM_SENSOR, "Invalid Command Type:%d",
					 cmm_hdr->cmd_type);
				return -EINVAL;
			}
		}
		i2c_reg_settings->is_settings_valid = 1;
	}

	return rc;
}

int32_t msm_camera_fill_vreg_params(
	struct cam_hw_soc_info *soc_info,
	struct cam_sensor_power_setting *power_setting,
	uint16_t power_setting_size)
{
	int32_t rc = 0, j = 0, i = 0;
	int num_vreg;

	/* Validate input parameters */
	if (!soc_info || !power_setting) {
		CAM_ERR(CAM_SENSOR, "failed: soc_info %pK power_setting %pK",
			soc_info, power_setting);
		return -EINVAL;
	}

	num_vreg = soc_info->num_rgltr;

	if ((num_vreg <= 0) || (num_vreg > CAM_SOC_MAX_REGULATOR)) {
		CAM_ERR(CAM_SENSOR, "failed: num_vreg %d", num_vreg);
		return -EINVAL;
	}

	for (i = 0; i < power_setting_size; i++) {

		if (power_setting[i].seq_type < SENSOR_MCLK ||
			power_setting[i].seq_type >= SENSOR_SEQ_TYPE_MAX) {
			CAM_ERR(CAM_SENSOR, "failed: Invalid Seq type: %d",
				power_setting[i].seq_type);
			return -EINVAL;
		}

		switch (power_setting[i].seq_type) {
		case SENSOR_VDIG:
			for (j = 0; j < num_vreg; j++) {
				if (!strcmp(soc_info->rgltr_name[j],
					"cam_vdig")) {

					CAM_DBG(CAM_SENSOR,
						"i: %d j: %d cam_vdig", i, j);
					power_setting[i].seq_val = j;

					if (VALIDATE_VOLTAGE(
						soc_info->rgltr_min_volt[j],
						soc_info->rgltr_max_volt[j],
						power_setting[i].config_val)) {
						soc_info->rgltr_min_volt[j] =
						soc_info->rgltr_max_volt[j] =
						power_setting[i].config_val;
					}
					break;
				}
			}
			if (j == num_vreg)
				power_setting[i].seq_val = INVALID_VREG;
			break;

		case SENSOR_VIO:
			for (j = 0; j < num_vreg; j++) {

				if (!strcmp(soc_info->rgltr_name[j],
					"cam_vio")) {
					CAM_DBG(CAM_SENSOR,
						"i: %d j: %d cam_vio", i, j);
					power_setting[i].seq_val = j;

					if (VALIDATE_VOLTAGE(
						soc_info->rgltr_min_volt[j],
						soc_info->rgltr_max_volt[j],
						power_setting[i].config_val)) {
						soc_info->rgltr_min_volt[j] =
						soc_info->rgltr_max_volt[j] =
						power_setting[i].config_val;
					}
					break;
				}

			}
			if (j == num_vreg)
				power_setting[i].seq_val = INVALID_VREG;
			break;

		case SENSOR_VANA:
			for (j = 0; j < num_vreg; j++) {

				if (!strcmp(soc_info->rgltr_name[j],
					"cam_vana")) {
					CAM_DBG(CAM_SENSOR,
						"i: %d j: %d cam_vana", i, j);
					power_setting[i].seq_val = j;

					if (VALIDATE_VOLTAGE(
						soc_info->rgltr_min_volt[j],
						soc_info->rgltr_max_volt[j],
						power_setting[i].config_val)) {
						soc_info->rgltr_min_volt[j] =
						soc_info->rgltr_max_volt[j] =
						power_setting[i].config_val;
					}
					break;
				}

			}
			if (j == num_vreg)
				power_setting[i].seq_val = INVALID_VREG;
			break;

		case SENSOR_VAF:
			for (j = 0; j < num_vreg; j++) {

				if (!strcmp(soc_info->rgltr_name[j],
					"cam_vaf")) {
					CAM_DBG(CAM_SENSOR,
						"i: %d j: %d cam_vaf", i, j);
					power_setting[i].seq_val = j;

					if (VALIDATE_VOLTAGE(
						soc_info->rgltr_min_volt[j],
						soc_info->rgltr_max_volt[j],
						power_setting[i].config_val)) {
						soc_info->rgltr_min_volt[j] =
						soc_info->rgltr_max_volt[j] =
						power_setting[i].config_val;
					}

					break;
				}

			}
			if (j == num_vreg)
				power_setting[i].seq_val = INVALID_VREG;
			break;

		case SENSOR_CUSTOM_REG1:
			for (j = 0; j < num_vreg; j++) {

				if (!strcmp(soc_info->rgltr_name[j],
					"cam_v_custom1")) {
					CAM_DBG(CAM_SENSOR,
						"i:%d j:%d cam_vcustom1", i, j);
					power_setting[i].seq_val = j;

					if (VALIDATE_VOLTAGE(
						soc_info->rgltr_min_volt[j],
						soc_info->rgltr_max_volt[j],
						power_setting[i].config_val)) {
						soc_info->rgltr_min_volt[j] =
						soc_info->rgltr_max_volt[j] =
						power_setting[i].config_val;
					}
					break;
				}

			}
			if (j == num_vreg)
				power_setting[i].seq_val = INVALID_VREG;
			break;
		case SENSOR_CUSTOM_REG2:
			for (j = 0; j < num_vreg; j++) {

				if (!strcmp(soc_info->rgltr_name[j],
					"cam_v_custom2")) {
					CAM_DBG(CAM_SENSOR,
						"i:%d j:%d cam_vcustom2", i, j);
					power_setting[i].seq_val = j;

					if (VALIDATE_VOLTAGE(
						soc_info->rgltr_min_volt[j],
						soc_info->rgltr_max_volt[j],
						power_setting[i].config_val)) {
						soc_info->rgltr_min_volt[j] =
						soc_info->rgltr_max_volt[j] =
						power_setting[i].config_val;
					}
					break;
				}
			}
			if (j == num_vreg)
				power_setting[i].seq_val = INVALID_VREG;
			break;
		default:
			break;
		}
	}

	return rc;
}

int cam_sensor_util_request_gpio_table(
		struct cam_hw_soc_info *soc_info, int gpio_en)
{
	int rc = 0, i = 0;
	uint8_t size = 0;
	struct cam_soc_gpio_data *gpio_conf =
			soc_info->gpio_data;
	struct gpio *gpio_tbl = NULL;

	if (!gpio_conf) {
		CAM_INFO(CAM_SENSOR, "No GPIO data");
		return 0;
	}

	if (gpio_conf->cam_gpio_common_tbl_size <= 0) {
		CAM_INFO(CAM_SENSOR, "No GPIO entry");
		return -EINVAL;
	}

	gpio_tbl = gpio_conf->cam_gpio_req_tbl;
	size = gpio_conf->cam_gpio_req_tbl_size;

	if (!gpio_tbl || !size) {
		CAM_ERR(CAM_SENSOR, "invalid gpio_tbl %pK / size %d",
			gpio_tbl, size);
		return -EINVAL;
	}

	for (i = 0; i < size; i++) {
		CAM_DBG(CAM_SENSOR, "i: %d, gpio %d dir %ld",  i,
			gpio_tbl[i].gpio, gpio_tbl[i].flags);
	}

	if (gpio_en) {
		for (i = 0; i < size; i++) {
			rc = cam_res_mgr_gpio_request(soc_info->dev,
					gpio_tbl[i].gpio,
					gpio_tbl[i].flags, gpio_tbl[i].label);
			if (rc) {
				/*
				 * After GPIO request fails, contine to
				 * apply new gpios, outout a error message
				 * for driver bringup debug
				 */
				CAM_ERR(CAM_SENSOR, "gpio %d:%s request fails",
					gpio_tbl[i].gpio, gpio_tbl[i].label);
			}
		}
	} else {
		cam_res_mgr_gpio_free_arry(soc_info->dev, gpio_tbl, size);
	}

	return rc;
}

int32_t cam_sensor_update_power_settings(void *cmd_buf,
	int cmd_length, struct cam_sensor_power_ctrl_t *power_info)
{
	int32_t rc = 0, tot_size = 0, last_cmd_type = 0;
	int32_t i = 0, pwr_up = 0, pwr_down = 0;
	void *ptr = cmd_buf, *scr;
	struct cam_cmd_power *pwr_cmd = (struct cam_cmd_power *)cmd_buf;
	struct common_header *cmm_hdr = (struct common_header *)cmd_buf;

	if (!pwr_cmd || !cmd_length) {
		CAM_ERR(CAM_SENSOR, "Invalid Args: pwr_cmd %pK, cmd_length: %d",
			pwr_cmd, cmd_length);
		return -EINVAL;
	}

	power_info->power_setting_size = 0;
	kfree(power_info->power_setting);
	power_info->power_setting =
		(struct cam_sensor_power_setting *)
		kzalloc(sizeof(struct cam_sensor_power_setting) *
			MAX_POWER_CONFIG, GFP_KERNEL);
	if (!power_info->power_setting)
		return -ENOMEM;

	power_info->power_down_setting_size = 0;
	kfree(power_info->power_down_setting);
	power_info->power_down_setting =
		(struct cam_sensor_power_setting *)
		kzalloc(sizeof(struct cam_sensor_power_setting) *
			MAX_POWER_CONFIG, GFP_KERNEL);
	if (!power_info->power_down_setting) {
		rc = -ENOMEM;
		goto free_power_settings;
	}

	while (tot_size < cmd_length) {
		if (cmm_hdr->cmd_type ==
			CAMERA_SENSOR_CMD_TYPE_PWR_UP) {
			struct cam_cmd_power *pwr_cmd =
				(struct cam_cmd_power *)ptr;

			power_info->power_setting_size += pwr_cmd->count;
			scr = ptr + sizeof(struct cam_cmd_power);
			tot_size = tot_size + sizeof(struct cam_cmd_power);

			if (pwr_cmd->count == 0)
				CAM_WARN(CAM_SENSOR, "Un expected Command");

			for (i = 0; i < pwr_cmd->count; i++, pwr_up++) {
				power_info->
					power_setting[pwr_up].seq_type =
					pwr_cmd->power_settings[i].
						power_seq_type;
				power_info->
					power_setting[pwr_up].config_val =
					pwr_cmd->power_settings[i].
						config_val_low;
				power_info->power_setting[pwr_up].delay = 0;
				if (i) {
					scr = scr +
						sizeof(
						struct cam_power_settings);
					tot_size = tot_size +
						sizeof(
						struct cam_power_settings);
				}
				if (tot_size > cmd_length) {
					CAM_ERR(CAM_SENSOR,
						"Error: Cmd Buffer is wrong");
					rc = -EINVAL;
					goto free_power_down_settings;
				}
				CAM_DBG(CAM_SENSOR,
					"Seq Type[%d]: %d Config_val: %ld",
					pwr_up,
					power_info->
						power_setting[pwr_up].seq_type,
					power_info->
						power_setting[pwr_up].
						config_val);
			}
			last_cmd_type = CAMERA_SENSOR_CMD_TYPE_PWR_UP;
			ptr = (void *) scr;
			cmm_hdr = (struct common_header *)ptr;
		} else if (cmm_hdr->cmd_type == CAMERA_SENSOR_CMD_TYPE_WAIT) {
			struct cam_cmd_unconditional_wait *wait_cmd =
				(struct cam_cmd_unconditional_wait *)ptr;
			if (wait_cmd->op_code ==
				CAMERA_SENSOR_WAIT_OP_SW_UCND) {
				if (last_cmd_type ==
					CAMERA_SENSOR_CMD_TYPE_PWR_UP) {
					if (pwr_up > 0)
						power_info->
							power_setting
							[pwr_up - 1].delay +=
							wait_cmd->delay;
					else
						CAM_ERR(CAM_SENSOR,
							"Delay is expected only after valid power up setting");
				} else if (last_cmd_type ==
					CAMERA_SENSOR_CMD_TYPE_PWR_DOWN) {
					if (pwr_down > 0)
						power_info->
							power_down_setting
							[pwr_down - 1].delay +=
							wait_cmd->delay;
					else
						CAM_ERR(CAM_SENSOR,
							"Delay is expected only after valid power up setting");
				}
			} else
				CAM_DBG(CAM_SENSOR, "Invalid op code: %d",
					wait_cmd->op_code);
			tot_size = tot_size +
				sizeof(struct cam_cmd_unconditional_wait);
			if (tot_size > cmd_length) {
				CAM_ERR(CAM_SENSOR, "Command Buffer is wrong");
				return -EINVAL;
			}
			scr = (void *) (wait_cmd);
			ptr = (void *)
				(scr +
				sizeof(struct cam_cmd_unconditional_wait));
			CAM_DBG(CAM_SENSOR, "ptr: %pK sizeof: %d Next: %pK",
				scr, (int32_t)sizeof(
				struct cam_cmd_unconditional_wait), ptr);

			cmm_hdr = (struct common_header *)ptr;
		} else if (cmm_hdr->cmd_type ==
			CAMERA_SENSOR_CMD_TYPE_PWR_DOWN) {
			struct cam_cmd_power *pwr_cmd =
				(struct cam_cmd_power *)ptr;

			scr = ptr + sizeof(struct cam_cmd_power);
			tot_size = tot_size + sizeof(struct cam_cmd_power);
			power_info->power_down_setting_size += pwr_cmd->count;

			if (pwr_cmd->count == 0)
				CAM_ERR(CAM_SENSOR, "Invalid Command");

			for (i = 0; i < pwr_cmd->count; i++, pwr_down++) {
				power_info->
					power_down_setting[pwr_down].
					seq_type =
					pwr_cmd->power_settings[i].
					power_seq_type;
				power_info->
					power_down_setting[pwr_down].
					config_val =
					pwr_cmd->power_settings[i].
					config_val_low;
				power_info->
					power_down_setting[pwr_down].delay = 0;
				if (i) {
					scr = scr +
						sizeof(
						struct cam_power_settings);
					tot_size =
						tot_size +
						sizeof(
						struct cam_power_settings);
				}
				if (tot_size > cmd_length) {
					CAM_ERR(CAM_SENSOR,
						"Command Buffer is wrong");
					rc = -EINVAL;
					goto free_power_down_settings;
				}
				CAM_DBG(CAM_SENSOR,
					"Seq Type[%d]: %d Config_val: %ld",
					pwr_down,
					power_info->
						power_down_setting[pwr_down].
						seq_type,
					power_info->
						power_down_setting[pwr_down].
						config_val);
			}
			last_cmd_type = CAMERA_SENSOR_CMD_TYPE_PWR_DOWN;
			ptr = (void *) scr;
			cmm_hdr = (struct common_header *)ptr;
		} else {
			CAM_ERR(CAM_SENSOR,
				"Error: Un expected Header Type: %d",
				cmm_hdr->cmd_type);
		}
	}

	return rc;
free_power_down_settings:
	kfree(power_info->power_down_setting);
	power_info->power_down_setting = NULL;
free_power_settings:
	kfree(power_info->power_setting);
	power_info->power_setting = NULL;
	return rc;
}

int cam_get_dt_power_setting_data(struct device_node *of_node,
	struct cam_hw_soc_info *soc_info,
	struct cam_sensor_power_ctrl_t *power_info)
{
	int rc = 0, i;
	int count = 0;
	const char *seq_name = NULL;
	uint32_t *array = NULL;
	struct cam_sensor_power_setting *ps;
	int c, end;

	if (!power_info)
		return -EINVAL;

	count = of_property_count_strings(of_node, "qcom,cam-power-seq-type");
	power_info->power_setting_size = count;

	CAM_DBG(CAM_SENSOR, "qcom,cam-power-seq-type count %d", count);

	if (count <= 0)
		return 0;

	ps = kcalloc(count, sizeof(*ps), GFP_KERNEL);
	if (!ps)
		return -ENOMEM;

	kfree(power_info->power_setting);

	power_info->power_setting = ps;

	for (i = 0; i < count; i++) {
		rc = of_property_read_string_index(of_node,
			"qcom,cam-power-seq-type", i, &seq_name);
		if (rc < 0) {
			CAM_ERR(CAM_SENSOR, "failed");
			goto ERROR1;
		}
		CAM_DBG(CAM_SENSOR, "seq_name[%d] = %s", i, seq_name);
		if (!strcmp(seq_name, "cam_vio")) {
			ps[i].seq_type = SENSOR_VIO;
		} else if (!strcmp(seq_name, "cam_vana")) {
			ps[i].seq_type = SENSOR_VANA;
		} else if (!strcmp(seq_name, "cam_clk")) {
			ps[i].seq_type = SENSOR_MCLK;
		} else {
			CAM_ERR(CAM_SENSOR, "unrecognized seq-type %s",
				seq_name);
			rc = -EILSEQ;
			goto ERROR1;
		}
		CAM_DBG(CAM_SENSOR, "seq_type[%d] %d", i, ps[i].seq_type);
	}

	array = kcalloc(count, sizeof(uint32_t), GFP_KERNEL);
	if (!array) {
		rc = -ENOMEM;
		goto ERROR1;
	}

	rc = of_property_read_u32_array(of_node, "qcom,cam-power-seq-cfg-val",
		array, count);
	if (rc < 0) {
		CAM_ERR(CAM_SENSOR, "failed ");
		goto ERROR2;
	}

	for (i = 0; i < count; i++) {
		ps[i].config_val = array[i];
		CAM_DBG(CAM_SENSOR, "power_setting[%d].config_val = %ld", i,
			ps[i].config_val);
	}

	rc = of_property_read_u32_array(of_node, "qcom,cam-power-seq-delay",
		array, count);
	if (rc < 0) {
		CAM_ERR(CAM_SENSOR, "failed");
		goto ERROR2;
	}
	for (i = 0; i < count; i++) {
		ps[i].delay = array[i];
		CAM_DBG(CAM_SENSOR, "power_setting[%d].delay = %d", i,
			ps[i].delay);
	}
	kfree(array);

	kfree(power_info->power_down_setting);
	power_info->power_down_setting =
		kzalloc(sizeof(*ps) * count, GFP_KERNEL);

	if (!power_info->power_down_setting) {
		CAM_ERR(CAM_SENSOR, "failed");
		rc = -ENOMEM;
		goto ERROR1;
	}

	power_info->power_down_setting_size = count;

	end = count - 1;

	for (c = 0; c < count; c++) {
		power_info->power_down_setting[c] = ps[end];
		end--;
	}
	return rc;
ERROR2:
	kfree(array);
ERROR1:
	kfree(ps);
	return rc;
}

int cam_sensor_util_init_gpio_pin_tbl(
	struct cam_hw_soc_info *soc_info,
	struct msm_camera_gpio_num_info **pgpio_num_info)
{
	int rc = 0, val = 0;
	uint32_t gpio_array_size;
	struct device_node *of_node = NULL;
	struct cam_soc_gpio_data *gconf = NULL;
	struct msm_camera_gpio_num_info *gpio_num_info = NULL;

	if (!soc_info->dev) {
		CAM_ERR(CAM_SENSOR, "device node NULL");
		return -EINVAL;
	}

	of_node = soc_info->dev->of_node;

	gconf = soc_info->gpio_data;
	if (!gconf) {
		CAM_ERR(CAM_SENSOR, "No gpio_common_table is found");
		return -EINVAL;
	}

	if (!gconf->cam_gpio_common_tbl) {
		CAM_ERR(CAM_SENSOR, "gpio_common_table is not initialized");
		return -EINVAL;
	}

	gpio_array_size = gconf->cam_gpio_common_tbl_size;

	if (!gpio_array_size) {
		CAM_ERR(CAM_SENSOR, "invalid size of gpio table");
		return -EINVAL;
	}

	*pgpio_num_info = kzalloc(sizeof(struct msm_camera_gpio_num_info),
		GFP_KERNEL);
	if (!*pgpio_num_info)
		return -ENOMEM;
	gpio_num_info = *pgpio_num_info;

	rc = of_property_read_u32(of_node, "gpio-vana", &val);
	if (rc != -EINVAL) {
		if (rc < 0) {
			CAM_ERR(CAM_SENSOR, "read gpio-vana failed rc %d", rc);
			goto free_gpio_info;
		} else if (val >= gpio_array_size) {
			CAM_ERR(CAM_SENSOR, "gpio-vana invalid %d", val);
			rc = -EINVAL;
			goto free_gpio_info;
		}
		gpio_num_info->gpio_num[SENSOR_VANA] =
				gconf->cam_gpio_common_tbl[val].gpio;
		gpio_num_info->valid[SENSOR_VANA] = 1;

		CAM_DBG(CAM_SENSOR, "gpio-vana %d",
			gpio_num_info->gpio_num[SENSOR_VANA]);
	}

	rc = of_property_read_u32(of_node, "gpio-vio", &val);
	if (rc != -EINVAL) {
		if (rc < 0) {
			CAM_ERR(CAM_SENSOR, "read gpio-vio failed rc %d", rc);
			goto free_gpio_info;
		} else if (val >= gpio_array_size) {
			CAM_ERR(CAM_SENSOR, "gpio-vio invalid %d", val);
			goto free_gpio_info;
		}
		gpio_num_info->gpio_num[SENSOR_VIO] =
			gconf->cam_gpio_common_tbl[val].gpio;
		gpio_num_info->valid[SENSOR_VIO] = 1;

		CAM_DBG(CAM_SENSOR, "gpio-vio %d",
			gpio_num_info->gpio_num[SENSOR_VIO]);
	}

	rc = of_property_read_u32(of_node, "gpio-vaf", &val);
	if (rc != -EINVAL) {
		if (rc < 0) {
			CAM_ERR(CAM_SENSOR, "read gpio-vaf failed rc %d", rc);
			goto free_gpio_info;
		} else if (val >= gpio_array_size) {
			CAM_ERR(CAM_SENSOR, "gpio-vaf invalid %d", val);
			rc = -EINVAL;
			goto free_gpio_info;
		}
		gpio_num_info->gpio_num[SENSOR_VAF] =
			gconf->cam_gpio_common_tbl[val].gpio;
		gpio_num_info->valid[SENSOR_VAF] = 1;

		CAM_DBG(CAM_SENSOR, "gpio-vaf %d",
			gpio_num_info->gpio_num[SENSOR_VAF]);
	}

	rc = of_property_read_u32(of_node, "gpio-vdig", &val);
	if (rc != -EINVAL) {
		if (rc < 0) {
			CAM_ERR(CAM_SENSOR, "read gpio-vdig failed rc %d", rc);
			goto free_gpio_info;
		} else if (val >= gpio_array_size) {
			CAM_ERR(CAM_SENSOR, "gpio-vdig invalid %d", val);
			rc = -EINVAL;
			goto free_gpio_info;
		}
		gpio_num_info->gpio_num[SENSOR_VDIG] =
			gconf->cam_gpio_common_tbl[val].gpio;
		gpio_num_info->valid[SENSOR_VDIG] = 1;

		CAM_DBG(CAM_SENSOR, "gpio-vdig %d",
				gpio_num_info->gpio_num[SENSOR_VDIG]);
	}

	rc = of_property_read_u32(of_node, "gpio-reset", &val);
	if (rc != -EINVAL) {
		if (rc < 0) {
			CAM_ERR(CAM_SENSOR, "read gpio-reset failed rc %d", rc);
			goto free_gpio_info;
		} else if (val >= gpio_array_size) {
			CAM_ERR(CAM_SENSOR, "gpio-reset invalid %d", val);
			rc = -EINVAL;
			goto free_gpio_info;
		}
		gpio_num_info->gpio_num[SENSOR_RESET] =
			gconf->cam_gpio_common_tbl[val].gpio;
		gpio_num_info->valid[SENSOR_RESET] = 1;

		CAM_DBG(CAM_SENSOR, "gpio-reset %d",
			gpio_num_info->gpio_num[SENSOR_RESET]);
	}

	rc = of_property_read_u32(of_node, "gpio-standby", &val);
	if (rc != -EINVAL) {
		if (rc < 0) {
			CAM_ERR(CAM_SENSOR,
				"read gpio-standby failed rc %d", rc);
			goto free_gpio_info;
		} else if (val >= gpio_array_size) {
			CAM_ERR(CAM_SENSOR, "gpio-standby invalid %d", val);
			rc = -EINVAL;
			goto free_gpio_info;
		}
		gpio_num_info->gpio_num[SENSOR_STANDBY] =
			gconf->cam_gpio_common_tbl[val].gpio;
		gpio_num_info->valid[SENSOR_STANDBY] = 1;

		CAM_DBG(CAM_SENSOR, "gpio-standby %d",
			gpio_num_info->gpio_num[SENSOR_STANDBY]);
	}

	rc = of_property_read_u32(of_node, "gpio-af-pwdm", &val);
	if (rc != -EINVAL) {
		if (rc < 0) {
			CAM_ERR(CAM_SENSOR,
				"read gpio-af-pwdm failed rc %d", rc);
			goto free_gpio_info;
		} else if (val >= gpio_array_size) {
			CAM_ERR(CAM_SENSOR, "gpio-af-pwdm invalid %d", val);
			rc = -EINVAL;
			goto free_gpio_info;
		}
		gpio_num_info->gpio_num[SENSOR_VAF_PWDM] =
			gconf->cam_gpio_common_tbl[val].gpio;
		gpio_num_info->valid[SENSOR_VAF_PWDM] = 1;

		CAM_DBG(CAM_SENSOR, "gpio-af-pwdm %d",
			gpio_num_info->gpio_num[SENSOR_VAF_PWDM]);
	}

	rc = of_property_read_u32(of_node, "gpio-custom1", &val);
	if (rc != -EINVAL) {
		if (rc < 0) {
			CAM_ERR(CAM_SENSOR,
				"read gpio-custom1 failed rc %d", rc);
			goto free_gpio_info;
		} else if (val >= gpio_array_size) {
			CAM_ERR(CAM_SENSOR, "gpio-custom1 invalid %d", val);
			rc = -EINVAL;
			goto free_gpio_info;
		}
		gpio_num_info->gpio_num[SENSOR_CUSTOM_GPIO1] =
			gconf->cam_gpio_common_tbl[val].gpio;
		gpio_num_info->valid[SENSOR_CUSTOM_GPIO1] = 1;

		CAM_DBG(CAM_SENSOR, "gpio-custom1 %d",
			gpio_num_info->gpio_num[SENSOR_CUSTOM_GPIO1]);
	}

	rc = of_property_read_u32(of_node, "gpio-custom2", &val);
	if (rc != -EINVAL) {
		if (rc < 0) {
			CAM_ERR(CAM_SENSOR,
				"read gpio-custom2 failed rc %d", rc);
			goto free_gpio_info;
		} else if (val >= gpio_array_size) {
			CAM_ERR(CAM_SENSOR, "gpio-custom2 invalid %d", val);
			rc = -EINVAL;
			goto free_gpio_info;
		}
		gpio_num_info->gpio_num[SENSOR_CUSTOM_GPIO2] =
			gconf->cam_gpio_common_tbl[val].gpio;
		gpio_num_info->valid[SENSOR_CUSTOM_GPIO2] = 1;

		CAM_DBG(CAM_SENSOR, "gpio-custom2 %d",
			gpio_num_info->gpio_num[SENSOR_CUSTOM_GPIO2]);
	} else {
		rc = 0;
	}

	return rc;

free_gpio_info:
	kfree(gpio_num_info);
	gpio_num_info = NULL;
	return rc;
}

int msm_camera_pinctrl_init(
	struct msm_pinctrl_info *sensor_pctrl, struct device *dev) {

	sensor_pctrl->pinctrl = devm_pinctrl_get(dev);
	if (IS_ERR_OR_NULL(sensor_pctrl->pinctrl)) {
		CAM_DBG(CAM_SENSOR, "Getting pinctrl handle failed");
		return -EINVAL;
	}
	sensor_pctrl->gpio_state_active =
		pinctrl_lookup_state(sensor_pctrl->pinctrl,
				CAM_SENSOR_PINCTRL_STATE_DEFAULT);
	if (IS_ERR_OR_NULL(sensor_pctrl->gpio_state_active)) {
		CAM_ERR(CAM_SENSOR,
			"Failed to get the active state pinctrl handle");
		return -EINVAL;
	}
	sensor_pctrl->gpio_state_suspend
		= pinctrl_lookup_state(sensor_pctrl->pinctrl,
				CAM_SENSOR_PINCTRL_STATE_SLEEP);
	if (IS_ERR_OR_NULL(sensor_pctrl->gpio_state_suspend)) {
		CAM_ERR(CAM_SENSOR,
			"Failed to get the suspend state pinctrl handle");
		return -EINVAL;
	}

	return 0;
}

int msm_cam_sensor_handle_reg_gpio(int seq_type,
	struct msm_camera_gpio_num_info *gpio_num_info, int val)
{
	int gpio_offset = -1;

	if (!gpio_num_info) {
		CAM_INFO(CAM_SENSOR, "Input Parameters are not proper");
		return 0;
	}

	CAM_DBG(CAM_SENSOR, "Seq type: %d, config: %d", seq_type, val);

	gpio_offset = seq_type;

	if (gpio_num_info->valid[gpio_offset] == 1) {
		CAM_DBG(CAM_SENSOR, "VALID GPIO offset: %d, seqtype: %d",
			 gpio_offset, seq_type);
		cam_res_mgr_gpio_set_value(
			gpio_num_info->gpio_num
			[gpio_offset], val);
	}

	return 0;
}

int cam_sensor_core_power_up(struct cam_sensor_power_ctrl_t *ctrl,
		struct cam_hw_soc_info *soc_info)
{
	int rc = 0, index = 0, no_gpio = 0, ret = 0, num_vreg, j = 0;
	int32_t vreg_idx = -1;
	struct cam_sensor_power_setting *power_setting = NULL;
	struct msm_camera_gpio_num_info *gpio_num_info = NULL;

	CAM_DBG(CAM_SENSOR, "Enter");
	if (!ctrl) {
		CAM_ERR(CAM_SENSOR, "Invalid ctrl handle");
		return -EINVAL;
	}

	gpio_num_info = ctrl->gpio_num_info;
	num_vreg = soc_info->num_rgltr;

	if ((num_vreg <= 0) || (num_vreg > CAM_SOC_MAX_REGULATOR)) {
		CAM_ERR(CAM_SENSOR, "failed: num_vreg %d", num_vreg);
		return -EINVAL;
	}

	if (soc_info->use_shared_clk)
		cam_res_mgr_shared_clk_config(true);

	ret = msm_camera_pinctrl_init(&(ctrl->pinctrl_info), ctrl->dev);
	if (ret < 0) {
		/* Some sensor subdev no pinctrl. */
		CAM_DBG(CAM_SENSOR, "Initialization of pinctrl failed");
		ctrl->cam_pinctrl_status = 0;
	} else {
		ctrl->cam_pinctrl_status = 1;
	}

	if (cam_res_mgr_shared_pinctrl_init()) {
		CAM_ERR(CAM_SENSOR,
			"Failed to init shared pinctrl");
		return -EINVAL;
	}

	rc = cam_sensor_util_request_gpio_table(soc_info, 1);
	if (rc < 0)
		no_gpio = rc;

	if (ctrl->cam_pinctrl_status) {
		ret = pinctrl_select_state(
			ctrl->pinctrl_info.pinctrl,
			ctrl->pinctrl_info.gpio_state_active);
		if (ret)
			CAM_ERR(CAM_SENSOR, "cannot set pin to active state");
	}

	ret = cam_res_mgr_shared_pinctrl_select_state(true);
	if (ret)
		CAM_ERR(CAM_SENSOR,
			"Cannot set shared pin to active state");

	CAM_DBG(CAM_SENSOR, "power setting size: %d", ctrl->power_setting_size);

	for (index = 0; index < ctrl->power_setting_size; index++) {
		CAM_DBG(CAM_SENSOR, "index: %d", index);
		power_setting = &ctrl->power_setting[index];
		CAM_DBG(CAM_SENSOR, "seq_type %d", power_setting->seq_type);

		switch (power_setting->seq_type) {
		case SENSOR_MCLK:
			if (power_setting->seq_val >= soc_info->num_clk) {
				CAM_ERR(CAM_SENSOR, "clk index %d >= max %u",
					power_setting->seq_val,
					soc_info->num_clk);
				goto power_up_failed;
			}
			for (j = 0; j < num_vreg; j++) {
				if (!strcmp(soc_info->rgltr_name[j],
					"cam_clk")) {
					CAM_DBG(CAM_SENSOR,
						"Enable cam_clk: %d", j);

					soc_info->rgltr[j] =
					regulator_get(
						soc_info->dev,
						soc_info->rgltr_name[j]);

					if (IS_ERR_OR_NULL(
						soc_info->rgltr[j])) {
						rc = PTR_ERR(
							soc_info->rgltr[j]);
						rc = rc ? rc : -EINVAL;
						CAM_ERR(CAM_SENSOR,
							"vreg %s %d",
							soc_info->rgltr_name[j],
							rc);
						soc_info->rgltr[j] = NULL;
					}

					rc =  cam_soc_util_regulator_enable(
					soc_info->rgltr[j],
					soc_info->rgltr_name[j],
					soc_info->rgltr_min_volt[j],
					soc_info->rgltr_max_volt[j],
					soc_info->rgltr_op_mode[j],
					soc_info->rgltr_delay[j]);

					power_setting->data[0] =
						soc_info->rgltr[j];
				}
			}
			if (power_setting->config_val)
				soc_info->clk_rate[0][power_setting->seq_val] =
					power_setting->config_val;

			for (j = 0; j < soc_info->num_clk; j++) {
				rc = cam_soc_util_clk_enable(soc_info->clk[j],
					soc_info->clk_name[j],
					soc_info->clk_rate[0][j]);
				if (rc)
					break;
			}

			if (rc < 0) {
				CAM_ERR(CAM_SENSOR, "clk enable failed");
				goto power_up_failed;
			}
			break;
		case SENSOR_RESET:
		case SENSOR_STANDBY:
		case SENSOR_CUSTOM_GPIO1:
		case SENSOR_CUSTOM_GPIO2:
			if (no_gpio) {
				CAM_ERR(CAM_SENSOR, "request gpio failed");
				return no_gpio;
			}
			if (!gpio_num_info) {
				CAM_ERR(CAM_SENSOR, "Invalid gpio_num_info");
				goto power_up_failed;
			}
			CAM_DBG(CAM_SENSOR, "gpio set val %d",
				gpio_num_info->gpio_num
				[power_setting->seq_type]);

			rc = msm_cam_sensor_handle_reg_gpio(
				power_setting->seq_type,
				gpio_num_info,
				(int) power_setting->config_val);
			if (rc < 0) {
				CAM_ERR(CAM_SENSOR,
					"Error in handling VREG GPIO");
				goto power_up_failed;
			}
			break;
		case SENSOR_VANA:
		case SENSOR_VDIG:
		case SENSOR_VIO:
		case SENSOR_VAF:
		case SENSOR_VAF_PWDM:
		case SENSOR_CUSTOM_REG1:
		case SENSOR_CUSTOM_REG2:
			if (power_setting->seq_val == INVALID_VREG)
				break;

			if (power_setting->seq_val >= CAM_VREG_MAX) {
				CAM_ERR(CAM_SENSOR, "vreg index %d >= max %d",
					power_setting->seq_val,
					CAM_VREG_MAX);
				goto power_up_failed;
			}
			if (power_setting->seq_val < num_vreg) {
				CAM_DBG(CAM_SENSOR, "Enable Regulator");
				vreg_idx = power_setting->seq_val;

				soc_info->rgltr[vreg_idx] =
					regulator_get(soc_info->dev,
						soc_info->rgltr_name[vreg_idx]);
				if (IS_ERR_OR_NULL(
					soc_info->rgltr[vreg_idx])) {
					rc = PTR_ERR(soc_info->rgltr[vreg_idx]);
					rc = rc ? rc : -EINVAL;

					CAM_ERR(CAM_SENSOR, "%s get failed %d",
						soc_info->rgltr_name[vreg_idx],
						rc);

					soc_info->rgltr[vreg_idx] = NULL;
				}

				rc =  cam_soc_util_regulator_enable(
					soc_info->rgltr[vreg_idx],
					soc_info->rgltr_name[vreg_idx],
					soc_info->rgltr_min_volt[vreg_idx],
					soc_info->rgltr_max_volt[vreg_idx],
					soc_info->rgltr_op_mode[vreg_idx],
					soc_info->rgltr_delay[vreg_idx]);

				power_setting->data[0] =
						soc_info->rgltr[vreg_idx];
			}
			else
				CAM_ERR(CAM_SENSOR, "usr_idx:%d dts_idx:%d",
					power_setting->seq_val, num_vreg);

			rc = msm_cam_sensor_handle_reg_gpio(
				power_setting->seq_type,
				gpio_num_info, 1);
			if (rc < 0) {
				CAM_ERR(CAM_SENSOR,
					"Error in handling VREG GPIO");
				goto power_up_failed;
			}
			break;
		default:
			CAM_ERR(CAM_SENSOR, "error power seq type %d",
				power_setting->seq_type);
			break;
		}
		if (power_setting->delay > 20)
			msleep(power_setting->delay);
		else if (power_setting->delay)
			usleep_range(power_setting->delay * 1000,
				(power_setting->delay * 1000) + 1000);
	}

	ret = cam_res_mgr_shared_pinctrl_post_init();
	if (ret)
		CAM_ERR(CAM_SENSOR,
			"Failed to post init shared pinctrl");

	return 0;
power_up_failed:
	CAM_ERR(CAM_SENSOR, "failed");
	for (index--; index >= 0; index--) {
		CAM_DBG(CAM_SENSOR, "index %d",  index);
		power_setting = &ctrl->power_setting[index];
		CAM_DBG(CAM_SENSOR, "type %d",
			power_setting->seq_type);
		switch (power_setting->seq_type) {
		case SENSOR_RESET:
		case SENSOR_STANDBY:
		case SENSOR_CUSTOM_GPIO1:
		case SENSOR_CUSTOM_GPIO2:
			if (!gpio_num_info)
				continue;
			if (!gpio_num_info->valid
				[power_setting->seq_type])
				continue;
			cam_res_mgr_gpio_set_value(
				gpio_num_info->gpio_num
				[power_setting->seq_type], GPIOF_OUT_INIT_LOW);
			break;
		case SENSOR_VANA:
		case SENSOR_VDIG:
		case SENSOR_VIO:
		case SENSOR_VAF:
		case SENSOR_VAF_PWDM:
		case SENSOR_CUSTOM_REG1:
		case SENSOR_CUSTOM_REG2:
			if (power_setting->seq_val < num_vreg) {
				CAM_DBG(CAM_SENSOR, "Disable Regulator");
				vreg_idx = power_setting->seq_val;

				rc =  cam_soc_util_regulator_disable(
					soc_info->rgltr[vreg_idx],
					soc_info->rgltr_name[vreg_idx],
					soc_info->rgltr_min_volt[vreg_idx],
					soc_info->rgltr_max_volt[vreg_idx],
					soc_info->rgltr_op_mode[vreg_idx],
					soc_info->rgltr_delay[vreg_idx]);

				power_setting->data[0] =
						soc_info->rgltr[vreg_idx];

				regulator_put(
					soc_info->rgltr[vreg_idx]);
				soc_info->rgltr[vreg_idx] = NULL;
			}
			else
				CAM_ERR(CAM_SENSOR, "seq_val:%d > num_vreg: %d",
					power_setting->seq_val, num_vreg);

			msm_cam_sensor_handle_reg_gpio(power_setting->seq_type,
				gpio_num_info, GPIOF_OUT_INIT_LOW);

			break;
		default:
			CAM_ERR(CAM_SENSOR, "error power seq type %d",
				power_setting->seq_type);
			break;
		}
		if (power_setting->delay > 20) {
			msleep(power_setting->delay);
		} else if (power_setting->delay) {
			usleep_range(power_setting->delay * 1000,
				(power_setting->delay * 1000) + 1000);
		}
	}

	if (ctrl->cam_pinctrl_status) {
		ret = pinctrl_select_state(
				ctrl->pinctrl_info.pinctrl,
				ctrl->pinctrl_info.gpio_state_suspend);
		if (ret)
			CAM_ERR(CAM_SENSOR, "cannot set pin to suspend state");
		cam_res_mgr_shared_pinctrl_select_state(false);
		pinctrl_put(ctrl->pinctrl_info.pinctrl);
		cam_res_mgr_shared_pinctrl_put();
	}

	if (soc_info->use_shared_clk)
		cam_res_mgr_shared_clk_config(false);

	ctrl->cam_pinctrl_status = 0;

	cam_sensor_util_request_gpio_table(soc_info, 0);

	return rc;
}

static struct cam_sensor_power_setting*
msm_camera_get_power_settings(struct cam_sensor_power_ctrl_t *ctrl,
				enum msm_camera_power_seq_type seq_type,
				uint16_t seq_val)
{
	struct cam_sensor_power_setting *power_setting, *ps = NULL;
	int idx;

	for (idx = 0; idx < ctrl->power_setting_size; idx++) {
		power_setting = &ctrl->power_setting[idx];
		if (power_setting->seq_type == seq_type &&
			power_setting->seq_val ==  seq_val) {
			ps = power_setting;
			return ps;
		}

	}

	return ps;
}

static int cam_config_mclk_reg(struct cam_sensor_power_ctrl_t *ctrl,
	struct cam_hw_soc_info *soc_info, int32_t index)
{
	int32_t num_vreg = 0, j = 0, rc = 0, idx = 0;
	struct cam_sensor_power_setting *ps = NULL;
	struct cam_sensor_power_setting *pd = NULL;

	num_vreg = soc_info->num_rgltr;

	pd = &ctrl->power_down_setting[index];

	for (j = 0; j < num_vreg; j++) {
		if (!strcmp(soc_info->rgltr_name[j], "cam_clk")) {

			ps = NULL;
			for (idx = 0; idx <
				ctrl->power_setting_size; idx++) {
				if (ctrl->power_setting[idx].
					seq_type == pd->seq_type) {
					ps = &ctrl->power_setting[idx];
					break;
				}
			}

			if (ps != NULL) {
				CAM_DBG(CAM_SENSOR, "Disable Regulator");

				rc = cam_soc_util_regulator_disable(
					soc_info->rgltr[j],
					soc_info->rgltr_name[j],
					soc_info->rgltr_min_volt[j],
					soc_info->rgltr_max_volt[j],
					soc_info->rgltr_op_mode[j],
					soc_info->rgltr_delay[j]);

				ps->data[0] =
					soc_info->rgltr[j];

				regulator_put(
					soc_info->rgltr[j]);
				soc_info->rgltr[j] = NULL;
			}
		}
	}

	return rc;
}

int msm_camera_power_down(struct cam_sensor_power_ctrl_t *ctrl,
		struct cam_hw_soc_info *soc_info)
{
	int index = 0, ret = 0, num_vreg = 0, i;
	struct cam_sensor_power_setting *pd = NULL;
	struct cam_sensor_power_setting *ps;
	struct msm_camera_gpio_num_info *gpio_num_info = NULL;

	CAM_DBG(CAM_SENSOR, "Enter");
	if (!ctrl || !soc_info) {
		CAM_ERR(CAM_SENSOR, "failed ctrl %pK",  ctrl);
		return -EINVAL;
	}

	gpio_num_info = ctrl->gpio_num_info;
	num_vreg = soc_info->num_rgltr;

	if ((num_vreg <= 0) || (num_vreg > CAM_SOC_MAX_REGULATOR)) {
		CAM_ERR(CAM_SENSOR, "failed: num_vreg %d", num_vreg);
		return -EINVAL;
	}

	for (index = 0; index < ctrl->power_down_setting_size; index++) {
		CAM_DBG(CAM_SENSOR, "index %d",  index);
		pd = &ctrl->power_down_setting[index];
		ps = NULL;
		CAM_DBG(CAM_SENSOR, "type %d",  pd->seq_type);
		switch (pd->seq_type) {
		case SENSOR_MCLK:
			ret = cam_config_mclk_reg(ctrl, soc_info, index);
			if (ret < 0) {
				CAM_ERR(CAM_SENSOR,
					"config clk reg failed rc: %d", ret);
				return ret;
			}
			//cam_soc_util_clk_disable_default(soc_info);
			for (i = soc_info->num_clk - 1; i >= 0; i--) {
				cam_soc_util_clk_disable(soc_info->clk[i],
					soc_info->clk_name[i]);
			}

			break;
		case SENSOR_RESET:
		case SENSOR_STANDBY:
		case SENSOR_CUSTOM_GPIO1:
		case SENSOR_CUSTOM_GPIO2:

			if (!gpio_num_info->valid[pd->seq_type])
				continue;

			cam_res_mgr_gpio_set_value(
				gpio_num_info->gpio_num
				[pd->seq_type],
				(int) pd->config_val);

			break;
		case SENSOR_VANA:
		case SENSOR_VDIG:
		case SENSOR_VIO:
		case SENSOR_VAF:
		case SENSOR_VAF_PWDM:
		case SENSOR_CUSTOM_REG1:
		case SENSOR_CUSTOM_REG2:
			if (pd->seq_val == INVALID_VREG)
				break;

			ps = msm_camera_get_power_settings(
				ctrl, pd->seq_type,
				pd->seq_val);
			if (ps) {
				if (pd->seq_val < num_vreg) {
					CAM_DBG(CAM_SENSOR,
						"Disable Regulator");
					ret =  cam_soc_util_regulator_disable(
					soc_info->rgltr[ps->seq_val],
					soc_info->rgltr_name[ps->seq_val],
					soc_info->rgltr_min_volt[ps->seq_val],
					soc_info->rgltr_max_volt[ps->seq_val],
					soc_info->rgltr_op_mode[ps->seq_val],
					soc_info->rgltr_delay[ps->seq_val]);

					ps->data[0] =
						soc_info->rgltr[ps->seq_val];

					regulator_put(
						soc_info->rgltr[ps->seq_val]);
					soc_info->rgltr[ps->seq_val] = NULL;
				}
				else
					CAM_ERR(CAM_SENSOR,
						"seq_val:%d > num_vreg: %d",
						 pd->seq_val,
						num_vreg);
			} else
				CAM_ERR(CAM_SENSOR,
					"error in power up/down seq");

			ret = msm_cam_sensor_handle_reg_gpio(pd->seq_type,
				gpio_num_info, GPIOF_OUT_INIT_LOW);

			if (ret < 0)
				CAM_ERR(CAM_SENSOR,
					"Error disabling VREG GPIO");
			break;
		default:
			CAM_ERR(CAM_SENSOR, "error power seq type %d",
				pd->seq_type);
			break;
		}
		if (pd->delay > 20)
			msleep(pd->delay);
		else if (pd->delay)
			usleep_range(pd->delay * 1000,
				(pd->delay * 1000) + 1000);
	}

	if (ctrl->cam_pinctrl_status) {
		ret = pinctrl_select_state(
				ctrl->pinctrl_info.pinctrl,
				ctrl->pinctrl_info.gpio_state_suspend);
		if (ret)
			CAM_ERR(CAM_SENSOR, "cannot set pin to suspend state");

		cam_res_mgr_shared_pinctrl_select_state(false);
		pinctrl_put(ctrl->pinctrl_info.pinctrl);
		cam_res_mgr_shared_pinctrl_put();
	}

	if (soc_info->use_shared_clk)
		cam_res_mgr_shared_clk_config(false);

	ctrl->cam_pinctrl_status = 0;

	cam_sensor_util_request_gpio_table(soc_info, 0);

	return 0;
}
<|MERGE_RESOLUTION|>--- conflicted
+++ resolved
@@ -93,12 +93,10 @@
 			list_entry(list_ptr, struct i2c_settings_list, list);
 		if (generic_op_code ==
 			CAMERA_SENSOR_WAIT_OP_HW_UCND)
-			i2c_list->i2c_settings.
-				reg_setting[offset - 1].delay =
+			i2c_list->i2c_settings.reg_setting[offset - 1].delay =
 				cmd_uncond_wait->delay;
 		else
-			i2c_list->i2c_settings.delay =
-				cmd_uncond_wait->delay;
+			i2c_list->i2c_settings.delay = cmd_uncond_wait->delay;
 		(*cmd_buf) +=
 			sizeof(
 			struct cam_cmd_unconditional_wait) / sizeof(uint32_t);
@@ -184,14 +182,10 @@
 	for (cnt = 0; cnt < (cam_cmd_i2c_random_wr->header.count);
 		cnt++) {
 		i2c_list->i2c_settings.reg_setting[cnt].reg_addr =
-			cam_cmd_i2c_random_wr->
-			random_wr_payload[cnt].reg_addr;
-		i2c_list->i2c_settings.
-			reg_setting[cnt].reg_data =
-			cam_cmd_i2c_random_wr->
-			random_wr_payload[cnt].reg_data;
-		i2c_list->i2c_settings.
-			reg_setting[cnt].data_mask = 0;
+			cam_cmd_i2c_random_wr->random_wr_payload[cnt].reg_addr;
+		i2c_list->i2c_settings.reg_setting[cnt].reg_data =
+			cam_cmd_i2c_random_wr->random_wr_payload[cnt].reg_data;
+		i2c_list->i2c_settings.reg_setting[cnt].data_mask = 0;
 	}
 	*offset = cnt;
 	*list = &(i2c_list->list);
@@ -239,14 +233,10 @@
 	for (cnt = 0; cnt < (cam_cmd_i2c_continuous_wr->header.count);
 		cnt++) {
 		i2c_list->i2c_settings.reg_setting[cnt].reg_addr =
-			cam_cmd_i2c_continuous_wr->
-			reg_addr;
-		i2c_list->i2c_settings.
-			reg_setting[cnt].reg_data =
-			cam_cmd_i2c_continuous_wr->
-			data_read[cnt].reg_data;
-		i2c_list->i2c_settings.
-			reg_setting[cnt].data_mask = 0;
+			cam_cmd_i2c_continuous_wr->reg_addr;
+		i2c_list->i2c_settings.reg_setting[cnt].reg_data =
+			cam_cmd_i2c_continuous_wr->data_read[cnt].reg_data;
+		i2c_list->i2c_settings.reg_setting[cnt].data_mask = 0;
 	}
 	*offset = cnt;
 	*list = &(i2c_list->list);
@@ -259,7 +249,6 @@
 	struct i2c_settings_array *i2c_reg_settings,
 	uint32_t *byte_cnt, int32_t *offset,
 	struct list_head **list)
-<<<<<<< HEAD
 {
 	struct i2c_settings_list  *i2c_list;
 	int32_t rc = 0;
@@ -293,34 +282,34 @@
 static int cam_sensor_handle_slave_info(
 	struct camera_io_master *io_master,
 	uint32_t *cmd_buf)
-=======
->>>>>>> 07d220e1
 {
-	struct i2c_settings_list  *i2c_list;
-	int32_t rc = 0;
-
-	i2c_list = cam_sensor_get_i2c_ptr(i2c_reg_settings,
-		cam_cmd->header.count);
-	if (i2c_list == NULL ||
-		i2c_list->i2c_settings.reg_setting == NULL) {
-		CAM_ERR(CAM_SENSOR, "Failed in allocating i2c_list");
-		return -ENOMEM;
-	}
-
-	*byte_cnt = sizeof(struct cam_cmd_i2c_continuous_rd);
-	i2c_list->op_code = CAM_SENSOR_I2C_READ;
-	i2c_list->i2c_settings.addr_type =
-		cam_cmd->header.addr_type;
-	i2c_list->i2c_settings.data_type =
-		cam_cmd->header.data_type;
-	i2c_list->i2c_settings.size =
-		cam_cmd->header.count;
-
-	i2c_list->i2c_settings.reg_setting[0].reg_addr =
-		cam_cmd->reg_addr;
-
-	(*offset) += 1;
-	*list = &(i2c_list->list);
+	int rc = 0;
+	struct cam_cmd_i2c_info *i2c_info = (struct cam_cmd_i2c_info *)cmd_buf;
+
+	if (io_master == NULL || cmd_buf == NULL) {
+		CAM_ERR(CAM_SENSOR, "Invalid args");
+		return -EINVAL;
+	}
+
+	switch (io_master->master_type) {
+	case CCI_MASTER:
+		io_master->cci_client->sid = (i2c_info->slave_addr >> 1);
+		io_master->cci_client->i2c_freq_mode = i2c_info->i2c_freq_mode;
+		break;
+
+	case I2C_MASTER:
+		io_master->client->addr = i2c_info->slave_addr;
+		break;
+
+	case SPI_MASTER:
+		break;
+
+	default:
+		CAM_ERR(CAM_SENSOR, "Invalid master type: %d",
+			io_master->master_type);
+		rc = -EINVAL;
+		break;
+	}
 
 	return rc;
 }
@@ -336,12 +325,16 @@
  * WAIT + n x RND_WR with num_cmd_buf = 1. Do not exepect RD/WR
  * with different cmd_type and op_code in one command buffer.
  */
-int cam_sensor_i2c_command_parser(struct i2c_settings_array *i2c_reg_settings,
-	struct cam_cmd_buf_desc   *cmd_desc, int32_t num_cmd_buffers)
+int cam_sensor_i2c_command_parser(
+	struct camera_io_master *io_master,
+	struct i2c_settings_array *i2c_reg_settings,
+	struct cam_cmd_buf_desc   *cmd_desc,
+	int32_t num_cmd_buffers)
 {
 	int16_t                   rc = 0, i = 0;
 	size_t                    len_of_buff = 0;
 	uint64_t                  generic_ptr;
+	uint16_t                  cmd_length_in_bytes = 0;
 
 	for (i = 0; i < num_cmd_buffers; i++) {
 		uint32_t                  *cmd_buf = NULL;
@@ -355,7 +348,6 @@
 		 * It is not expected the same settings to
 		 * be spread across multiple cmd buffers
 		 */
-
 		CAM_DBG(CAM_SENSOR, "Total cmd Buf in Bytes: %d",
 			cmd_desc[i].length);
 
@@ -463,7 +455,6 @@
 					i2c_reg_settings,
 					&byte_cnt, &j, &list);
 				if (rc < 0) {
-<<<<<<< HEAD
 					CAM_ERR(CAM_SENSOR,
 						"read hdl failed: %d",
 						rc);
@@ -474,14 +465,18 @@
 				rc = cam_sensor_handle_slave_info(
 					io_master, cmd_buf);
 				if (rc) {
-=======
->>>>>>> 07d220e1
 					CAM_ERR(CAM_SENSOR,
-						"read hdl failed: %d",
+						"Handle slave info failed with rc: %d",
 						rc);
 					return rc;
 				}
-			break;
+				cmd_length_in_bytes =
+					sizeof(struct cam_cmd_i2c_info);
+				cmd_buf +=
+					cmd_length_in_bytes / sizeof(uint32_t);
+				byte_cnt += cmd_length_in_bytes;
+				break;
+			}
 			default:
 				CAM_ERR(CAM_SENSOR, "Invalid Command Type:%d",
 					 cmm_hdr->cmd_type);
@@ -741,6 +736,7 @@
 {
 	int32_t rc = 0, tot_size = 0, last_cmd_type = 0;
 	int32_t i = 0, pwr_up = 0, pwr_down = 0;
+	struct cam_sensor_power_setting *pwr_settings;
 	void *ptr = cmd_buf, *scr;
 	struct cam_cmd_power *pwr_cmd = (struct cam_cmd_power *)cmd_buf;
 	struct common_header *cmm_hdr = (struct common_header *)cmd_buf;
@@ -752,7 +748,6 @@
 	}
 
 	power_info->power_setting_size = 0;
-	kfree(power_info->power_setting);
 	power_info->power_setting =
 		(struct cam_sensor_power_setting *)
 		kzalloc(sizeof(struct cam_sensor_power_setting) *
@@ -761,14 +756,15 @@
 		return -ENOMEM;
 
 	power_info->power_down_setting_size = 0;
-	kfree(power_info->power_down_setting);
 	power_info->power_down_setting =
 		(struct cam_sensor_power_setting *)
 		kzalloc(sizeof(struct cam_sensor_power_setting) *
 			MAX_POWER_CONFIG, GFP_KERNEL);
 	if (!power_info->power_down_setting) {
-		rc = -ENOMEM;
-		goto free_power_settings;
+		kfree(power_info->power_setting);
+		power_info->power_setting = NULL;
+		power_info->power_setting_size = 0;
+		return -ENOMEM;
 	}
 
 	while (tot_size < cmd_length) {
@@ -778,21 +774,24 @@
 				(struct cam_cmd_power *)ptr;
 
 			power_info->power_setting_size += pwr_cmd->count;
+			if (power_info->power_setting_size > MAX_POWER_CONFIG) {
+				CAM_ERR(CAM_SENSOR,
+					"Invalid: power up setting size %d",
+					power_info->power_setting_size);
+				rc = -EINVAL;
+				goto free_power_settings;
+			}
 			scr = ptr + sizeof(struct cam_cmd_power);
 			tot_size = tot_size + sizeof(struct cam_cmd_power);
 
 			if (pwr_cmd->count == 0)
-				CAM_WARN(CAM_SENSOR, "Un expected Command");
+				CAM_WARN(CAM_SENSOR, "pwr_up_size is zero");
 
 			for (i = 0; i < pwr_cmd->count; i++, pwr_up++) {
-				power_info->
-					power_setting[pwr_up].seq_type =
-					pwr_cmd->power_settings[i].
-						power_seq_type;
-				power_info->
-					power_setting[pwr_up].config_val =
-					pwr_cmd->power_settings[i].
-						config_val_low;
+				power_info->power_setting[pwr_up].seq_type =
+				pwr_cmd->power_settings[i].power_seq_type;
+				power_info->power_setting[pwr_up].config_val =
+				pwr_cmd->power_settings[i].config_val_low;
 				power_info->power_setting[pwr_up].delay = 0;
 				if (i) {
 					scr = scr +
@@ -806,16 +805,12 @@
 					CAM_ERR(CAM_SENSOR,
 						"Error: Cmd Buffer is wrong");
 					rc = -EINVAL;
-					goto free_power_down_settings;
+					goto free_power_settings;
 				}
 				CAM_DBG(CAM_SENSOR,
-					"Seq Type[%d]: %d Config_val: %ld",
-					pwr_up,
-					power_info->
-						power_setting[pwr_up].seq_type,
-					power_info->
-						power_setting[pwr_up].
-						config_val);
+				"Seq Type[%d]: %d Config_val: %ld", pwr_up,
+				power_info->power_setting[pwr_up].seq_type,
+				power_info->power_setting[pwr_up].config_val);
 			}
 			last_cmd_type = CAMERA_SENSOR_CMD_TYPE_PWR_UP;
 			ptr = (void *) scr;
@@ -823,32 +818,38 @@
 		} else if (cmm_hdr->cmd_type == CAMERA_SENSOR_CMD_TYPE_WAIT) {
 			struct cam_cmd_unconditional_wait *wait_cmd =
 				(struct cam_cmd_unconditional_wait *)ptr;
-			if (wait_cmd->op_code ==
-				CAMERA_SENSOR_WAIT_OP_SW_UCND) {
-				if (last_cmd_type ==
-					CAMERA_SENSOR_CMD_TYPE_PWR_UP) {
-					if (pwr_up > 0)
-						power_info->
-							power_setting
-							[pwr_up - 1].delay +=
-							wait_cmd->delay;
-					else
-						CAM_ERR(CAM_SENSOR,
-							"Delay is expected only after valid power up setting");
-				} else if (last_cmd_type ==
-					CAMERA_SENSOR_CMD_TYPE_PWR_DOWN) {
-					if (pwr_down > 0)
-						power_info->
-							power_down_setting
-							[pwr_down - 1].delay +=
-							wait_cmd->delay;
-					else
-						CAM_ERR(CAM_SENSOR,
-							"Delay is expected only after valid power up setting");
-				}
-			} else
+			if ((wait_cmd->op_code ==
+				CAMERA_SENSOR_WAIT_OP_SW_UCND) &&
+				(last_cmd_type ==
+				CAMERA_SENSOR_CMD_TYPE_PWR_UP)) {
+				if (pwr_up > 0) {
+					pwr_settings =
+					&power_info->power_setting[pwr_up - 1];
+					pwr_settings->delay +=
+						wait_cmd->delay;
+				} else {
+					CAM_ERR(CAM_SENSOR,
+					"Delay is expected only after valid power up setting");
+				}
+			} else if ((wait_cmd->op_code ==
+				CAMERA_SENSOR_WAIT_OP_SW_UCND) &&
+				(last_cmd_type ==
+				CAMERA_SENSOR_CMD_TYPE_PWR_DOWN)) {
+				if (pwr_down > 0) {
+					pwr_settings =
+					&power_info->power_down_setting[
+						pwr_down - 1];
+					pwr_settings->delay +=
+						wait_cmd->delay;
+				} else {
+					CAM_ERR(CAM_SENSOR,
+					"Delay is expected only after valid power up setting");
+				}
+			} else {
 				CAM_DBG(CAM_SENSOR, "Invalid op code: %d",
 					wait_cmd->op_code);
+			}
+
 			tot_size = tot_size +
 				sizeof(struct cam_cmd_unconditional_wait);
 			if (tot_size > cmd_length) {
@@ -872,23 +873,27 @@
 			scr = ptr + sizeof(struct cam_cmd_power);
 			tot_size = tot_size + sizeof(struct cam_cmd_power);
 			power_info->power_down_setting_size += pwr_cmd->count;
+			if (power_info->power_down_setting_size >
+				MAX_POWER_CONFIG) {
+				CAM_ERR(CAM_SENSOR,
+					"Invalid: power down setting size %d",
+					power_info->power_down_setting_size);
+				rc = -EINVAL;
+				goto free_power_settings;
+			}
 
 			if (pwr_cmd->count == 0)
-				CAM_ERR(CAM_SENSOR, "Invalid Command");
+				CAM_ERR(CAM_SENSOR, "pwr_down size is zero");
 
 			for (i = 0; i < pwr_cmd->count; i++, pwr_down++) {
-				power_info->
-					power_down_setting[pwr_down].
-					seq_type =
-					pwr_cmd->power_settings[i].
-					power_seq_type;
-				power_info->
-					power_down_setting[pwr_down].
-					config_val =
-					pwr_cmd->power_settings[i].
-					config_val_low;
-				power_info->
-					power_down_setting[pwr_down].delay = 0;
+				pwr_settings =
+				&power_info->power_down_setting[pwr_down];
+				pwr_settings->seq_type =
+				pwr_cmd->power_settings[i].power_seq_type;
+				pwr_settings->config_val =
+				pwr_cmd->power_settings[i].config_val_low;
+				power_info->power_down_setting[pwr_down].delay
+					= 0;
 				if (i) {
 					scr = scr +
 						sizeof(
@@ -902,17 +907,12 @@
 					CAM_ERR(CAM_SENSOR,
 						"Command Buffer is wrong");
 					rc = -EINVAL;
-					goto free_power_down_settings;
+					goto free_power_settings;
 				}
 				CAM_DBG(CAM_SENSOR,
 					"Seq Type[%d]: %d Config_val: %ld",
-					pwr_down,
-					power_info->
-						power_down_setting[pwr_down].
-						seq_type,
-					power_info->
-						power_down_setting[pwr_down].
-						config_val);
+					pwr_down, pwr_settings->seq_type,
+					pwr_settings->config_val);
 			}
 			last_cmd_type = CAMERA_SENSOR_CMD_TYPE_PWR_DOWN;
 			ptr = (void *) scr;
@@ -921,16 +921,19 @@
 			CAM_ERR(CAM_SENSOR,
 				"Error: Un expected Header Type: %d",
 				cmm_hdr->cmd_type);
+			rc = -EINVAL;
+			goto free_power_settings;
 		}
 	}
 
 	return rc;
-free_power_down_settings:
+free_power_settings:
 	kfree(power_info->power_down_setting);
+	kfree(power_info->power_setting);
 	power_info->power_down_setting = NULL;
-free_power_settings:
-	kfree(power_info->power_setting);
 	power_info->power_setting = NULL;
+	power_info->power_down_setting_size = 0;
+	power_info->power_setting_size = 0;
 	return rc;
 }
 
@@ -959,9 +962,6 @@
 	ps = kcalloc(count, sizeof(*ps), GFP_KERNEL);
 	if (!ps)
 		return -ENOMEM;
-
-	kfree(power_info->power_setting);
-
 	power_info->power_setting = ps;
 
 	for (i = 0; i < count; i++) {
@@ -1019,7 +1019,6 @@
 	}
 	kfree(array);
 
-	kfree(power_info->power_down_setting);
 	power_info->power_down_setting =
 		kzalloc(sizeof(*ps) * count, GFP_KERNEL);
 
@@ -1314,10 +1313,62 @@
 	return 0;
 }
 
+static int cam_config_mclk_reg(struct cam_sensor_power_ctrl_t *ctrl,
+	struct cam_hw_soc_info *soc_info, int32_t index)
+{
+	int32_t num_vreg = 0, j = 0, rc = 0, idx = 0;
+	struct cam_sensor_power_setting *ps = NULL;
+	struct cam_sensor_power_setting *pd = NULL;
+
+	num_vreg = soc_info->num_rgltr;
+
+	pd = &ctrl->power_down_setting[index];
+
+	for (j = 0; j < num_vreg; j++) {
+		if (!strcmp(soc_info->rgltr_name[j], "cam_clk")) {
+			ps = NULL;
+			for (idx = 0; idx < ctrl->power_setting_size; idx++) {
+				if (ctrl->power_setting[idx].seq_type ==
+					pd->seq_type) {
+					ps = &ctrl->power_setting[idx];
+					break;
+				}
+			}
+
+			if (ps != NULL) {
+				CAM_DBG(CAM_SENSOR, "Disable MCLK Regulator");
+				rc = cam_soc_util_regulator_disable(
+					soc_info->rgltr[j],
+					soc_info->rgltr_name[j],
+					soc_info->rgltr_min_volt[j],
+					soc_info->rgltr_max_volt[j],
+					soc_info->rgltr_op_mode[j],
+					soc_info->rgltr_delay[j]);
+
+				if (rc) {
+					CAM_ERR(CAM_SENSOR,
+						"MCLK REG DISALBE FAILED: %d",
+						rc);
+					return rc;
+				}
+
+				ps->data[0] =
+					soc_info->rgltr[j];
+
+				regulator_put(
+					soc_info->rgltr[j]);
+				soc_info->rgltr[j] = NULL;
+			}
+		}
+	}
+
+	return rc;
+}
+
 int cam_sensor_core_power_up(struct cam_sensor_power_ctrl_t *ctrl,
 		struct cam_hw_soc_info *soc_info)
 {
-	int rc = 0, index = 0, no_gpio = 0, ret = 0, num_vreg, j = 0;
+	int rc = 0, index = 0, no_gpio = 0, ret = 0, num_vreg, j = 0, i = 0;
 	int32_t vreg_idx = -1;
 	struct cam_sensor_power_setting *power_setting = NULL;
 	struct msm_camera_gpio_num_info *gpio_num_info = NULL;
@@ -1376,6 +1427,13 @@
 	for (index = 0; index < ctrl->power_setting_size; index++) {
 		CAM_DBG(CAM_SENSOR, "index: %d", index);
 		power_setting = &ctrl->power_setting[index];
+		if (!power_setting) {
+			CAM_ERR(CAM_SENSOR,
+				"Invalid power up settings for index %d",
+				index);
+			return -EINVAL;
+		}
+
 		CAM_DBG(CAM_SENSOR, "seq_type %d", power_setting->seq_type);
 
 		switch (power_setting->seq_type) {
@@ -1407,6 +1465,7 @@
 							soc_info->rgltr_name[j],
 							rc);
 						soc_info->rgltr[j] = NULL;
+                                                goto power_up_failed;
 					}
 
 					rc =  cam_soc_util_regulator_enable(
@@ -1416,7 +1475,11 @@
 					soc_info->rgltr_max_volt[j],
 					soc_info->rgltr_op_mode[j],
 					soc_info->rgltr_delay[j]);
-
+					if (rc) {
+						CAM_ERR(CAM_SENSOR,
+							"Reg enable failed");
+						goto power_up_failed;
+					}
 					power_setting->data[0] =
 						soc_info->rgltr[j];
 				}
@@ -1549,6 +1612,18 @@
 		CAM_DBG(CAM_SENSOR, "type %d",
 			power_setting->seq_type);
 		switch (power_setting->seq_type) {
+		case SENSOR_MCLK:
+			for (i = soc_info->num_clk - 1; i >= 0; i--) {
+				cam_soc_util_clk_disable(soc_info->clk[i],
+					soc_info->clk_name[i]);
+			}
+			ret = cam_config_mclk_reg(ctrl, soc_info, index);
+			if (ret < 0) {
+				CAM_ERR(CAM_SENSOR,
+					"config clk reg failed rc: %d", ret);
+				continue;
+			}
+			break;
 		case SENSOR_RESET:
 		case SENSOR_STANDBY:
 		case SENSOR_CUSTOM_GPIO1:
@@ -1584,8 +1659,7 @@
 				power_setting->data[0] =
 						soc_info->rgltr[vreg_idx];
 
-				regulator_put(
-					soc_info->rgltr[vreg_idx]);
+				regulator_put(soc_info->rgltr[vreg_idx]);
 				soc_info->rgltr[vreg_idx] = NULL;
 			}
 			else
@@ -1611,8 +1685,8 @@
 
 	if (ctrl->cam_pinctrl_status) {
 		ret = pinctrl_select_state(
-				ctrl->pinctrl_info.pinctrl,
-				ctrl->pinctrl_info.gpio_state_suspend);
+                        ctrl->pinctrl_info.pinctrl,
+                        ctrl->pinctrl_info.gpio_state_suspend);
 		if (ret)
 			CAM_ERR(CAM_SENSOR, "cannot set pin to suspend state");
 		cam_res_mgr_shared_pinctrl_select_state(false);
@@ -1651,60 +1725,12 @@
 	return ps;
 }
 
-static int cam_config_mclk_reg(struct cam_sensor_power_ctrl_t *ctrl,
-	struct cam_hw_soc_info *soc_info, int32_t index)
-{
-	int32_t num_vreg = 0, j = 0, rc = 0, idx = 0;
-	struct cam_sensor_power_setting *ps = NULL;
-	struct cam_sensor_power_setting *pd = NULL;
-
-	num_vreg = soc_info->num_rgltr;
-
-	pd = &ctrl->power_down_setting[index];
-
-	for (j = 0; j < num_vreg; j++) {
-		if (!strcmp(soc_info->rgltr_name[j], "cam_clk")) {
-
-			ps = NULL;
-			for (idx = 0; idx <
-				ctrl->power_setting_size; idx++) {
-				if (ctrl->power_setting[idx].
-					seq_type == pd->seq_type) {
-					ps = &ctrl->power_setting[idx];
-					break;
-				}
-			}
-
-			if (ps != NULL) {
-				CAM_DBG(CAM_SENSOR, "Disable Regulator");
-
-				rc = cam_soc_util_regulator_disable(
-					soc_info->rgltr[j],
-					soc_info->rgltr_name[j],
-					soc_info->rgltr_min_volt[j],
-					soc_info->rgltr_max_volt[j],
-					soc_info->rgltr_op_mode[j],
-					soc_info->rgltr_delay[j]);
-
-				ps->data[0] =
-					soc_info->rgltr[j];
-
-				regulator_put(
-					soc_info->rgltr[j]);
-				soc_info->rgltr[j] = NULL;
-			}
-		}
-	}
-
-	return rc;
-}
-
 int msm_camera_power_down(struct cam_sensor_power_ctrl_t *ctrl,
 		struct cam_hw_soc_info *soc_info)
 {
 	int index = 0, ret = 0, num_vreg = 0, i;
 	struct cam_sensor_power_setting *pd = NULL;
-	struct cam_sensor_power_setting *ps;
+	struct cam_sensor_power_setting *ps = NULL;
 	struct msm_camera_gpio_num_info *gpio_num_info = NULL;
 
 	CAM_DBG(CAM_SENSOR, "Enter");
@@ -1721,23 +1747,37 @@
 		return -EINVAL;
 	}
 
+	if (ctrl->power_down_setting_size > MAX_POWER_CONFIG) {
+		CAM_ERR(CAM_SENSOR, "Invalid: power setting size %d",
+			ctrl->power_setting_size);
+		return -EINVAL;
+	}
+
 	for (index = 0; index < ctrl->power_down_setting_size; index++) {
-		CAM_DBG(CAM_SENSOR, "index %d",  index);
+		CAM_DBG(CAM_SENSOR, "power_down_index %d",  index);
 		pd = &ctrl->power_down_setting[index];
+		if (!pd) {
+			CAM_ERR(CAM_SENSOR,
+				"Invalid power down settings for index %d",
+				index);
+			return -EINVAL;
+		}
+
 		ps = NULL;
-		CAM_DBG(CAM_SENSOR, "type %d",  pd->seq_type);
+		CAM_DBG(CAM_SENSOR, "seq_type %d",  pd->seq_type);
 		switch (pd->seq_type) {
 		case SENSOR_MCLK:
+			//cam_soc_util_clk_disable_default(soc_info);
+			for (i = soc_info->num_clk - 1; i >= 0; i--) {
+				cam_soc_util_clk_disable(soc_info->clk[i],
+					soc_info->clk_name[i]);
+			}
+
 			ret = cam_config_mclk_reg(ctrl, soc_info, index);
 			if (ret < 0) {
 				CAM_ERR(CAM_SENSOR,
 					"config clk reg failed rc: %d", ret);
-				return ret;
-			}
-			//cam_soc_util_clk_disable_default(soc_info);
-			for (i = soc_info->num_clk - 1; i >= 0; i--) {
-				cam_soc_util_clk_disable(soc_info->clk[i],
-					soc_info->clk_name[i]);
+				continue;
 			}
 
 			break;
@@ -1779,7 +1819,19 @@
 					soc_info->rgltr_max_volt[ps->seq_val],
 					soc_info->rgltr_op_mode[ps->seq_val],
 					soc_info->rgltr_delay[ps->seq_val]);
-
+					if (ret) {
+						CAM_ERR(CAM_SENSOR,
+						"Reg: %s disable failed",
+						soc_info->rgltr_name[
+							ps->seq_val]);
+						soc_info->rgltr[ps->seq_val] =
+							NULL;
+						msm_cam_sensor_handle_reg_gpio(
+							pd->seq_type,
+							gpio_num_info,
+							GPIOF_OUT_INIT_LOW);
+						continue;
+					}
 					ps->data[0] =
 						soc_info->rgltr[ps->seq_val];
 
