/* Copyright (c) 2017-2018, The Linux Foundation. All rights reserved.
 *
 * This program is free software; you can redistribute it and/or modify
 * it under the terms of the GNU General Public License version 2 and
 * only version 2 as published by the Free Software Foundation.
 *
 * This program is distributed in the hope that it will be useful,
 * but WITHOUT ANY WARRANTY; without even the implied warranty of
 * MERCHANTABILITY or FITNESS FOR A PARTICULAR PURPOSE.  See the
 * GNU General Public License for more details.
 */

#ifndef _CAM_SENSOR_DEV_H_
#define _CAM_SENSOR_DEV_H_

#include <linux/delay.h>
#include <linux/clk.h>
#include <linux/io.h>
#include <linux/of.h>
#include <linux/module.h>
#include <linux/irqreturn.h>
#include <linux/ion.h>
#include <linux/iommu.h>
#include <linux/timer.h>
#include <linux/kernel.h>
#include <linux/platform_device.h>
#include <media/v4l2-event.h>
#include <media/v4l2-ioctl.h>
#include <media/v4l2-subdev.h>
#include <cam_cci_dev.h>
#include <cam_sensor_cmn_header.h>
#include <cam_subdev.h>
#include <cam_sensor_io.h>
#include "cam_debug_util.h"

#define NUM_MASTERS 2
#define NUM_QUEUES 2

#define TRUE  1
#define FALSE 0

#undef CDBG
#ifdef CAM_SENSOR_DEBUG
#define CDBG(fmt, args...) pr_err(fmt, ##args)
#else
#define CDBG(fmt, args...) pr_debug(fmt, ##args)
#endif

#define SENSOR_DRIVER_I2C "i2c_camera"
#define CAMX_SENSOR_DEV_NAME "cam-sensor-driver"

enum cam_sensor_state_t {
	CAM_SENSOR_INIT,
	CAM_SENSOR_ACQUIRE,
	CAM_SENSOR_CONFIG,
	CAM_SENSOR_START,
};

/**
 * struct intf_params
 * @device_hdl: Device Handle
 * @session_hdl: Session Handle
 * @link_hdl: Link Handle
 * @ops: KMD operations
 * @crm_cb: Callback API pointers
 */
struct intf_params {
	int32_t device_hdl;
	int32_t session_hdl;
	int32_t link_hdl;
	struct cam_req_mgr_kmd_ops ops;
	struct cam_req_mgr_crm_cb *crm_cb;
};

/**
 * struct cam_sensor_ctrl_t: Camera control structure
 * @pdev: Platform device
 * @cam_sensor_mutex: Sensor mutex
 * @sensordata: Sensor board Information
 * @cci_i2c_master: I2C structure
 * @io_master_info: Information about the communication master
 * @sensor_state: Sensor states
 * @is_probe_succeed: Probe succeeded or not
 * @id: Cell Index
 * @of_node: Of node ptr
 * @v4l2_dev_str: V4L2 device structure
 * @sensor_probe_addr_type: Sensor probe address type
 * @sensor_probe_data_type: Sensor probe data type
 * @i2c_data: Sensor I2C register settings
 * @sensor_info: Sensor query cap structure
 * @bridge_intf: Bridge interface structure
 * @device_name: Sensor device structure
<<<<<<< HEAD
 * @fw_update_flag: Update OIS firmware
=======
 * @streamon_count: Count to hold the number of times stream on called
 * @streamoff_count: Count to hold the number of times stream off called
>>>>>>> 35419e51
 */
struct cam_sensor_ctrl_t {
	struct platform_device *pdev;
	struct cam_hw_soc_info soc_info;
	struct mutex cam_sensor_mutex;
	struct cam_sensor_board_info *sensordata;
	enum cci_i2c_master_t cci_i2c_master;
	struct camera_io_master io_master_info;
	enum cam_sensor_state_t sensor_state;
	uint8_t is_probe_succeed;
	uint32_t id;
	struct device_node *of_node;
	struct cam_subdev v4l2_dev_str;
	uint8_t sensor_probe_addr_type;
	uint8_t sensor_probe_data_type;
	struct i2c_data_settings i2c_data;
	struct  cam_sensor_query_cap sensor_info;
	struct intf_params bridge_intf;
	char device_name[20];
<<<<<<< HEAD
	uint8_t fw_update_flag;
#ifdef CONFIG_MNH_SM_HOST
	bool uses_easel;
#endif
=======
	uint32_t streamon_count;
	uint32_t streamoff_count;
>>>>>>> 35419e51
};

#endif /* _CAM_SENSOR_DEV_H_ */<|MERGE_RESOLUTION|>--- conflicted
+++ resolved
@@ -90,12 +90,9 @@
  * @sensor_info: Sensor query cap structure
  * @bridge_intf: Bridge interface structure
  * @device_name: Sensor device structure
-<<<<<<< HEAD
  * @fw_update_flag: Update OIS firmware
-=======
  * @streamon_count: Count to hold the number of times stream on called
  * @streamoff_count: Count to hold the number of times stream off called
->>>>>>> 35419e51
  */
 struct cam_sensor_ctrl_t {
 	struct platform_device *pdev;
@@ -115,15 +112,12 @@
 	struct  cam_sensor_query_cap sensor_info;
 	struct intf_params bridge_intf;
 	char device_name[20];
-<<<<<<< HEAD
 	uint8_t fw_update_flag;
 #ifdef CONFIG_MNH_SM_HOST
 	bool uses_easel;
 #endif
-=======
 	uint32_t streamon_count;
 	uint32_t streamoff_count;
->>>>>>> 35419e51
 };
 
 #endif /* _CAM_SENSOR_DEV_H_ */