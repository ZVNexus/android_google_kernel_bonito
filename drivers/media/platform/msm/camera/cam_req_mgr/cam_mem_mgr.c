/* Copyright (c) 2016-2017, The Linux Foundation. All rights reserved.
 *
 * This program is free software; you can redistribute it and/or modify
 * it under the terms of the GNU General Public License version 2 and
 * only version 2 as published by the Free Software Foundation.
 *
 * This program is distributed in the hope that it will be useful,
 * but WITHOUT ANY WARRANTY; without even the implied warranty of
 * MERCHANTABILITY or FITNESS FOR A PARTICULAR PURPOSE.  See the
 * GNU General Public License for more details.
 */

#include <linux/module.h>
#include <linux/types.h>
#include <linux/mutex.h>
#include <linux/msm_ion.h>
#include <linux/slab.h>
#include <asm/cacheflush.h>

#include "cam_req_mgr_util.h"
#include "cam_mem_mgr.h"
#include "cam_smmu_api.h"
#include "cam_debug_util.h"

static struct cam_mem_table tbl;

static int cam_mem_util_map_cpu_va(struct ion_handle *hdl,
	uint64_t *vaddr,
	size_t *len)
{
	*vaddr = (uintptr_t)ion_map_kernel(tbl.client, hdl);
	if (IS_ERR_OR_NULL((void *)*vaddr)) {
		CAM_ERR(CAM_CRM, "kernel map fail");
		return -ENOSPC;
	}

	if (ion_handle_get_size(tbl.client, hdl, len)) {
		CAM_ERR(CAM_CRM, "kernel get len failed");
		ion_unmap_kernel(tbl.client, hdl);
		return -ENOSPC;
	}

	return 0;
}

static int cam_mem_util_get_dma_dir(uint32_t flags)
{
	int rc = -EINVAL;

	if (flags & CAM_MEM_FLAG_HW_READ_ONLY)
		rc = DMA_TO_DEVICE;
	else if (flags & CAM_MEM_FLAG_HW_WRITE_ONLY)
		rc = DMA_FROM_DEVICE;
	else if (flags & CAM_MEM_FLAG_HW_READ_WRITE)
		rc = DMA_BIDIRECTIONAL;
	else if (flags & CAM_MEM_FLAG_PROTECTED_MODE)
		rc = DMA_BIDIRECTIONAL;

	return rc;
}

static int cam_mem_util_client_create(void)
{
	int rc = 0;

	tbl.client = msm_ion_client_create("camera_global_pool");
	if (IS_ERR_OR_NULL(tbl.client)) {
		CAM_ERR(CAM_CRM, "fail to create client");
		rc = -EINVAL;
	}

	return rc;
}

static void cam_mem_util_client_destroy(void)
{
	ion_client_destroy(tbl.client);
	tbl.client = NULL;
}

int cam_mem_mgr_init(void)
{
	int rc;
	int i;
	int bitmap_size;

	memset(tbl.bufq, 0, sizeof(tbl.bufq));

	rc = cam_mem_util_client_create();
	if (rc < 0) {
		CAM_ERR(CAM_CRM, "fail to create ion client");
		goto client_fail;
	}

	bitmap_size = BITS_TO_LONGS(CAM_MEM_BUFQ_MAX) * sizeof(long);
	tbl.bitmap = kzalloc(bitmap_size, GFP_KERNEL);
	if (!tbl.bitmap) {
		rc = -ENOMEM;
		goto bitmap_fail;
	}
	tbl.bits = bitmap_size * BITS_PER_BYTE;
	bitmap_zero(tbl.bitmap, tbl.bits);
	/* We need to reserve slot 0 because 0 is invalid */
	set_bit(0, tbl.bitmap);

	for (i = 1; i < CAM_MEM_BUFQ_MAX; i++) {
		tbl.bufq[i].fd = -1;
		tbl.bufq[i].buf_handle = -1;
	}
	mutex_init(&tbl.m_lock);
	return rc;

bitmap_fail:
	cam_mem_util_client_destroy();
client_fail:
	return rc;
}

static int32_t cam_mem_get_slot(void)
{
	int32_t idx;

	mutex_lock(&tbl.m_lock);
	idx = find_first_zero_bit(tbl.bitmap, tbl.bits);
	if (idx >= CAM_MEM_BUFQ_MAX || idx <= 0) {
		mutex_unlock(&tbl.m_lock);
		return -ENOMEM;
	}

	set_bit(idx, tbl.bitmap);
	tbl.bufq[idx].active = true;
	mutex_init(&tbl.bufq[idx].q_lock);
	mutex_unlock(&tbl.m_lock);

	return idx;
}

static void cam_mem_put_slot(int32_t idx)
{
	mutex_lock(&tbl.m_lock);
	mutex_lock(&tbl.bufq[idx].q_lock);
	tbl.bufq[idx].active = false;
	mutex_unlock(&tbl.bufq[idx].q_lock);
	mutex_destroy(&tbl.bufq[idx].q_lock);
	clear_bit(idx, tbl.bitmap);
	mutex_unlock(&tbl.m_lock);
}

int cam_mem_get_io_buf(int32_t buf_handle, int32_t mmu_handle,
	uint64_t *iova_ptr, size_t *len_ptr)
{
	int rc = 0, idx;

	idx = CAM_MEM_MGR_GET_HDL_IDX(buf_handle);
	if (idx >= CAM_MEM_BUFQ_MAX || idx <= 0)
		return -EINVAL;

	if (!tbl.bufq[idx].active)
		return -EINVAL;

	mutex_lock(&tbl.bufq[idx].q_lock);
	if (buf_handle != tbl.bufq[idx].buf_handle) {
		rc = -EINVAL;
		goto handle_mismatch;
	}

	if (CAM_MEM_MGR_IS_SECURE_HDL(buf_handle))
		rc = cam_smmu_get_stage2_iova(mmu_handle,
			tbl.bufq[idx].fd,
			iova_ptr,
			len_ptr);
	else
		rc = cam_smmu_get_iova(mmu_handle,
			tbl.bufq[idx].fd,
			iova_ptr,
			len_ptr);
	if (rc < 0)
		CAM_ERR(CAM_CRM, "fail to get buf hdl :%d", buf_handle);

handle_mismatch:
	mutex_unlock(&tbl.bufq[idx].q_lock);
	return rc;
}
EXPORT_SYMBOL(cam_mem_get_io_buf);

int cam_mem_get_cpu_buf(int32_t buf_handle, uint64_t *vaddr_ptr, size_t *len)
{
	int rc = 0;
	int idx;
	struct ion_handle *ion_hdl = NULL;
	uint64_t kvaddr = 0;
	size_t klen = 0;

	if (!buf_handle || !vaddr_ptr || !len)
		return -EINVAL;

	idx = CAM_MEM_MGR_GET_HDL_IDX(buf_handle);
	if (idx >= CAM_MEM_BUFQ_MAX || idx <= 0)
		return -EINVAL;

	if (!tbl.bufq[idx].active)
		return -EPERM;

	mutex_lock(&tbl.bufq[idx].q_lock);
	if (buf_handle != tbl.bufq[idx].buf_handle) {
		rc = -EINVAL;
		goto exit_func;
	}

	ion_hdl = tbl.bufq[idx].i_hdl;
	if (!ion_hdl) {
		CAM_ERR(CAM_CRM, "Invalid ION handle");
		rc = -EINVAL;
		goto exit_func;
	}

	if (tbl.bufq[idx].flags & CAM_MEM_FLAG_KMD_ACCESS) {
		if (!tbl.bufq[idx].kmdvaddr) {
			rc = cam_mem_util_map_cpu_va(ion_hdl,
				&kvaddr, &klen);
			if (rc)
				goto exit_func;
			tbl.bufq[idx].kmdvaddr = kvaddr;
		}
	} else {
		rc = -EINVAL;
		goto exit_func;
	}

	*vaddr_ptr = tbl.bufq[idx].kmdvaddr;
	*len = tbl.bufq[idx].len;

exit_func:
	mutex_unlock(&tbl.bufq[idx].q_lock);
	return rc;
}
EXPORT_SYMBOL(cam_mem_get_cpu_buf);

int cam_mem_mgr_cache_ops(struct cam_mem_cache_ops_cmd *cmd)
{
	int rc = 0, idx;
	uint32_t ion_cache_ops;
	unsigned long ion_flag = 0;

	if (!cmd)
		return -EINVAL;

	idx = CAM_MEM_MGR_GET_HDL_IDX(cmd->buf_handle);
	if (idx >= CAM_MEM_BUFQ_MAX || idx <= 0)
		return -EINVAL;

	mutex_lock(&tbl.bufq[idx].q_lock);

	if (!tbl.bufq[idx].active) {
		rc = -EINVAL;
		goto fail;
	}

	if (cmd->buf_handle != tbl.bufq[idx].buf_handle) {
		rc = -EINVAL;
		goto fail;
	}

	rc = ion_handle_get_flags(tbl.client, tbl.bufq[idx].i_hdl,
		&ion_flag);
	if (rc) {
		CAM_ERR(CAM_CRM, "cache get flags failed %d", rc);
		goto fail;
	}

	if (ION_IS_CACHED(ion_flag)) {
		switch (cmd->mem_cache_ops) {
		case CAM_MEM_CLEAN_CACHE:
			ion_cache_ops = ION_IOC_CLEAN_CACHES;
			break;
		case CAM_MEM_INV_CACHE:
			ion_cache_ops = ION_IOC_INV_CACHES;
			break;
		case CAM_MEM_CLEAN_INV_CACHE:
			ion_cache_ops = ION_IOC_CLEAN_INV_CACHES;
			break;
		default:
			CAM_ERR(CAM_CRM,
				"invalid cache ops :%d", cmd->mem_cache_ops);
			rc = -EINVAL;
			goto fail;
		}

		rc = msm_ion_do_cache_op(tbl.client,
				tbl.bufq[idx].i_hdl,
				(void *)tbl.bufq[idx].vaddr,
				tbl.bufq[idx].len,
				ion_cache_ops);
		if (rc)
			CAM_ERR(CAM_CRM, "cache operation failed %d", rc);
	}
fail:
	mutex_unlock(&tbl.bufq[idx].q_lock);
	return rc;
}
EXPORT_SYMBOL(cam_mem_mgr_cache_ops);

static int cam_mem_util_get_dma_buf(size_t len,
	size_t align,
	unsigned int heap_id_mask,
	unsigned int flags,
	struct ion_handle **hdl,
	struct dma_buf **buf)
{
	int rc = 0;

	if (!hdl || !buf) {
		CAM_ERR(CAM_CRM, "Invalid params");
		return -EINVAL;
	}

	*hdl = ion_alloc(tbl.client, len, align, heap_id_mask, flags);
	if (IS_ERR_OR_NULL(*hdl))
		return -ENOMEM;

	*buf = ion_share_dma_buf(tbl.client, *hdl);
	if (IS_ERR_OR_NULL(*buf)) {
		CAM_ERR(CAM_CRM, "get dma buf fail");
		rc = -EINVAL;
		goto get_buf_fail;
	}

	return rc;

get_buf_fail:
	ion_free(tbl.client, *hdl);
	return rc;

}

static int cam_mem_util_get_dma_buf_fd(size_t len,
	size_t align,
	unsigned int heap_id_mask,
	unsigned int flags,
	struct ion_handle **hdl,
	int *fd)
{
	int rc = 0;

	if (!hdl || !fd) {
		CAM_ERR(CAM_CRM, "Invalid params");
		return -EINVAL;
	}

	*hdl = ion_alloc(tbl.client, len, align, heap_id_mask, flags);
	if (IS_ERR_OR_NULL(*hdl))
		return -ENOMEM;

	*fd = ion_share_dma_buf_fd(tbl.client, *hdl);
	if (*fd < 0) {
		CAM_ERR(CAM_CRM, "get fd fail");
		rc = -EINVAL;
		goto get_fd_fail;
	}

	return rc;

get_fd_fail:
	ion_free(tbl.client, *hdl);
	return rc;
}

static int cam_mem_util_ion_alloc(struct cam_mem_mgr_alloc_cmd *cmd,
	struct ion_handle **hdl,
	int *fd)
{
	uint32_t heap_id;
	uint32_t ion_flag = 0;
	int rc;

	if (cmd->flags & CAM_MEM_FLAG_PROTECTED_MODE) {
		heap_id = ION_HEAP(ION_SECURE_DISPLAY_HEAP_ID);
		ion_flag |= ION_FLAG_SECURE | ION_FLAG_CP_CAMERA;
	} else {
		heap_id = ION_HEAP(ION_SYSTEM_HEAP_ID);
	}

	if (cmd->flags & CAM_MEM_FLAG_CACHE)
		ion_flag |= ION_FLAG_CACHED;
	else
		ion_flag &= ~ION_FLAG_CACHED;

	rc = cam_mem_util_get_dma_buf_fd(cmd->len,
		cmd->align,
		heap_id,
		ion_flag,
		hdl,
		fd);

	return rc;
}


static int cam_mem_util_check_flags(struct cam_mem_mgr_alloc_cmd *cmd)
{
	if (!cmd->flags) {
		CAM_ERR(CAM_CRM, "Invalid flags");
		return -EINVAL;
	}

	if (cmd->num_hdl > CAM_MEM_MMU_MAX_HANDLE) {
		CAM_ERR(CAM_CRM, "Num of mmu hdl exceeded maximum(%d)",
			CAM_MEM_MMU_MAX_HANDLE);
		return -EINVAL;
	}

	if (cmd->flags & CAM_MEM_FLAG_PROTECTED_MODE &&
		cmd->flags & CAM_MEM_FLAG_KMD_ACCESS) {
		CAM_ERR(CAM_CRM, "Kernel mapping in secure mode not allowed");
		return -EINVAL;
	}

	return 0;
}

static int cam_mem_util_check_map_flags(struct cam_mem_mgr_map_cmd *cmd)
{
	if (!cmd->flags) {
		CAM_ERR(CAM_CRM, "Invalid flags");
		return -EINVAL;
	}

	if (cmd->num_hdl > CAM_MEM_MMU_MAX_HANDLE) {
		CAM_ERR(CAM_CRM, "Num of mmu hdl exceeded maximum(%d)",
			CAM_MEM_MMU_MAX_HANDLE);
		return -EINVAL;
	}

	if (cmd->flags & CAM_MEM_FLAG_PROTECTED_MODE &&
		cmd->flags & CAM_MEM_FLAG_KMD_ACCESS) {
		CAM_ERR(CAM_CRM, "Kernel mapping in secure mode not allowed");
		return -EINVAL;
	}

	if (cmd->flags & CAM_MEM_FLAG_HW_SHARED_ACCESS) {
		CAM_ERR(CAM_CRM,
			"Shared memory buffers are not allowed to be mapped");
		return -EINVAL;
	}

	return 0;
}

static int cam_mem_util_map_hw_va(uint32_t flags,
	int32_t *mmu_hdls,
	int32_t num_hdls,
	int fd,
	dma_addr_t *hw_vaddr,
	size_t *len,
	enum cam_smmu_region_id region)
{
	int i;
	int rc = -1;
	int dir = cam_mem_util_get_dma_dir(flags);

	if (dir < 0) {
		CAM_ERR(CAM_CRM, "fail to map DMA direction");
		return dir;
	}

	if (flags & CAM_MEM_FLAG_PROTECTED_MODE) {
		for (i = 0; i < num_hdls; i++) {
			rc = cam_smmu_map_stage2_iova(mmu_hdls[i],
				fd,
				dir,
				tbl.client,
				(ion_phys_addr_t *)hw_vaddr,
				len);

			if (rc < 0) {
				CAM_ERR(CAM_CRM,
					"Failed to securely map to smmu");
				goto multi_map_fail;
			}
		}
	} else {
		for (i = 0; i < num_hdls; i++) {
			rc = cam_smmu_map_user_iova(mmu_hdls[i],
				fd,
				dir,
				(dma_addr_t *)hw_vaddr,
				len,
				region);

			if (rc < 0) {
				CAM_ERR(CAM_CRM, "Failed to map to smmu");
				goto multi_map_fail;
			}
		}
	}

	return rc;
multi_map_fail:
	if (flags & CAM_MEM_FLAG_PROTECTED_MODE)
		for (--i; i > 0; i--)
			cam_smmu_unmap_stage2_iova(mmu_hdls[i], fd);
	else
		for (--i; i > 0; i--)
			cam_smmu_unmap_user_iova(mmu_hdls[i],
				fd,
				CAM_SMMU_REGION_IO);
	return rc;

}

int cam_mem_mgr_alloc_and_map(struct cam_mem_mgr_alloc_cmd *cmd)
{
	int rc;
	int32_t idx;
	struct ion_handle *ion_hdl;
	int ion_fd;
	dma_addr_t hw_vaddr = 0;
	size_t len;

	if (!cmd) {
		CAM_ERR(CAM_CRM, " Invalid argument");
		return -EINVAL;
	}
	len = cmd->len;

	rc = cam_mem_util_check_flags(cmd);
	if (rc) {
		CAM_ERR(CAM_CRM, "Invalid flags: flags = %X", cmd->flags);
		return rc;
	}

	rc = cam_mem_util_ion_alloc(cmd,
		&ion_hdl,
		&ion_fd);
	if (rc) {
		CAM_ERR(CAM_CRM, "Ion allocation failed");
		return rc;
	}

	idx = cam_mem_get_slot();
	if (idx < 0) {
		rc = -ENOMEM;
		goto slot_fail;
	}

	if ((cmd->flags & CAM_MEM_FLAG_HW_READ_WRITE) ||
		(cmd->flags & CAM_MEM_FLAG_HW_SHARED_ACCESS) ||
		(cmd->flags & CAM_MEM_FLAG_PROTECTED_MODE)) {

		enum cam_smmu_region_id region;

		if (cmd->flags & CAM_MEM_FLAG_HW_READ_WRITE)
			region = CAM_SMMU_REGION_IO;


		if (cmd->flags & CAM_MEM_FLAG_HW_SHARED_ACCESS)
			region = CAM_SMMU_REGION_SHARED;

		rc = cam_mem_util_map_hw_va(cmd->flags,
			cmd->mmu_hdls,
			cmd->num_hdl,
			ion_fd,
			&hw_vaddr,
			&len,
			region);
		if (rc)
			goto map_hw_fail;
	}

	mutex_lock(&tbl.bufq[idx].q_lock);
	tbl.bufq[idx].fd = ion_fd;
	tbl.bufq[idx].dma_buf = NULL;
	tbl.bufq[idx].flags = cmd->flags;
	tbl.bufq[idx].buf_handle = GET_MEM_HANDLE(idx, ion_fd);
	if (cmd->flags & CAM_MEM_FLAG_PROTECTED_MODE)
		CAM_MEM_MGR_SET_SECURE_HDL(tbl.bufq[idx].buf_handle, true);
	tbl.bufq[idx].kmdvaddr = 0;

	if (cmd->num_hdl > 0)
		tbl.bufq[idx].vaddr = hw_vaddr;
	else
		tbl.bufq[idx].vaddr = 0;

	tbl.bufq[idx].i_hdl = ion_hdl;
	tbl.bufq[idx].len = cmd->len;
	tbl.bufq[idx].num_hdl = cmd->num_hdl;
	memcpy(tbl.bufq[idx].hdls, cmd->mmu_hdls,
		sizeof(int32_t) * cmd->num_hdl);
	tbl.bufq[idx].is_imported = false;
	mutex_unlock(&tbl.bufq[idx].q_lock);

	cmd->out.buf_handle = tbl.bufq[idx].buf_handle;
	cmd->out.fd = tbl.bufq[idx].fd;
	cmd->out.vaddr = 0;

	CAM_DBG(CAM_CRM, "buf handle: %x, fd: %d, len: %zu",
		cmd->out.buf_handle, cmd->out.fd,
		tbl.bufq[idx].len);

	return rc;

map_hw_fail:
	cam_mem_put_slot(idx);
slot_fail:
	ion_free(tbl.client, ion_hdl);
	return rc;
}

int cam_mem_mgr_map(struct cam_mem_mgr_map_cmd *cmd)
{
	int32_t idx;
	int rc;
	struct ion_handle *ion_hdl;
	dma_addr_t hw_vaddr = 0;
	size_t len = 0;

	if (!cmd || (cmd->fd < 0)) {
		CAM_ERR(CAM_CRM, "Invalid argument");
		return -EINVAL;
	}

	if (cmd->num_hdl > CAM_MEM_MMU_MAX_HANDLE)
		return -EINVAL;

	rc = cam_mem_util_check_map_flags(cmd);
	if (rc) {
		CAM_ERR(CAM_CRM, "Invalid flags: flags = %X", cmd->flags);
		return rc;
	}

	ion_hdl = ion_import_dma_buf_fd(tbl.client, cmd->fd);
	if (IS_ERR_OR_NULL((void *)(ion_hdl))) {
		CAM_ERR(CAM_CRM, "Failed to import ion fd");
		return -EINVAL;
	}

	if ((cmd->flags & CAM_MEM_FLAG_HW_READ_WRITE) ||
		(cmd->flags & CAM_MEM_FLAG_PROTECTED_MODE)) {
		rc = cam_mem_util_map_hw_va(cmd->flags,
			cmd->mmu_hdls,
			cmd->num_hdl,
			cmd->fd,
			&hw_vaddr,
			&len,
			CAM_SMMU_REGION_IO);
		if (rc)
			goto map_fail;
	}

	idx = cam_mem_get_slot();
	if (idx < 0) {
		rc = -ENOMEM;
		goto map_fail;
	}

	mutex_lock(&tbl.bufq[idx].q_lock);
	tbl.bufq[idx].fd = cmd->fd;
	tbl.bufq[idx].dma_buf = NULL;
	tbl.bufq[idx].flags = cmd->flags;
	tbl.bufq[idx].buf_handle = GET_MEM_HANDLE(idx, cmd->fd);
	if (cmd->flags & CAM_MEM_FLAG_PROTECTED_MODE)
		CAM_MEM_MGR_SET_SECURE_HDL(tbl.bufq[idx].buf_handle, true);
	tbl.bufq[idx].kmdvaddr = 0;

	if (cmd->num_hdl > 0)
		tbl.bufq[idx].vaddr = hw_vaddr;
	else
		tbl.bufq[idx].vaddr = 0;

	tbl.bufq[idx].i_hdl = ion_hdl;
	tbl.bufq[idx].len = len;
	tbl.bufq[idx].num_hdl = cmd->num_hdl;
	memcpy(tbl.bufq[idx].hdls, cmd->mmu_hdls,
		sizeof(int32_t) * cmd->num_hdl);
	tbl.bufq[idx].is_imported = true;
	mutex_unlock(&tbl.bufq[idx].q_lock);

	cmd->out.buf_handle = tbl.bufq[idx].buf_handle;
	cmd->out.vaddr = 0;

	return rc;

map_fail:
	ion_free(tbl.client, ion_hdl);
	return rc;
}

static int cam_mem_util_unmap_hw_va(int32_t idx,
	enum cam_smmu_region_id region,
	enum cam_smmu_mapping_client client)
{
	int i;
	uint32_t flags;
	int32_t *mmu_hdls;
	int num_hdls;
	int fd;
	int rc = -EINVAL;

	if (idx >= CAM_MEM_BUFQ_MAX || idx <= 0) {
		CAM_ERR(CAM_CRM, "Incorrect index");
		return rc;
	}

	flags = tbl.bufq[idx].flags;
	mmu_hdls = tbl.bufq[idx].hdls;
	num_hdls = tbl.bufq[idx].num_hdl;
	fd = tbl.bufq[idx].fd;

	if (flags & CAM_MEM_FLAG_PROTECTED_MODE) {
		for (i = 0; i < num_hdls; i++) {
			rc = cam_smmu_unmap_stage2_iova(mmu_hdls[i], fd);
			if (rc < 0)
				goto unmap_end;
		}
	} else {
		for (i = 0; i < num_hdls; i++) {
			if (client == CAM_SMMU_MAPPING_USER) {
			rc = cam_smmu_unmap_user_iova(mmu_hdls[i],
				fd, region);
			} else if (client == CAM_SMMU_MAPPING_KERNEL) {
				rc = cam_smmu_unmap_kernel_iova(mmu_hdls[i],
					tbl.bufq[idx].dma_buf, region);
			} else {
				CAM_ERR(CAM_CRM,
					"invalid caller for unmapping : %d",
					client);
				rc = -EINVAL;
			}
			if (rc < 0)
				goto unmap_end;
		}
	}

	return rc;

unmap_end:
	CAM_ERR(CAM_CRM, "unmapping failed");
	return rc;
}

static void cam_mem_mgr_unmap_active_buf(int idx)
{
	enum cam_smmu_region_id region = CAM_SMMU_REGION_SHARED;

	if (tbl.bufq[idx].flags & CAM_MEM_FLAG_HW_SHARED_ACCESS)
		region = CAM_SMMU_REGION_SHARED;
	else if (tbl.bufq[idx].flags & CAM_MEM_FLAG_HW_READ_WRITE)
		region = CAM_SMMU_REGION_IO;

	cam_mem_util_unmap_hw_va(idx, region, CAM_SMMU_MAPPING_USER);
}

static int cam_mem_mgr_cleanup_table(void)
{
	int i;

	mutex_lock(&tbl.m_lock);
	for (i = 1; i < CAM_MEM_BUFQ_MAX; i++) {
		if (!tbl.bufq[i].active) {
			CAM_DBG(CAM_CRM,
				"Buffer inactive at idx=%d, continuing", i);
			continue;
		} else {
			CAM_INFO(CAM_CRM,
			"Active buffer at idx=%d, possible leak needs unmapping",
			i);
			cam_mem_mgr_unmap_active_buf(i);
		}

		mutex_lock(&tbl.bufq[i].q_lock);
		ion_free(tbl.client, tbl.bufq[i].i_hdl);
		tbl.bufq[i].fd = -1;
		tbl.bufq[i].flags = 0;
		tbl.bufq[i].buf_handle = -1;
		tbl.bufq[i].vaddr = 0;
		tbl.bufq[i].len = 0;
		memset(tbl.bufq[i].hdls, 0,
			sizeof(int32_t) * tbl.bufq[i].num_hdl);
		tbl.bufq[i].num_hdl = 0;
		tbl.bufq[i].i_hdl = NULL;
		tbl.bufq[i].active = false;
		mutex_unlock(&tbl.bufq[i].q_lock);
		mutex_destroy(&tbl.bufq[i].q_lock);
	}
	bitmap_zero(tbl.bitmap, tbl.bits);
	/* We need to reserve slot 0 because 0 is invalid */
	set_bit(0, tbl.bitmap);
	mutex_unlock(&tbl.m_lock);

	return 0;
}

void cam_mem_mgr_deinit(void)
{
	cam_mem_mgr_cleanup_table();
	mutex_lock(&tbl.m_lock);
	bitmap_zero(tbl.bitmap, tbl.bits);
	kfree(tbl.bitmap);
	tbl.bitmap = NULL;
	cam_mem_util_client_destroy();
	mutex_unlock(&tbl.m_lock);
	mutex_destroy(&tbl.m_lock);
}

static int cam_mem_util_unmap(int32_t idx,
	enum cam_smmu_mapping_client client)
{
	int rc = 0;
	enum cam_smmu_region_id region = CAM_SMMU_REGION_SHARED;

	if (idx >= CAM_MEM_BUFQ_MAX || idx <= 0) {
		CAM_ERR(CAM_CRM, "Incorrect index");
		return -EINVAL;
	}

	CAM_DBG(CAM_CRM, "Flags = %X", tbl.bufq[idx].flags);

	if (tbl.bufq[idx].flags & CAM_MEM_FLAG_KMD_ACCESS)
		if (tbl.bufq[idx].i_hdl && tbl.bufq[idx].kmdvaddr)
			ion_unmap_kernel(tbl.client, tbl.bufq[idx].i_hdl);

	/* SHARED flag gets precedence, all other flags after it */
	if (tbl.bufq[idx].flags & CAM_MEM_FLAG_HW_SHARED_ACCESS) {
		region = CAM_SMMU_REGION_SHARED;
	} else {
		if (tbl.bufq[idx].flags & CAM_MEM_FLAG_HW_READ_WRITE)
			region = CAM_SMMU_REGION_IO;
	}

	if ((tbl.bufq[idx].flags & CAM_MEM_FLAG_HW_READ_WRITE) ||
		(tbl.bufq[idx].flags & CAM_MEM_FLAG_HW_SHARED_ACCESS) ||
		(tbl.bufq[idx].flags & CAM_MEM_FLAG_PROTECTED_MODE))
		rc = cam_mem_util_unmap_hw_va(idx, region, client);


	mutex_lock(&tbl.bufq[idx].q_lock);
	tbl.bufq[idx].flags = 0;
	tbl.bufq[idx].buf_handle = -1;
	tbl.bufq[idx].vaddr = 0;
	memset(tbl.bufq[idx].hdls, 0,
		sizeof(int32_t) * CAM_MEM_MMU_MAX_HANDLE);

	CAM_DBG(CAM_CRM,
		"Ion handle at idx = %d freeing = %pK, fd = %d, imported %d dma_buf %pK",
		idx, tbl.bufq[idx].i_hdl, tbl.bufq[idx].fd,
		tbl.bufq[idx].is_imported,
		tbl.bufq[idx].dma_buf);

	if (tbl.bufq[idx].i_hdl) {
		ion_free(tbl.client, tbl.bufq[idx].i_hdl);
		tbl.bufq[idx].i_hdl = NULL;
	}

	tbl.bufq[idx].fd = -1;
	tbl.bufq[idx].dma_buf = NULL;
	tbl.bufq[idx].is_imported = false;
	tbl.bufq[idx].len = 0;
	tbl.bufq[idx].num_hdl = 0;
	mutex_unlock(&tbl.bufq[idx].q_lock);
	cam_mem_put_slot(idx);

	return rc;
}

int cam_mem_mgr_release(struct cam_mem_mgr_release_cmd *cmd)
{
	int idx;
	int rc;

	if (!cmd) {
		CAM_ERR(CAM_CRM, "Invalid argument");
		return -EINVAL;
	}

	idx = CAM_MEM_MGR_GET_HDL_IDX(cmd->buf_handle);
	if (idx >= CAM_MEM_BUFQ_MAX || idx <= 0) {
		CAM_ERR(CAM_CRM, "Incorrect index extracted from mem handle");
		return -EINVAL;
	}

	if (!tbl.bufq[idx].active) {
		CAM_ERR(CAM_CRM, "Released buffer state should be active");
		return -EINVAL;
	}

	if (tbl.bufq[idx].buf_handle != cmd->buf_handle) {
		CAM_ERR(CAM_CRM,
			"Released buf handle not matching within table");
		return -EINVAL;
	}

	CAM_DBG(CAM_CRM, "Releasing hdl = %u", cmd->buf_handle);
	rc = cam_mem_util_unmap(idx, CAM_SMMU_MAPPING_USER);

	return rc;
}

int cam_mem_mgr_request_mem(struct cam_mem_mgr_request_desc *inp,
	struct cam_mem_mgr_memory_desc *out)
{
	struct ion_handle *hdl;
	struct dma_buf *buf = NULL;
	int ion_fd = -1;
	int rc = 0;
	uint32_t heap_id;
	int32_t ion_flag = 0;
	uint64_t kvaddr;
	dma_addr_t iova = 0;
	size_t request_len = 0;
	uint32_t mem_handle;
	int32_t idx;
	int32_t smmu_hdl = 0;
	int32_t num_hdl = 0;

	enum cam_smmu_region_id region = CAM_SMMU_REGION_SHARED;

	if (!inp || !out) {
		CAM_ERR(CAM_CRM, "Invalid params");
		return -EINVAL;
	}

	if (!(inp->flags & CAM_MEM_FLAG_HW_READ_WRITE ||
		inp->flags & CAM_MEM_FLAG_HW_SHARED_ACCESS ||
		inp->flags & CAM_MEM_FLAG_CACHE)) {
		CAM_ERR(CAM_CRM, "Invalid flags for request mem");
		return -EINVAL;
	}

	if (inp->flags & CAM_MEM_FLAG_CACHE)
		ion_flag |= ION_FLAG_CACHED;
	else
		ion_flag &= ~ION_FLAG_CACHED;

	heap_id = ION_HEAP(ION_SYSTEM_HEAP_ID);

	rc = cam_mem_util_get_dma_buf(inp->size,
		inp->align,
		heap_id,
		ion_flag,
		&hdl,
		&buf);

	if (rc) {
		CAM_ERR(CAM_CRM, "ION alloc failed for shared buffer");
		goto ion_fail;
	} else {
		CAM_DBG(CAM_CRM, "Got dma_buf = %pK, hdl = %pK", buf, hdl);
	}

	rc = cam_mem_util_map_cpu_va(hdl, &kvaddr, &request_len);
	if (rc) {
		CAM_ERR(CAM_CRM, "Failed to get kernel vaddr");
		goto map_fail;
	}

	if (!inp->smmu_hdl) {
		CAM_ERR(CAM_CRM, "Invalid SMMU handle");
		rc = -EINVAL;
		goto smmu_fail;
	}

	/* SHARED flag gets precedence, all other flags after it */
	if (inp->flags & CAM_MEM_FLAG_HW_SHARED_ACCESS) {
		region = CAM_SMMU_REGION_SHARED;
	} else {
		if (inp->flags & CAM_MEM_FLAG_HW_READ_WRITE)
			region = CAM_SMMU_REGION_IO;
	}

	rc = cam_smmu_map_kernel_iova(inp->smmu_hdl,
		buf,
		CAM_SMMU_MAP_RW,
		&iova,
		&request_len,
		region);

	if (rc < 0) {
		CAM_ERR(CAM_CRM, "SMMU mapping failed");
		goto smmu_fail;
	}

	smmu_hdl = inp->smmu_hdl;
	num_hdl = 1;

	idx = cam_mem_get_slot();
	if (idx < 0) {
		rc = -ENOMEM;
		goto slot_fail;
	}

	mutex_lock(&tbl.bufq[idx].q_lock);
	mem_handle = GET_MEM_HANDLE(idx, ion_fd);
	tbl.bufq[idx].dma_buf = buf;
	tbl.bufq[idx].fd = -1;
	tbl.bufq[idx].flags = inp->flags;
	tbl.bufq[idx].buf_handle = mem_handle;
	tbl.bufq[idx].kmdvaddr = kvaddr;

	tbl.bufq[idx].vaddr = iova;

	tbl.bufq[idx].i_hdl = hdl;
	tbl.bufq[idx].len = inp->size;
	tbl.bufq[idx].num_hdl = num_hdl;
	memcpy(tbl.bufq[idx].hdls, &smmu_hdl,
		sizeof(int32_t));
	tbl.bufq[idx].is_imported = false;
	mutex_unlock(&tbl.bufq[idx].q_lock);

	out->kva = kvaddr;
	out->iova = (uint32_t)iova;
	out->smmu_hdl = smmu_hdl;
	out->mem_handle = mem_handle;
	out->len = inp->size;
	out->region = region;

	return rc;
slot_fail:
	cam_smmu_unmap_kernel_iova(inp->smmu_hdl,
	buf, region);
smmu_fail:
	ion_unmap_kernel(tbl.client, hdl);
map_fail:
	ion_free(tbl.client, hdl);
ion_fail:
	return rc;
}
EXPORT_SYMBOL(cam_mem_mgr_request_mem);

int cam_mem_mgr_release_mem(struct cam_mem_mgr_memory_desc *inp)
{
	int32_t idx;
	int rc;

	if (!inp) {
		CAM_ERR(CAM_CRM, "Invalid argument");
		return -EINVAL;
	}

	idx = CAM_MEM_MGR_GET_HDL_IDX(inp->mem_handle);
	if (idx >= CAM_MEM_BUFQ_MAX || idx <= 0) {
		CAM_ERR(CAM_CRM, "Incorrect index extracted from mem handle");
		return -EINVAL;
	}

	if (!tbl.bufq[idx].active) {
		CAM_ERR(CAM_CRM, "Released buffer state should be active");
		return -EINVAL;
	}

	if (tbl.bufq[idx].buf_handle != inp->mem_handle) {
		CAM_ERR(CAM_CRM,
			"Released buf handle not matching within table");
		return -EINVAL;
	}

	CAM_DBG(CAM_CRM, "Releasing hdl = %X", inp->mem_handle);
	rc = cam_mem_util_unmap(idx, CAM_SMMU_MAPPING_KERNEL);

	return rc;
}
EXPORT_SYMBOL(cam_mem_mgr_release_mem);

int cam_mem_mgr_reserve_memory_region(struct cam_mem_mgr_request_desc *inp,
	enum cam_smmu_region_id region,
	struct cam_mem_mgr_memory_desc *out)
{
	struct ion_handle *hdl;
	struct dma_buf *buf = NULL;
	int rc = 0;
	int ion_fd = -1;
	uint32_t heap_id;
	dma_addr_t iova = 0;
	size_t request_len = 0;
	uint32_t mem_handle;
	int32_t idx;
	int32_t smmu_hdl = 0;
	int32_t num_hdl = 0;

	if (!inp || !out) {
		CAM_ERR(CAM_CRM, "Invalid param(s)");
		return -EINVAL;
	}

	if (!inp->smmu_hdl) {
		CAM_ERR(CAM_CRM, "Invalid SMMU handle");
		return -EINVAL;
	}

	if (region != CAM_SMMU_REGION_SECHEAP) {
		CAM_ERR(CAM_CRM, "Only secondary heap supported");
		return -EINVAL;
	}

	heap_id = ION_HEAP(ION_SYSTEM_HEAP_ID);
	rc = cam_mem_util_get_dma_buf(inp->size,
		inp->align,
		heap_id,
		0,
		&hdl,
		&buf);

	if (rc) {
		CAM_ERR(CAM_CRM, "ION alloc failed for sec heap buffer");
		goto ion_fail;
	} else {
		CAM_DBG(CAM_CRM, "Got dma_buf = %pK, hdl = %pK", buf, hdl);
	}

	rc = cam_smmu_reserve_sec_heap(inp->smmu_hdl,
		buf,
		&iova,
		&request_len);

	if (rc) {
		CAM_ERR(CAM_CRM, "Reserving secondary heap failed");
		goto smmu_fail;
	}

	smmu_hdl = inp->smmu_hdl;
	num_hdl = 1;

	idx = cam_mem_get_slot();
	if (idx < 0) {
		rc = -ENOMEM;
		goto slot_fail;
	}

	mutex_lock(&tbl.bufq[idx].q_lock);
	mem_handle = GET_MEM_HANDLE(idx, ion_fd);
	tbl.bufq[idx].fd = -1;
	tbl.bufq[idx].dma_buf = buf;
	tbl.bufq[idx].flags = inp->flags;
	tbl.bufq[idx].buf_handle = mem_handle;
	tbl.bufq[idx].kmdvaddr = 0;

	tbl.bufq[idx].vaddr = iova;

	tbl.bufq[idx].i_hdl = hdl;
	tbl.bufq[idx].len = request_len;
	tbl.bufq[idx].num_hdl = num_hdl;
	memcpy(tbl.bufq[idx].hdls, &smmu_hdl,
		sizeof(int32_t));
	tbl.bufq[idx].is_imported = false;
	mutex_unlock(&tbl.bufq[idx].q_lock);

	out->kva = 0;
	out->iova = (uint32_t)iova;
	out->smmu_hdl = smmu_hdl;
	out->mem_handle = mem_handle;
	out->len = request_len;
	out->region = region;

	return rc;

slot_fail:
	cam_smmu_release_sec_heap(smmu_hdl);
smmu_fail:
	ion_free(tbl.client, hdl);
ion_fail:
	return rc;
}
EXPORT_SYMBOL(cam_mem_mgr_reserve_memory_region);

int cam_mem_mgr_free_memory_region(struct cam_mem_mgr_memory_desc *inp)
{
	int32_t idx;
	int rc;
	int32_t smmu_hdl;

	if (!inp) {
		CAM_ERR(CAM_CRM, "Invalid argument");
		return -EINVAL;
	}

	if (inp->region != CAM_SMMU_REGION_SECHEAP) {
		CAM_ERR(CAM_CRM, "Only secondary heap supported");
		return -EINVAL;
	}

	idx = CAM_MEM_MGR_GET_HDL_IDX(inp->mem_handle);
	if (idx >= CAM_MEM_BUFQ_MAX || idx <= 0) {
		CAM_ERR(CAM_CRM, "Incorrect index extracted from mem handle");
		return -EINVAL;
	}

	if (!tbl.bufq[idx].active) {
		CAM_ERR(CAM_CRM, "Released buffer state should be active");
		return -EINVAL;
	}

	if (tbl.bufq[idx].buf_handle != inp->mem_handle) {
		CAM_ERR(CAM_CRM,
			"Released buf handle not matching within table");
		return -EINVAL;
	}

	if (tbl.bufq[idx].num_hdl != 1) {
		CAM_ERR(CAM_CRM,
			"Sec heap region should have only one smmu hdl");
		return -ENODEV;
	}

	memcpy(&smmu_hdl, tbl.bufq[idx].hdls,
		sizeof(int32_t));
	if (inp->smmu_hdl != smmu_hdl) {
		CAM_ERR(CAM_CRM,
			"Passed SMMU handle doesn't match with internal hdl");
		return -ENODEV;
	}

	rc = cam_smmu_release_sec_heap(inp->smmu_hdl);
	if (rc) {
		CAM_ERR(CAM_CRM,
			"Sec heap region release failed");
		return -ENODEV;
	}

	CAM_DBG(CAM_CRM, "Releasing hdl = %X", inp->mem_handle);
	rc = cam_mem_util_unmap(idx, CAM_SMMU_MAPPING_KERNEL);
	if (rc)
		CAM_ERR(CAM_CRM, "unmapping secondary heap failed");

	return rc;
}
<<<<<<< HEAD
EXPORT_SYMBOL(cam_mem_mgr_release_mem);

int cam_mem_mgr_reserve_memory_region(struct cam_mem_mgr_request_desc *inp,
	enum cam_smmu_region_id region,
	struct cam_mem_mgr_memory_desc *out)
{
	struct ion_handle *hdl;
	int ion_fd;
	int rc = 0;
	uint32_t heap_id;
	dma_addr_t iova = 0;
	size_t request_len = 0;
	int32_t idx;
	uint32_t mem_handle;
	int32_t smmu_hdl = 0;
	int32_t num_hdl = 0;

	if (!inp || !out) {
		CAM_ERR(CAM_CRM, "Invalid param(s)");
		return -EINVAL;
	}

	if (!inp->smmu_hdl) {
		CAM_ERR(CAM_CRM, "Invalid SMMU handle");
		return -EINVAL;
	}

	if (region != CAM_SMMU_REGION_SECHEAP) {
		CAM_ERR(CAM_CRM, "Only secondary heap supported");
		return -EINVAL;
	}

	heap_id = ION_HEAP(ION_SYSTEM_HEAP_ID);
	rc = cam_mem_util_get_ion_buffer(inp->size,
		inp->align,
		heap_id,
		0,
		&hdl,
		&ion_fd);

	if (rc) {
		CAM_ERR(CAM_CRM, "ION alloc failed for sec heap buffer");
		goto ion_fail;
	} else {
		CAM_DBG(CAM_CRM, "Got ION fd = %d, hdl = %pK", ion_fd, hdl);
	}

	rc = cam_smmu_reserve_sec_heap(inp->smmu_hdl,
		ion_fd,
		&iova,
		&request_len);
	if (rc) {
		CAM_ERR(CAM_CRM, "Reserving secondary heap failed");
		goto smmu_fail;
	}

	smmu_hdl = inp->smmu_hdl;
	num_hdl = 1;

	idx = cam_mem_get_slot();
	if (idx < 0) {
		rc = -ENOMEM;
		goto slot_fail;
	}

	mutex_lock(&tbl.bufq[idx].q_lock);
	mem_handle = GET_MEM_HANDLE(idx, ion_fd);
	tbl.bufq[idx].fd = ion_fd;
	tbl.bufq[idx].flags = inp->flags;
	tbl.bufq[idx].buf_handle = mem_handle;
	tbl.bufq[idx].kmdvaddr = 0;

	tbl.bufq[idx].vaddr = iova;

	tbl.bufq[idx].i_hdl = hdl;
	tbl.bufq[idx].len = request_len;
	tbl.bufq[idx].num_hdl = num_hdl;
	memcpy(tbl.bufq[idx].hdls, &smmu_hdl,
		sizeof(int32_t));
	tbl.bufq[idx].is_imported = false;
	mutex_unlock(&tbl.bufq[idx].q_lock);

	out->kva = 0;
	out->iova = (uint32_t)iova;
	out->smmu_hdl = smmu_hdl;
	out->mem_handle = mem_handle;
	out->len = request_len;
	out->region = region;

	return rc;

slot_fail:
	cam_smmu_release_sec_heap(smmu_hdl);
smmu_fail:
	ion_free(tbl.client, hdl);
ion_fail:
	return rc;
}
EXPORT_SYMBOL(cam_mem_mgr_reserve_memory_region);

int cam_mem_mgr_free_memory_region(struct cam_mem_mgr_memory_desc *inp)
{
	int32_t idx;
	int rc;
	int32_t smmu_hdl;

	if (!inp) {
		CAM_ERR(CAM_CRM, "Invalid argument");
		return -EINVAL;
	}

	if (inp->region != CAM_SMMU_REGION_SECHEAP) {
		CAM_ERR(CAM_CRM, "Only secondary heap supported");
		return -EINVAL;
	}

	idx = CAM_MEM_MGR_GET_HDL_IDX(inp->mem_handle);
	if (idx >= CAM_MEM_BUFQ_MAX || idx <= 0) {
		CAM_ERR(CAM_CRM, "Incorrect index extracted from mem handle");
		return -EINVAL;
	}

	if (!tbl.bufq[idx].active) {
		CAM_ERR(CAM_CRM, "Released buffer state should be active");
		return -EINVAL;
	}

	if (tbl.bufq[idx].buf_handle != inp->mem_handle) {
		CAM_ERR(CAM_CRM,
			"Released buf handle not matching within table");
		return -EINVAL;
	}

	if (tbl.bufq[idx].num_hdl != 1) {
		CAM_ERR(CAM_CRM,
			"Sec heap region should have only one smmu hdl");
		return -ENODEV;
	}

	memcpy(&smmu_hdl, tbl.bufq[idx].hdls,
		sizeof(int32_t));
	if (inp->smmu_hdl != smmu_hdl) {
		CAM_ERR(CAM_CRM,
			"Passed SMMU handle doesn't match with internal hdl");
		return -ENODEV;
	}

	rc = cam_smmu_release_sec_heap(inp->smmu_hdl);
	if (rc) {
		CAM_ERR(CAM_CRM,
			"Sec heap region release failed");
		return -ENODEV;
	}

	CAM_DBG(CAM_CRM, "Releasing hdl = %X", inp->mem_handle);
	rc = cam_mem_util_unmap(idx);
	if (rc)
		CAM_ERR(CAM_CRM, "unmapping secondary heap failed");

	return rc;
}
=======
>>>>>>> cd0be6b6
EXPORT_SYMBOL(cam_mem_mgr_free_memory_region);<|MERGE_RESOLUTION|>--- conflicted
+++ resolved
@@ -1222,168 +1222,4 @@
 
 	return rc;
 }
-<<<<<<< HEAD
-EXPORT_SYMBOL(cam_mem_mgr_release_mem);
-
-int cam_mem_mgr_reserve_memory_region(struct cam_mem_mgr_request_desc *inp,
-	enum cam_smmu_region_id region,
-	struct cam_mem_mgr_memory_desc *out)
-{
-	struct ion_handle *hdl;
-	int ion_fd;
-	int rc = 0;
-	uint32_t heap_id;
-	dma_addr_t iova = 0;
-	size_t request_len = 0;
-	int32_t idx;
-	uint32_t mem_handle;
-	int32_t smmu_hdl = 0;
-	int32_t num_hdl = 0;
-
-	if (!inp || !out) {
-		CAM_ERR(CAM_CRM, "Invalid param(s)");
-		return -EINVAL;
-	}
-
-	if (!inp->smmu_hdl) {
-		CAM_ERR(CAM_CRM, "Invalid SMMU handle");
-		return -EINVAL;
-	}
-
-	if (region != CAM_SMMU_REGION_SECHEAP) {
-		CAM_ERR(CAM_CRM, "Only secondary heap supported");
-		return -EINVAL;
-	}
-
-	heap_id = ION_HEAP(ION_SYSTEM_HEAP_ID);
-	rc = cam_mem_util_get_ion_buffer(inp->size,
-		inp->align,
-		heap_id,
-		0,
-		&hdl,
-		&ion_fd);
-
-	if (rc) {
-		CAM_ERR(CAM_CRM, "ION alloc failed for sec heap buffer");
-		goto ion_fail;
-	} else {
-		CAM_DBG(CAM_CRM, "Got ION fd = %d, hdl = %pK", ion_fd, hdl);
-	}
-
-	rc = cam_smmu_reserve_sec_heap(inp->smmu_hdl,
-		ion_fd,
-		&iova,
-		&request_len);
-	if (rc) {
-		CAM_ERR(CAM_CRM, "Reserving secondary heap failed");
-		goto smmu_fail;
-	}
-
-	smmu_hdl = inp->smmu_hdl;
-	num_hdl = 1;
-
-	idx = cam_mem_get_slot();
-	if (idx < 0) {
-		rc = -ENOMEM;
-		goto slot_fail;
-	}
-
-	mutex_lock(&tbl.bufq[idx].q_lock);
-	mem_handle = GET_MEM_HANDLE(idx, ion_fd);
-	tbl.bufq[idx].fd = ion_fd;
-	tbl.bufq[idx].flags = inp->flags;
-	tbl.bufq[idx].buf_handle = mem_handle;
-	tbl.bufq[idx].kmdvaddr = 0;
-
-	tbl.bufq[idx].vaddr = iova;
-
-	tbl.bufq[idx].i_hdl = hdl;
-	tbl.bufq[idx].len = request_len;
-	tbl.bufq[idx].num_hdl = num_hdl;
-	memcpy(tbl.bufq[idx].hdls, &smmu_hdl,
-		sizeof(int32_t));
-	tbl.bufq[idx].is_imported = false;
-	mutex_unlock(&tbl.bufq[idx].q_lock);
-
-	out->kva = 0;
-	out->iova = (uint32_t)iova;
-	out->smmu_hdl = smmu_hdl;
-	out->mem_handle = mem_handle;
-	out->len = request_len;
-	out->region = region;
-
-	return rc;
-
-slot_fail:
-	cam_smmu_release_sec_heap(smmu_hdl);
-smmu_fail:
-	ion_free(tbl.client, hdl);
-ion_fail:
-	return rc;
-}
-EXPORT_SYMBOL(cam_mem_mgr_reserve_memory_region);
-
-int cam_mem_mgr_free_memory_region(struct cam_mem_mgr_memory_desc *inp)
-{
-	int32_t idx;
-	int rc;
-	int32_t smmu_hdl;
-
-	if (!inp) {
-		CAM_ERR(CAM_CRM, "Invalid argument");
-		return -EINVAL;
-	}
-
-	if (inp->region != CAM_SMMU_REGION_SECHEAP) {
-		CAM_ERR(CAM_CRM, "Only secondary heap supported");
-		return -EINVAL;
-	}
-
-	idx = CAM_MEM_MGR_GET_HDL_IDX(inp->mem_handle);
-	if (idx >= CAM_MEM_BUFQ_MAX || idx <= 0) {
-		CAM_ERR(CAM_CRM, "Incorrect index extracted from mem handle");
-		return -EINVAL;
-	}
-
-	if (!tbl.bufq[idx].active) {
-		CAM_ERR(CAM_CRM, "Released buffer state should be active");
-		return -EINVAL;
-	}
-
-	if (tbl.bufq[idx].buf_handle != inp->mem_handle) {
-		CAM_ERR(CAM_CRM,
-			"Released buf handle not matching within table");
-		return -EINVAL;
-	}
-
-	if (tbl.bufq[idx].num_hdl != 1) {
-		CAM_ERR(CAM_CRM,
-			"Sec heap region should have only one smmu hdl");
-		return -ENODEV;
-	}
-
-	memcpy(&smmu_hdl, tbl.bufq[idx].hdls,
-		sizeof(int32_t));
-	if (inp->smmu_hdl != smmu_hdl) {
-		CAM_ERR(CAM_CRM,
-			"Passed SMMU handle doesn't match with internal hdl");
-		return -ENODEV;
-	}
-
-	rc = cam_smmu_release_sec_heap(inp->smmu_hdl);
-	if (rc) {
-		CAM_ERR(CAM_CRM,
-			"Sec heap region release failed");
-		return -ENODEV;
-	}
-
-	CAM_DBG(CAM_CRM, "Releasing hdl = %X", inp->mem_handle);
-	rc = cam_mem_util_unmap(idx);
-	if (rc)
-		CAM_ERR(CAM_CRM, "unmapping secondary heap failed");
-
-	return rc;
-}
-=======
->>>>>>> cd0be6b6
 EXPORT_SYMBOL(cam_mem_mgr_free_memory_region);