--- conflicted
+++ resolved
@@ -405,10 +405,7 @@
 		return -EINVAL;
 	req = mrq->req;
 	if (req && req->bio) {
-<<<<<<< HEAD
-=======
-
->>>>>>> 766ebbc8
+
 #ifdef CONFIG_PFK
 		if (bio_dun(req->bio)) {
 			dun = bio_dun(req->bio);
