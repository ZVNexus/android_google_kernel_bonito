/*
 *  linux/drivers/mmc/card/queue.c
 *
 *  Copyright (C) 2003 Russell King, All Rights Reserved.
 *  Copyright 2006-2007 Pierre Ossman
 *
 * This program is free software; you can redistribute it and/or modify
 * it under the terms of the GNU General Public License version 2 as
 * published by the Free Software Foundation.
 *
 */
#include <linux/slab.h>
#include <linux/module.h>
#include <linux/blkdev.h>
#include <linux/freezer.h>
#include <linux/kthread.h>
#include <linux/scatterlist.h>
#include <linux/dma-mapping.h>
#include <linux/bitops.h>
#include <linux/delay.h>

#include <linux/mmc/card.h>
#include <linux/mmc/host.h>
#include <linux/sched/rt.h>

#include "queue.h"
#include "block.h"

#define MMC_QUEUE_BOUNCESZ	65536

/*
 * Based on benchmark tests the default num of requests to trigger the write
 * packing was determined, to keep the read latency as low as possible and
 * manage to keep the high write throughput.
 */
#define DEFAULT_NUM_REQS_TO_START_PACK 17

/*
 * Prepare a MMC request. This just filters out odd stuff.
 */
static int mmc_prep_request(struct request_queue *q, struct request *req)
{
	struct mmc_queue *mq = q->queuedata;

	/*
	 * We only like normal block requests and discards.
	 */
	if (req->cmd_type != REQ_TYPE_FS && req_op(req) != REQ_OP_DISCARD &&
	    req_op(req) != REQ_OP_SECURE_ERASE) {
		blk_dump_rq_flags(req, "MMC bad request");
		return BLKPREP_KILL;
	}

	if (mq && (mmc_card_removed(mq->card) || mmc_access_rpmb(mq)))
		return BLKPREP_KILL;

	req->cmd_flags |= REQ_DONTPREP;

	return BLKPREP_OK;
}

static struct request *mmc_peek_request(struct mmc_queue *mq)
{
	struct request_queue *q = mq->queue;
	mq->cmdq_req_peeked = NULL;

	spin_lock_irq(q->queue_lock);
	if (!blk_queue_stopped(q))
		mq->cmdq_req_peeked = blk_peek_request(q);
	spin_unlock_irq(q->queue_lock);

	return mq->cmdq_req_peeked;
}

static bool mmc_check_blk_queue_start_tag(struct request_queue *q,
					  struct request *req)
{
	int ret;

	spin_lock_irq(q->queue_lock);
	ret = blk_queue_start_tag(q, req);
	spin_unlock_irq(q->queue_lock);

	return !!ret;
}

static inline void mmc_cmdq_ready_wait(struct mmc_host *host,
					struct mmc_queue *mq)
{
	struct mmc_cmdq_context_info *ctx = &host->cmdq_ctx;
	struct request_queue *q = mq->queue;

	/*
	 * Wait until all of the following conditions are true:
	 * 1. There is a request pending in the block layer queue
	 *    to be processed.
	 * 2. If the peeked request is flush/discard then there shouldn't
	 *    be any other direct command active.
	 * 3. cmdq state should be unhalted.
	 * 4. cmdq state shouldn't be in error state.
	 * 5. There is no outstanding RPMB request pending.
	 * 6. free tag available to process the new request.
	 *    (This must be the last condtion to check)
	 */
	wait_event(ctx->wait, kthread_should_stop()
		|| (mmc_peek_request(mq) &&
		!(mmc_req_is_special(mq->cmdq_req_peeked)
		  && test_bit(CMDQ_STATE_DCMD_ACTIVE, &ctx->curr_state))
		&& !(!host->card->part_curr && !mmc_card_suspended(host->card)
		     && mmc_host_halt(host))
		&& !(!host->card->part_curr && mmc_host_cq_disable(host) &&
			!mmc_card_suspended(host->card))
		&& !test_bit(CMDQ_STATE_ERR, &ctx->curr_state)
		&& !atomic_read(&host->rpmb_req_pending)
		&& !mmc_check_blk_queue_start_tag(q, mq->cmdq_req_peeked)));
}

static int mmc_cmdq_thread(void *d)
{
	struct mmc_queue *mq = d;
	struct mmc_card *card = mq->card;

	struct mmc_host *host = card->host;

	current->flags |= PF_MEMALLOC;
	if (card->host->wakeup_on_idle)
		set_wake_up_idle(true);

	while (1) {
		int ret = 0;

		mmc_cmdq_ready_wait(host, mq);
		if (kthread_should_stop())
			break;

		ret = mq->cmdq_issue_fn(mq, mq->cmdq_req_peeked);
		/*
		 * Don't requeue if issue_fn fails.
		 * Recovery will be come by completion softirq
		 * Also we end the request if there is a partition switch error,
		 * so we should not requeue the request here.
		 */
	} /* loop */

	return 0;
}

static int mmc_queue_thread(void *d)
{
	struct mmc_queue *mq = d;
	struct request_queue *q = mq->queue;
	struct mmc_card *card = mq->card;
	struct sched_param scheduler_params = {0};

	scheduler_params.sched_priority = 1;

	sched_setscheduler(current, SCHED_FIFO, &scheduler_params);

	current->flags |= PF_MEMALLOC;
	if (card->host->wakeup_on_idle)
		set_wake_up_idle(true);

	down(&mq->thread_sem);
	do {
		struct request *req = NULL;

		spin_lock_irq(q->queue_lock);
		set_current_state(TASK_INTERRUPTIBLE);
		req = blk_fetch_request(q);
		mq->mqrq_cur->req = req;
		spin_unlock_irq(q->queue_lock);

		if (req || mq->mqrq_prev->req) {
			bool req_is_special = mmc_req_is_special(req);

			set_current_state(TASK_RUNNING);
			mmc_blk_issue_rq(mq, req);
			cond_resched();
			if (test_bit(MMC_QUEUE_NEW_REQUEST, &mq->flags)) {
				clear_bit(MMC_QUEUE_NEW_REQUEST, &mq->flags);
				continue; /* fetch again */
			}

			/*
			 * Current request becomes previous request
			 * and vice versa.
			 * In case of special requests, current request
			 * has been finished. Do not assign it to previous
			 * request.
			 */
			if (req_is_special)
				mq->mqrq_cur->req = NULL;

			mq->mqrq_prev->brq.mrq.data = NULL;
			mq->mqrq_prev->req = NULL;
			swap(mq->mqrq_prev, mq->mqrq_cur);
		} else {
			if (kthread_should_stop()) {
				set_current_state(TASK_RUNNING);
				break;
			}
			up(&mq->thread_sem);
			schedule();
			down(&mq->thread_sem);
		}
	} while (1);
	up(&mq->thread_sem);

	return 0;
}

static void mmc_cmdq_dispatch_req(struct request_queue *q)
{
	struct mmc_queue *mq = q->queuedata;

	wake_up(&mq->card->host->cmdq_ctx.wait);
}

/*
 * Generic MMC request handler.  This is called for any queue on a
 * particular host.  When the host is not busy, we look for a request
 * on any queue on this host, and attempt to issue it.  This may
 * not be the queue we were asked to process.
 */
static void mmc_request_fn(struct request_queue *q)
{
	struct mmc_queue *mq = q->queuedata;
	struct request *req;
	unsigned long flags;
	struct mmc_context_info *cntx;

	if (!mq) {
		while ((req = blk_fetch_request(q)) != NULL) {
			req->cmd_flags |= REQ_QUIET;
			__blk_end_request_all(req, -EIO);
		}
		return;
	}

	cntx = &mq->card->host->context_info;
	if (!mq->mqrq_cur->req && mq->mqrq_prev->req) {
		/*
		 * New MMC request arrived when MMC thread may be
		 * blocked on the previous request to be complete
		 * with no current request fetched
		 */
		spin_lock_irqsave(&cntx->lock, flags);
		if (cntx->is_waiting_last_req) {
			cntx->is_new_req = true;
			wake_up_interruptible(&cntx->wait);
		}
		spin_unlock_irqrestore(&cntx->lock, flags);
	} else if (!mq->mqrq_cur->req && !mq->mqrq_prev->req)
		wake_up_process(mq->thread);
}

static struct scatterlist *mmc_alloc_sg(int sg_len, int *err)
{
	struct scatterlist *sg;

	sg = kmalloc(sizeof(struct scatterlist)*sg_len, GFP_KERNEL);
	if (!sg)
		*err = -ENOMEM;
	else {
		*err = 0;
		sg_init_table(sg, sg_len);
	}

	return sg;
}

static void mmc_queue_setup_discard(struct request_queue *q,
				    struct mmc_card *card)
{
	unsigned max_discard;

	max_discard = mmc_calc_max_discard(card);
	if (!max_discard)
		return;

	queue_flag_set_unlocked(QUEUE_FLAG_DISCARD, q);
	blk_queue_max_discard_sectors(q, max_discard);
	if (card->erased_byte == 0 && !mmc_can_discard(card))
		q->limits.discard_zeroes_data = 1;
	q->limits.discard_granularity = card->pref_erase << 9;
	/* granularity must not be greater than max. discard */
	if (card->pref_erase > max_discard)
		q->limits.discard_granularity = 0;
	if (mmc_can_secure_erase_trim(card))
		queue_flag_set_unlocked(QUEUE_FLAG_SECERASE, q);
}

/**
 * mmc_blk_cmdq_setup_queue
 * @mq: mmc queue
 * @card: card to attach to this queue
 *
 * Setup queue for CMDQ supporting MMC card
 */
void mmc_cmdq_setup_queue(struct mmc_queue *mq, struct mmc_card *card)
{
	u64 limit = BLK_BOUNCE_HIGH;
	struct mmc_host *host = card->host;

	if (mmc_dev(host)->dma_mask && *mmc_dev(host)->dma_mask)
		limit = *mmc_dev(host)->dma_mask;

	queue_flag_set_unlocked(QUEUE_FLAG_NONROT, mq->queue);
	if (mmc_can_erase(card))
		mmc_queue_setup_discard(mq->queue, card);

	blk_queue_bounce_limit(mq->queue, limit);
	blk_queue_max_hw_sectors(mq->queue, min(host->max_blk_count,
						host->max_req_size / 512));
	blk_queue_max_segment_size(mq->queue, host->max_seg_size);
	blk_queue_max_segments(mq->queue, host->max_segs);
<<<<<<< HEAD
=======
	if (host->inlinecrypt_support)
		queue_flag_set_unlocked(QUEUE_FLAG_INLINECRYPT, mq->queue);
>>>>>>> ae6c134c
}

/**
 * mmc_init_queue - initialise a queue structure.
 * @mq: mmc queue
 * @card: mmc card to attach this queue
 * @lock: queue lock
 * @subname: partition subname
 *
 * Initialise a MMC card request queue.
 */
int mmc_init_queue(struct mmc_queue *mq, struct mmc_card *card,
		   spinlock_t *lock, const char *subname, int area_type)
{
	struct mmc_host *host = card->host;
	u64 limit = BLK_BOUNCE_HIGH;
	int ret;
	struct mmc_queue_req *mqrq_cur = &mq->mqrq[0];
	struct mmc_queue_req *mqrq_prev = &mq->mqrq[1];

	if (mmc_dev(host)->dma_mask && *mmc_dev(host)->dma_mask)
		limit = (u64)dma_max_pfn(mmc_dev(host)) << PAGE_SHIFT;

	mq->card = card;
	if (card->ext_csd.cmdq_support &&
	    (area_type == MMC_BLK_DATA_AREA_MAIN)) {
		mq->queue = blk_init_queue(mmc_cmdq_dispatch_req, lock);
		if (!mq->queue)
			return -ENOMEM;
		mmc_cmdq_setup_queue(mq, card);
		ret = mmc_cmdq_init(mq, card);
		if (ret) {
			pr_err("%s: %d: cmdq: unable to set-up\n",
			       mmc_hostname(card->host), ret);
			blk_cleanup_queue(mq->queue);
		} else {
			sema_init(&mq->thread_sem, 1);
			/* hook for pm qos cmdq init */
			if (card->host->cmdq_ops->init)
				card->host->cmdq_ops->init(card->host);
			mq->queue->queuedata = mq;
			mq->thread = kthread_run(mmc_cmdq_thread, mq,
						 "mmc-cmdqd/%d%s",
						 host->index,
						 subname ? subname : "");
			if (IS_ERR(mq->thread)) {
				pr_err("%s: %d: cmdq: failed to start mmc-cmdqd thread\n",
						mmc_hostname(card->host), ret);
				ret = PTR_ERR(mq->thread);
			}

			return ret;
		}
	}

	mq->queue = blk_init_queue(mmc_request_fn, lock);
	if (!mq->queue)
		return -ENOMEM;

	mq->mqrq_cur = mqrq_cur;
	mq->mqrq_prev = mqrq_prev;
	mq->queue->queuedata = mq;
	mq->num_wr_reqs_to_start_packing =
		min_t(int, (int)card->ext_csd.max_packed_writes,
		     DEFAULT_NUM_REQS_TO_START_PACK);

	blk_queue_prep_rq(mq->queue, mmc_prep_request);
	queue_flag_set_unlocked(QUEUE_FLAG_NONROT, mq->queue);
	queue_flag_clear_unlocked(QUEUE_FLAG_ADD_RANDOM, mq->queue);
	if (mmc_can_erase(card))
		mmc_queue_setup_discard(mq->queue, card);

#ifdef CONFIG_MMC_BLOCK_BOUNCE
	if (host->max_segs == 1) {
		unsigned int bouncesz;

		bouncesz = MMC_QUEUE_BOUNCESZ;

		if (bouncesz > host->max_req_size)
			bouncesz = host->max_req_size;
		if (bouncesz > host->max_seg_size)
			bouncesz = host->max_seg_size;
		if (bouncesz > (host->max_blk_count * 512))
			bouncesz = host->max_blk_count * 512;

		if (bouncesz > 512) {
			mqrq_cur->bounce_buf = kmalloc(bouncesz, GFP_KERNEL);
			if (!mqrq_cur->bounce_buf) {
				pr_warn("%s: unable to allocate bounce cur buffer\n",
					mmc_card_name(card));
			} else {
				mqrq_prev->bounce_buf =
						kmalloc(bouncesz, GFP_KERNEL);
				if (!mqrq_prev->bounce_buf) {
					pr_warn("%s: unable to allocate bounce prev buffer\n",
						mmc_card_name(card));
					kfree(mqrq_cur->bounce_buf);
					mqrq_cur->bounce_buf = NULL;
				}
			}
		}

		if (mqrq_cur->bounce_buf && mqrq_prev->bounce_buf) {
			blk_queue_bounce_limit(mq->queue, BLK_BOUNCE_ANY);
			blk_queue_max_hw_sectors(mq->queue, bouncesz / 512);
			blk_queue_max_segments(mq->queue, bouncesz / 512);
			blk_queue_max_segment_size(mq->queue, bouncesz);

			mqrq_cur->sg = mmc_alloc_sg(1, &ret);
			if (ret)
				goto cleanup_queue;

			mqrq_cur->bounce_sg =
				mmc_alloc_sg(bouncesz / 512, &ret);
			if (ret)
				goto cleanup_queue;

			mqrq_prev->sg = mmc_alloc_sg(1, &ret);
			if (ret)
				goto cleanup_queue;

			mqrq_prev->bounce_sg =
				mmc_alloc_sg(bouncesz / 512, &ret);
			if (ret)
				goto cleanup_queue;
		}
	}
#endif

	if (!mqrq_cur->bounce_buf && !mqrq_prev->bounce_buf) {
		unsigned int max_segs = host->max_segs;

		blk_queue_bounce_limit(mq->queue, limit);
		blk_queue_max_hw_sectors(mq->queue,
			min(host->max_blk_count, host->max_req_size / 512));
		blk_queue_max_segment_size(mq->queue, host->max_seg_size);
retry:
		blk_queue_max_segments(mq->queue, host->max_segs);

		mqrq_cur->sg = mmc_alloc_sg(host->max_segs, &ret);
		if (ret == -ENOMEM)
			goto cur_sg_alloc_failed;
		else if (ret)
			goto cleanup_queue;

		mqrq_prev->sg = mmc_alloc_sg(host->max_segs, &ret);
		if (ret == -ENOMEM)
			goto prev_sg_alloc_failed;
		else if (ret)
			goto cleanup_queue;

		goto success;

prev_sg_alloc_failed:
		kfree(mqrq_cur->sg);
		mqrq_cur->sg = NULL;
cur_sg_alloc_failed:
		host->max_segs /= 2;
		if (host->max_segs) {
			goto retry;
		} else {
			host->max_segs = max_segs;
			goto cleanup_queue;
		}
	}

success:
	sema_init(&mq->thread_sem, 1);

<<<<<<< HEAD
=======
	if (host->inlinecrypt_support)
		queue_flag_set_unlocked(QUEUE_FLAG_INLINECRYPT, mq->queue);

>>>>>>> ae6c134c
	/* hook for pm qos legacy init */
	if (card->host->ops->init)
		card->host->ops->init(card->host);

	mq->thread = kthread_run(mmc_queue_thread, mq, "mmcqd/%d%s",
		host->index, subname ? subname : "");

	if (IS_ERR(mq->thread)) {
		ret = PTR_ERR(mq->thread);
		goto free_bounce_sg;
	}

	return 0;
 free_bounce_sg:
	kfree(mqrq_cur->bounce_sg);
	mqrq_cur->bounce_sg = NULL;
	kfree(mqrq_prev->bounce_sg);
	mqrq_prev->bounce_sg = NULL;

 cleanup_queue:
	kfree(mqrq_cur->sg);
	mqrq_cur->sg = NULL;
	kfree(mqrq_cur->bounce_buf);
	mqrq_cur->bounce_buf = NULL;

	kfree(mqrq_prev->sg);
	mqrq_prev->sg = NULL;
	kfree(mqrq_prev->bounce_buf);
	mqrq_prev->bounce_buf = NULL;

	blk_cleanup_queue(mq->queue);
	return ret;
}

void mmc_cleanup_queue(struct mmc_queue *mq)
{
	struct request_queue *q = mq->queue;
	unsigned long flags;
	struct mmc_queue_req *mqrq_cur = mq->mqrq_cur;
	struct mmc_queue_req *mqrq_prev = mq->mqrq_prev;

	/* Make sure the queue isn't suspended, as that will deadlock */
	mmc_queue_resume(mq);

	/* Then terminate our worker thread */
	kthread_stop(mq->thread);

	/* Empty the queue */
	spin_lock_irqsave(q->queue_lock, flags);
	q->queuedata = NULL;
	blk_start_queue(q);
	spin_unlock_irqrestore(q->queue_lock, flags);

	kfree(mqrq_cur->bounce_sg);
	mqrq_cur->bounce_sg = NULL;

	kfree(mqrq_cur->sg);
	mqrq_cur->sg = NULL;

	kfree(mqrq_cur->bounce_buf);
	mqrq_cur->bounce_buf = NULL;

	kfree(mqrq_prev->bounce_sg);
	mqrq_prev->bounce_sg = NULL;

	kfree(mqrq_prev->sg);
	mqrq_prev->sg = NULL;

	kfree(mqrq_prev->bounce_buf);
	mqrq_prev->bounce_buf = NULL;

	mq->card = NULL;
}
EXPORT_SYMBOL(mmc_cleanup_queue);

int mmc_packed_init(struct mmc_queue *mq, struct mmc_card *card)
{
	struct mmc_queue_req *mqrq_cur = &mq->mqrq[0];
	struct mmc_queue_req *mqrq_prev = &mq->mqrq[1];
	int ret = 0;


	mqrq_cur->packed = kzalloc(sizeof(struct mmc_packed), GFP_KERNEL);
	if (!mqrq_cur->packed) {
		pr_warn("%s: unable to allocate packed cmd for mqrq_cur\n",
			mmc_card_name(card));
		ret = -ENOMEM;
		goto out;
	}

	mqrq_prev->packed = kzalloc(sizeof(struct mmc_packed), GFP_KERNEL);
	if (!mqrq_prev->packed) {
		pr_warn("%s: unable to allocate packed cmd for mqrq_prev\n",
			mmc_card_name(card));
		kfree(mqrq_cur->packed);
		mqrq_cur->packed = NULL;
		ret = -ENOMEM;
		goto out;
	}

	INIT_LIST_HEAD(&mqrq_cur->packed->list);
	INIT_LIST_HEAD(&mqrq_prev->packed->list);

out:
	return ret;
}

void mmc_packed_clean(struct mmc_queue *mq)
{
	struct mmc_queue_req *mqrq_cur = &mq->mqrq[0];
	struct mmc_queue_req *mqrq_prev = &mq->mqrq[1];

	kfree(mqrq_cur->packed);
	mqrq_cur->packed = NULL;
	kfree(mqrq_prev->packed);
	mqrq_prev->packed = NULL;
}

static void mmc_cmdq_softirq_done(struct request *rq)
{
	struct mmc_queue *mq = rq->q->queuedata;

	mq->cmdq_complete_fn(rq);
}

static void mmc_cmdq_error_work(struct work_struct *work)
{
	struct mmc_queue *mq = container_of(work, struct mmc_queue,
					    cmdq_err_work);

	mq->cmdq_error_fn(mq);
}

enum blk_eh_timer_return mmc_cmdq_rq_timed_out(struct request *req)
{
	struct mmc_queue *mq = req->q->queuedata;

	pr_err("%s: request with tag: %d flags: 0x%llx timed out\n",
	       mmc_hostname(mq->card->host), req->tag, req->cmd_flags);

	return mq->cmdq_req_timed_out(req);
}

int mmc_cmdq_init(struct mmc_queue *mq, struct mmc_card *card)
{
	int i, ret = 0;
	/* one slot is reserved for dcmd requests */
	int q_depth = card->ext_csd.cmdq_depth - 1;

	card->cmdq_init = false;
	if (!(card->host->caps2 & MMC_CAP2_CMD_QUEUE)) {
		ret = -ENOTSUPP;
		goto out;
	}

	init_waitqueue_head(&card->host->cmdq_ctx.queue_empty_wq);
	init_waitqueue_head(&card->host->cmdq_ctx.wait);

	mq->mqrq_cmdq = kzalloc(
			sizeof(struct mmc_queue_req) * q_depth, GFP_KERNEL);
	if (!mq->mqrq_cmdq) {
		pr_warn("%s: unable to allocate mqrq's for q_depth %d\n",
			mmc_card_name(card), q_depth);
		ret = -ENOMEM;
		goto out;
	}

	/* sg is allocated for data request slots only */
	for (i = 0; i < q_depth; i++) {
		mq->mqrq_cmdq[i].sg = mmc_alloc_sg(card->host->max_segs, &ret);
		if (ret) {
			pr_warn("%s: unable to allocate cmdq sg of size %d\n",
				mmc_card_name(card),
				card->host->max_segs);
			goto free_mqrq_sg;
		}
	}

	ret = blk_queue_init_tags(mq->queue, q_depth, NULL, BLK_TAG_ALLOC_FIFO);
	if (ret) {
		pr_warn("%s: unable to allocate cmdq tags %d\n",
				mmc_card_name(card), q_depth);
		goto free_mqrq_sg;
	}

	blk_queue_softirq_done(mq->queue, mmc_cmdq_softirq_done);
	INIT_WORK(&mq->cmdq_err_work, mmc_cmdq_error_work);
	init_completion(&mq->cmdq_shutdown_complete);
	init_completion(&mq->cmdq_pending_req_done);

	blk_queue_rq_timed_out(mq->queue, mmc_cmdq_rq_timed_out);
	blk_queue_rq_timeout(mq->queue, 120 * HZ);
	card->cmdq_init = true;

	goto out;

free_mqrq_sg:
	for (i = 0; i < q_depth; i++)
		kfree(mq->mqrq_cmdq[i].sg);
	kfree(mq->mqrq_cmdq);
	mq->mqrq_cmdq = NULL;
out:
	return ret;
}

void mmc_cmdq_clean(struct mmc_queue *mq, struct mmc_card *card)
{
	int i;
	int q_depth = card->ext_csd.cmdq_depth - 1;

	blk_free_tags(mq->queue->queue_tags);
	mq->queue->queue_tags = NULL;
	blk_queue_free_tags(mq->queue);

	for (i = 0; i < q_depth; i++)
		kfree(mq->mqrq_cmdq[i].sg);
	kfree(mq->mqrq_cmdq);
	mq->mqrq_cmdq = NULL;
}

/**
 * mmc_queue_suspend - suspend a MMC request queue
 * @mq: MMC queue to suspend
 * @wait: Wait till MMC request queue is empty
 *
 * Stop the block request queue, and wait for our thread to
 * complete any outstanding requests.  This ensures that we
 * won't suspend while a request is being processed.
 */
int mmc_queue_suspend(struct mmc_queue *mq, int wait)
{
	struct request_queue *q = mq->queue;
	unsigned long flags;
	int rc = 0;
	struct mmc_card *card = mq->card;
	struct request *req;

	if (card->cmdq_init && blk_queue_tagged(q)) {
		struct mmc_host *host = card->host;

		if (test_and_set_bit(MMC_QUEUE_SUSPENDED, &mq->flags))
			goto out;
<<<<<<< HEAD

		if (wait) {

			/*
			 * After blk_stop_queue is called, wait for all
			 * active_reqs to complete.
			 * Then wait for cmdq thread to exit before calling
			 * cmdq shutdown to avoid race between issuing
			 * requests and shutdown of cmdq.
			 */
			spin_lock_irqsave(q->queue_lock, flags);
			blk_stop_queue(q);
			spin_unlock_irqrestore(q->queue_lock, flags);

			if (host->cmdq_ctx.active_reqs)
				wait_for_completion(
						&mq->cmdq_shutdown_complete);
			kthread_stop(mq->thread);
			mq->cmdq_shutdown(mq);
		} else {
			spin_lock_irqsave(q->queue_lock, flags);
			blk_stop_queue(q);
			wake_up(&host->cmdq_ctx.wait);
			req = blk_peek_request(q);
			if (req || mq->cmdq_req_peeked ||
			    host->cmdq_ctx.active_reqs) {
				clear_bit(MMC_QUEUE_SUSPENDED, &mq->flags);
				blk_start_queue(q);
				rc = -EBUSY;
			}
			spin_unlock_irqrestore(q->queue_lock, flags);
		}

=======

		if (wait) {

			/*
			 * After blk_stop_queue is called, wait for all
			 * active_reqs to complete.
			 * Then wait for cmdq thread to exit before calling
			 * cmdq shutdown to avoid race between issuing
			 * requests and shutdown of cmdq.
			 */
			spin_lock_irqsave(q->queue_lock, flags);
			blk_stop_queue(q);
			spin_unlock_irqrestore(q->queue_lock, flags);

			if (host->cmdq_ctx.active_reqs)
				wait_for_completion(
						&mq->cmdq_shutdown_complete);
			kthread_stop(mq->thread);
			mq->cmdq_shutdown(mq);
		} else {
			spin_lock_irqsave(q->queue_lock, flags);
			blk_stop_queue(q);
			wake_up(&host->cmdq_ctx.wait);
			req = blk_peek_request(q);
			if (req || mq->cmdq_req_peeked ||
			    host->cmdq_ctx.active_reqs) {
				clear_bit(MMC_QUEUE_SUSPENDED, &mq->flags);
				blk_start_queue(q);
				rc = -EBUSY;
			}
			spin_unlock_irqrestore(q->queue_lock, flags);
		}

>>>>>>> ae6c134c
		goto out;
	}

	if (!(test_and_set_bit(MMC_QUEUE_SUSPENDED, &mq->flags))) {
		if (!wait) {
			/* suspend/stop the queue in case of suspend */
			spin_lock_irqsave(q->queue_lock, flags);
			blk_stop_queue(q);
			spin_unlock_irqrestore(q->queue_lock, flags);
		} else {
			/* shutdown the queue in case of shutdown/reboot */
			blk_cleanup_queue(q);
		}

		rc = down_trylock(&mq->thread_sem);
		if (rc && !wait) {
			/*
			 * Failed to take the lock so better to abort the
			 * suspend because mmcqd thread is processing requests.
			 */
			clear_bit(MMC_QUEUE_SUSPENDED, &mq->flags);
			spin_lock_irqsave(q->queue_lock, flags);
			blk_start_queue(q);
			spin_unlock_irqrestore(q->queue_lock, flags);
			rc = -EBUSY;
		} else if (rc && wait) {
			down(&mq->thread_sem);
			rc = 0;
		}
	}
out:
	return rc;
}

/**
 * mmc_queue_resume - resume a previously suspended MMC request queue
 * @mq: MMC queue to resume
 */
void mmc_queue_resume(struct mmc_queue *mq)
{
	struct request_queue *q = mq->queue;
	struct mmc_card *card = mq->card;
	unsigned long flags;

	if (test_and_clear_bit(MMC_QUEUE_SUSPENDED, &mq->flags)) {

		if (!(card->cmdq_init && blk_queue_tagged(q)))
			up(&mq->thread_sem);

		spin_lock_irqsave(q->queue_lock, flags);
		blk_start_queue(q);
		spin_unlock_irqrestore(q->queue_lock, flags);
	}
}

static unsigned int mmc_queue_packed_map_sg(struct mmc_queue *mq,
					    struct mmc_packed *packed,
					    struct scatterlist *sg,
					    enum mmc_packed_type cmd_type)
{
	struct scatterlist *__sg = sg;
	unsigned int sg_len = 0;
	struct request *req;

	if (mmc_packed_wr(cmd_type)) {
		unsigned int hdr_sz = mmc_large_sector(mq->card) ? 4096 : 512;
		unsigned int max_seg_sz = queue_max_segment_size(mq->queue);
		unsigned int len, remain, offset = 0;
		u8 *buf = (u8 *)packed->cmd_hdr;

		remain = hdr_sz;
		do {
			len = min(remain, max_seg_sz);
			sg_set_buf(__sg, buf + offset, len);
			offset += len;
			remain -= len;
			sg_unmark_end(__sg++);
			sg_len++;
		} while (remain);
	}

	list_for_each_entry(req, &packed->list, queuelist) {
		sg_len += blk_rq_map_sg(mq->queue, req, __sg);
		__sg = sg + (sg_len - 1);
		sg_unmark_end(__sg++);
	}
	sg_mark_end(sg + (sg_len - 1));
	return sg_len;
}

/*
 * Prepare the sg list(s) to be handed of to the host driver
 */
unsigned int mmc_queue_map_sg(struct mmc_queue *mq, struct mmc_queue_req *mqrq)
{
	unsigned int sg_len;
	size_t buflen;
	struct scatterlist *sg;
	enum mmc_packed_type cmd_type;
	int i;

	cmd_type = mqrq->cmd_type;

	if (!mqrq->bounce_buf) {
		if (mmc_packed_cmd(cmd_type))
			return mmc_queue_packed_map_sg(mq, mqrq->packed,
						       mqrq->sg, cmd_type);
		else
			return blk_rq_map_sg(mq->queue, mqrq->req, mqrq->sg);
	}

	BUG_ON(!mqrq->bounce_sg);

	if (mmc_packed_cmd(cmd_type))
		sg_len = mmc_queue_packed_map_sg(mq, mqrq->packed,
						 mqrq->bounce_sg, cmd_type);
	else
		sg_len = blk_rq_map_sg(mq->queue, mqrq->req, mqrq->bounce_sg);

	mqrq->bounce_sg_len = sg_len;

	buflen = 0;
	for_each_sg(mqrq->bounce_sg, sg, sg_len, i)
		buflen += sg->length;

	sg_init_one(mqrq->sg, mqrq->bounce_buf, buflen);

	return 1;
}

/*
 * If writing, bounce the data to the buffer before the request
 * is sent to the host driver
 */
void mmc_queue_bounce_pre(struct mmc_queue_req *mqrq)
{
	if (!mqrq->bounce_buf)
		return;

	if (rq_data_dir(mqrq->req) != WRITE)
		return;

	sg_copy_to_buffer(mqrq->bounce_sg, mqrq->bounce_sg_len,
		mqrq->bounce_buf, mqrq->sg[0].length);
}

/*
 * If reading, bounce the data from the buffer after the request
 * has been handled by the host driver
 */
void mmc_queue_bounce_post(struct mmc_queue_req *mqrq)
{
	if (!mqrq->bounce_buf)
		return;

	if (rq_data_dir(mqrq->req) != READ)
		return;

	sg_copy_from_buffer(mqrq->bounce_sg, mqrq->bounce_sg_len,
		mqrq->bounce_buf, mqrq->sg[0].length);
}<|MERGE_RESOLUTION|>--- conflicted
+++ resolved
@@ -314,11 +314,8 @@
 						host->max_req_size / 512));
 	blk_queue_max_segment_size(mq->queue, host->max_seg_size);
 	blk_queue_max_segments(mq->queue, host->max_segs);
-<<<<<<< HEAD
-=======
 	if (host->inlinecrypt_support)
 		queue_flag_set_unlocked(QUEUE_FLAG_INLINECRYPT, mq->queue);
->>>>>>> ae6c134c
 }
 
 /**
@@ -488,12 +485,9 @@
 success:
 	sema_init(&mq->thread_sem, 1);
 
-<<<<<<< HEAD
-=======
 	if (host->inlinecrypt_support)
 		queue_flag_set_unlocked(QUEUE_FLAG_INLINECRYPT, mq->queue);
 
->>>>>>> ae6c134c
 	/* hook for pm qos legacy init */
 	if (card->host->ops->init)
 		card->host->ops->init(card->host);
@@ -736,7 +730,6 @@
 
 		if (test_and_set_bit(MMC_QUEUE_SUSPENDED, &mq->flags))
 			goto out;
-<<<<<<< HEAD
 
 		if (wait) {
 
@@ -770,41 +763,6 @@
 			spin_unlock_irqrestore(q->queue_lock, flags);
 		}
 
-=======
-
-		if (wait) {
-
-			/*
-			 * After blk_stop_queue is called, wait for all
-			 * active_reqs to complete.
-			 * Then wait for cmdq thread to exit before calling
-			 * cmdq shutdown to avoid race between issuing
-			 * requests and shutdown of cmdq.
-			 */
-			spin_lock_irqsave(q->queue_lock, flags);
-			blk_stop_queue(q);
-			spin_unlock_irqrestore(q->queue_lock, flags);
-
-			if (host->cmdq_ctx.active_reqs)
-				wait_for_completion(
-						&mq->cmdq_shutdown_complete);
-			kthread_stop(mq->thread);
-			mq->cmdq_shutdown(mq);
-		} else {
-			spin_lock_irqsave(q->queue_lock, flags);
-			blk_stop_queue(q);
-			wake_up(&host->cmdq_ctx.wait);
-			req = blk_peek_request(q);
-			if (req || mq->cmdq_req_peeked ||
-			    host->cmdq_ctx.active_reqs) {
-				clear_bit(MMC_QUEUE_SUSPENDED, &mq->flags);
-				blk_start_queue(q);
-				rc = -EBUSY;
-			}
-			spin_unlock_irqrestore(q->queue_lock, flags);
-		}
-
->>>>>>> ae6c134c
 		goto out;
 	}
 
