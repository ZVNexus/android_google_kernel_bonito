/*
 *  linux/drivers/mmc/core/host.c
 *
 *  Copyright (C) 2003 Russell King, All Rights Reserved.
 *  Copyright (C) 2007-2008 Pierre Ossman
 *  Copyright (C) 2010 Linus Walleij
 *
 * This program is free software; you can redistribute it and/or modify
 * it under the terms of the GNU General Public License version 2 as
 * published by the Free Software Foundation.
 *
 *  MMC host class device management
 */

#include <linux/device.h>
#include <linux/err.h>
#include <linux/idr.h>
#include <linux/of.h>
#include <linux/of_gpio.h>
#include <linux/pagemap.h>
#include <linux/export.h>
#include <linux/leds.h>
#include <linux/slab.h>

#include <linux/mmc/host.h>
#include <linux/mmc/card.h>
#include <linux/mmc/slot-gpio.h>

#include "core.h"
#include "host.h"
#include "slot-gpio.h"
#include "pwrseq.h"

static DEFINE_IDA(mmc_host_ida);
static DEFINE_SPINLOCK(mmc_host_lock);

static void mmc_host_classdev_release(struct device *dev)
{
	struct mmc_host *host = cls_dev_to_mmc_host(dev);
	spin_lock(&mmc_host_lock);
	ida_remove(&mmc_host_ida, host->index);
	spin_unlock(&mmc_host_lock);
	kfree(host);
}

static struct class mmc_host_class = {
	.name		= "mmc_host",
	.dev_release	= mmc_host_classdev_release,
};

int mmc_register_host_class(void)
{
	return class_register(&mmc_host_class);
}

void mmc_unregister_host_class(void)
{
	class_unregister(&mmc_host_class);
}

void mmc_retune_enable(struct mmc_host *host)
{
	host->can_retune = 1;
	if (host->retune_period)
		mod_timer(&host->retune_timer,
			  jiffies + host->retune_period * HZ);
}

/*
 * Pause re-tuning for a small set of operations.  The pause begins after the
 * next command and after first doing re-tuning.
 */
void mmc_retune_pause(struct mmc_host *host)
{
	if (!host->retune_paused) {
		host->retune_paused = 1;
		mmc_retune_needed(host);
		mmc_retune_hold(host);
	}
}
EXPORT_SYMBOL(mmc_retune_pause);

void mmc_retune_unpause(struct mmc_host *host)
{
	if (host->retune_paused) {
		host->retune_paused = 0;
		mmc_retune_release(host);
	}
}
EXPORT_SYMBOL(mmc_retune_unpause);

void mmc_retune_disable(struct mmc_host *host)
{
	mmc_retune_unpause(host);
	host->can_retune = 0;
	del_timer_sync(&host->retune_timer);
	host->retune_now = 0;
	host->need_retune = 0;
}

void mmc_retune_timer_stop(struct mmc_host *host)
{
	del_timer_sync(&host->retune_timer);
}
EXPORT_SYMBOL(mmc_retune_timer_stop);

void mmc_retune_hold(struct mmc_host *host)
{
	if (!host->hold_retune)
		host->retune_now = 1;
	host->hold_retune += 1;
}

void mmc_retune_release(struct mmc_host *host)
{
	if (host->hold_retune)
		host->hold_retune -= 1;
	else
		WARN_ON(1);
}

int mmc_retune(struct mmc_host *host)
{
	bool return_to_hs400 = false;
	int err;

	if (host->retune_now)
		host->retune_now = 0;
	else
		return 0;

	if (!host->need_retune || host->doing_retune || !host->card)
		return 0;

	host->need_retune = 0;

	host->doing_retune = 1;

	if (host->ios.timing == MMC_TIMING_MMC_HS400) {
		err = mmc_hs400_to_hs200(host->card);
		if (err)
			goto out;

		return_to_hs400 = true;

		if (host->ops->prepare_hs400_tuning)
			host->ops->prepare_hs400_tuning(host, &host->ios);
	}

	err = mmc_execute_tuning(host->card);
	if (err)
		goto out;

	if (return_to_hs400)
		err = mmc_hs200_to_hs400(host->card);
out:
	host->doing_retune = 0;

	return err;
}

static void mmc_retune_timer(unsigned long data)
{
	struct mmc_host *host = (struct mmc_host *)data;

	mmc_retune_needed(host);
}

/**
 *	mmc_of_parse() - parse host's device-tree node
 *	@host: host whose node should be parsed.
 *
 * To keep the rest of the MMC subsystem unaware of whether DT has been
 * used to to instantiate and configure this host instance or not, we
 * parse the properties and set respective generic mmc-host flags and
 * parameters.
 */
int mmc_of_parse(struct mmc_host *host)
{
	struct device_node *np;
	u32 bus_width;
	int ret;
	bool cd_cap_invert, cd_gpio_invert = false;
	bool ro_cap_invert, ro_gpio_invert = false;

	if (!host->parent || !host->parent->of_node)
		return 0;

	np = host->parent->of_node;

	/* "bus-width" is translated to MMC_CAP_*_BIT_DATA flags */
	if (of_property_read_u32(np, "bus-width", &bus_width) < 0) {
		dev_dbg(host->parent,
			"\"bus-width\" property is missing, assuming 1 bit.\n");
		bus_width = 1;
	}

	switch (bus_width) {
	case 8:
		host->caps |= MMC_CAP_8_BIT_DATA;
		/* Hosts capable of 8-bit transfers can also do 4 bits */
	case 4:
		host->caps |= MMC_CAP_4_BIT_DATA;
		break;
	case 1:
		break;
	default:
		dev_err(host->parent,
			"Invalid \"bus-width\" value %u!\n", bus_width);
		return -EINVAL;
	}

	/* f_max is obtained from the optional "max-frequency" property */
	of_property_read_u32(np, "max-frequency", &host->f_max);

	/*
	 * Configure CD and WP pins. They are both by default active low to
	 * match the SDHCI spec. If GPIOs are provided for CD and / or WP, the
	 * mmc-gpio helpers are used to attach, configure and use them. If
	 * polarity inversion is specified in DT, one of MMC_CAP2_CD_ACTIVE_HIGH
	 * and MMC_CAP2_RO_ACTIVE_HIGH capability-2 flags is set. If the
	 * "broken-cd" property is provided, the MMC_CAP_NEEDS_POLL capability
	 * is set. If the "non-removable" property is found, the
	 * MMC_CAP_NONREMOVABLE capability is set and no card-detection
	 * configuration is performed.
	 */

	/* Parse Card Detection */
	if (of_property_read_bool(np, "non-removable")) {
		host->caps |= MMC_CAP_NONREMOVABLE;
	} else {
		cd_cap_invert = of_property_read_bool(np, "cd-inverted");

		if (of_property_read_bool(np, "broken-cd"))
			host->caps |= MMC_CAP_NEEDS_POLL;

		ret = mmc_gpiod_request_cd(host, "cd", 0, true,
					   0, &cd_gpio_invert);
		if (!ret)
			dev_info(host->parent, "Got CD GPIO\n");
		else if (ret != -ENOENT && ret != -ENOSYS)
			return ret;

		/*
		 * There are two ways to flag that the CD line is inverted:
		 * through the cd-inverted flag and by the GPIO line itself
		 * being inverted from the GPIO subsystem. This is a leftover
		 * from the times when the GPIO subsystem did not make it
		 * possible to flag a line as inverted.
		 *
		 * If the capability on the host AND the GPIO line are
		 * both inverted, the end result is that the CD line is
		 * not inverted.
		 */
		if (cd_cap_invert ^ cd_gpio_invert)
			host->caps2 |= MMC_CAP2_CD_ACTIVE_HIGH;
	}

	/* Parse Write Protection */
	ro_cap_invert = of_property_read_bool(np, "wp-inverted");

	ret = mmc_gpiod_request_ro(host, "wp", 0, false, 0, &ro_gpio_invert);
	if (!ret)
		dev_info(host->parent, "Got WP GPIO\n");
	else if (ret != -ENOENT && ret != -ENOSYS)
		return ret;

	if (of_property_read_bool(np, "disable-wp"))
		host->caps2 |= MMC_CAP2_NO_WRITE_PROTECT;

	/* See the comment on CD inversion above */
	if (ro_cap_invert ^ ro_gpio_invert)
		host->caps2 |= MMC_CAP2_RO_ACTIVE_HIGH;

	if (of_property_read_bool(np, "cap-sd-highspeed"))
		host->caps |= MMC_CAP_SD_HIGHSPEED;
	if (of_property_read_bool(np, "cap-mmc-highspeed"))
		host->caps |= MMC_CAP_MMC_HIGHSPEED;
	if (of_property_read_bool(np, "sd-uhs-sdr12"))
		host->caps |= MMC_CAP_UHS_SDR12;
	if (of_property_read_bool(np, "sd-uhs-sdr25"))
		host->caps |= MMC_CAP_UHS_SDR25;
	if (of_property_read_bool(np, "sd-uhs-sdr50"))
		host->caps |= MMC_CAP_UHS_SDR50;
	if (of_property_read_bool(np, "sd-uhs-sdr104"))
		host->caps |= MMC_CAP_UHS_SDR104;
	if (of_property_read_bool(np, "sd-uhs-ddr50"))
		host->caps |= MMC_CAP_UHS_DDR50;
	if (of_property_read_bool(np, "cap-power-off-card"))
		host->caps |= MMC_CAP_POWER_OFF_CARD;
	if (of_property_read_bool(np, "cap-mmc-hw-reset"))
		host->caps |= MMC_CAP_HW_RESET;
	if (of_property_read_bool(np, "cap-sdio-irq"))
		host->caps |= MMC_CAP_SDIO_IRQ;
	if (of_property_read_bool(np, "full-pwr-cycle"))
		host->caps2 |= MMC_CAP2_FULL_PWR_CYCLE;
	if (of_property_read_bool(np, "keep-power-in-suspend"))
		host->pm_caps |= MMC_PM_KEEP_POWER;
	if (of_property_read_bool(np, "wakeup-source") ||
	    of_property_read_bool(np, "enable-sdio-wakeup")) /* legacy */
		host->pm_caps |= MMC_PM_WAKE_SDIO_IRQ;
	if (of_property_read_bool(np, "mmc-ddr-1_8v"))
		host->caps |= MMC_CAP_1_8V_DDR;
	if (of_property_read_bool(np, "mmc-ddr-1_2v"))
		host->caps |= MMC_CAP_1_2V_DDR;
	if (of_property_read_bool(np, "mmc-hs200-1_8v"))
		host->caps2 |= MMC_CAP2_HS200_1_8V_SDR;
	if (of_property_read_bool(np, "mmc-hs200-1_2v"))
		host->caps2 |= MMC_CAP2_HS200_1_2V_SDR;
	if (of_property_read_bool(np, "mmc-hs400-1_8v"))
		host->caps2 |= MMC_CAP2_HS400_1_8V | MMC_CAP2_HS200_1_8V_SDR;
	if (of_property_read_bool(np, "mmc-hs400-1_2v"))
		host->caps2 |= MMC_CAP2_HS400_1_2V | MMC_CAP2_HS200_1_2V_SDR;
	if (of_property_read_bool(np, "mmc-hs400-enhanced-strobe"))
		host->caps2 |= MMC_CAP2_HS400_ES;
	if (of_property_read_bool(np, "no-sdio"))
		host->caps2 |= MMC_CAP2_NO_SDIO;
	if (of_property_read_bool(np, "no-sd"))
		host->caps2 |= MMC_CAP2_NO_SD;
	if (of_property_read_bool(np, "no-mmc"))
		host->caps2 |= MMC_CAP2_NO_MMC;

	host->dsr_req = !of_property_read_u32(np, "dsr", &host->dsr);
	if (host->dsr_req && (host->dsr & ~0xffff)) {
		dev_err(host->parent,
			"device tree specified broken value for DSR: 0x%x, ignoring\n",
			host->dsr);
		host->dsr_req = 0;
	}

	return mmc_pwrseq_alloc(host);
}

EXPORT_SYMBOL(mmc_of_parse);

/**
 *	mmc_alloc_host - initialise the per-host structure.
 *	@extra: sizeof private data structure
 *	@dev: pointer to host device model structure
 *
 *	Initialise the per-host structure.
 */
struct mmc_host *mmc_alloc_host(int extra, struct device *dev)
{
	int err;
	struct mmc_host *host;

	host = kzalloc(sizeof(struct mmc_host) + extra, GFP_KERNEL);
	if (!host)
		return NULL;

	/* scanning will be enabled when we're ready */
	host->rescan_disable = 1;

again:
	if (!ida_pre_get(&mmc_host_ida, GFP_KERNEL)) {
		kfree(host);
		return NULL;
	}

	spin_lock(&mmc_host_lock);
	err = ida_get_new(&mmc_host_ida, &host->index);
	spin_unlock(&mmc_host_lock);

	if (err == -EAGAIN) {
		goto again;
	} else if (err) {
		kfree(host);
		return NULL;
	}

	dev_set_name(&host->class_dev, "mmc%d", host->index);

	host->parent = dev;
	host->class_dev.parent = dev;
	host->class_dev.class = &mmc_host_class;
	device_initialize(&host->class_dev);
	device_enable_async_suspend(&host->class_dev);

	if (mmc_gpio_alloc(host)) {
		put_device(&host->class_dev);
		return NULL;
	}

	spin_lock_init(&host->lock);
	init_waitqueue_head(&host->wq);
	INIT_DELAYED_WORK(&host->detect, mmc_rescan);
	setup_timer(&host->retune_timer, mmc_retune_timer, (unsigned long)host);

	/*
	 * By default, hosts do not support SGIO or large requests.
	 * They have to set these according to their abilities.
	 */
	host->max_segs = 1;
	host->max_seg_size = PAGE_SIZE;

	host->max_req_size = PAGE_SIZE;
	host->max_blk_size = 512;
	host->max_blk_count = PAGE_SIZE / 512;

	return host;
}

EXPORT_SYMBOL(mmc_alloc_host);

/**
 *	mmc_add_host - initialise host hardware
 *	@host: mmc host
 *
 *	Register the host with the driver model. The host must be
 *	prepared to start servicing requests before this function
 *	completes.
 */
int mmc_add_host(struct mmc_host *host)
{
	int err;

	WARN_ON((host->caps & MMC_CAP_SDIO_IRQ) &&
		!host->ops->enable_sdio_irq);

	err = device_add(&host->class_dev);
	if (err)
		return err;

	led_trigger_register_simple(dev_name(&host->class_dev), &host->led);

#ifdef CONFIG_DEBUG_FS
	mmc_add_host_debugfs(host);
#endif

#ifdef CONFIG_BLOCK
	mmc_latency_hist_sysfs_init(host);
#endif

	mmc_start_host(host);
	if (!(host->pm_flags & MMC_PM_IGNORE_PM_NOTIFY))
		mmc_register_pm_notifier(host);

	return 0;
}

EXPORT_SYMBOL(mmc_add_host);

/**
 *	mmc_remove_host - remove host hardware
 *	@host: mmc host
 *
 *	Unregister and remove all cards associated with this host,
 *	and power down the MMC bus. No new requests will be issued
 *	after this function has returned.
 */
void mmc_remove_host(struct mmc_host *host)
{
	if (!(host->pm_flags & MMC_PM_IGNORE_PM_NOTIFY))
		mmc_unregister_pm_notifier(host);
<<<<<<< HEAD

=======
>>>>>>> dcb61100
	mmc_stop_host(host);

#ifdef CONFIG_DEBUG_FS
	mmc_remove_host_debugfs(host);
#endif

#ifdef CONFIG_BLOCK
	mmc_latency_hist_sysfs_exit(host);
#endif

	device_del(&host->class_dev);

	led_trigger_unregister_simple(host->led);
}

EXPORT_SYMBOL(mmc_remove_host);

/**
 *	mmc_free_host - free the host structure
 *	@host: mmc host
 *
 *	Free the host once all references to it have been dropped.
 */
void mmc_free_host(struct mmc_host *host)
{
	mmc_pwrseq_free(host);
	put_device(&host->class_dev);
}

EXPORT_SYMBOL(mmc_free_host);<|MERGE_RESOLUTION|>--- conflicted
+++ resolved
@@ -453,10 +453,6 @@
 {
 	if (!(host->pm_flags & MMC_PM_IGNORE_PM_NOTIFY))
 		mmc_unregister_pm_notifier(host);
-<<<<<<< HEAD
-
-=======
->>>>>>> dcb61100
 	mmc_stop_host(host);
 
 #ifdef CONFIG_DEBUG_FS
