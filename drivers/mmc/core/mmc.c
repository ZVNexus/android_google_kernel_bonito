/*
 *  linux/drivers/mmc/core/mmc.c
 *
 *  Copyright (C) 2003-2004 Russell King, All Rights Reserved.
 *  Copyright (C) 2005-2007 Pierre Ossman, All Rights Reserved.
 *  MMCv4 support Copyright (C) 2006 Philip Langdale, All Rights Reserved.
 *
 * This program is free software; you can redistribute it and/or modify
 * it under the terms of the GNU General Public License version 2 as
 * published by the Free Software Foundation.
 */

#include <linux/err.h>
#include <linux/of.h>
#include <linux/slab.h>
#include <linux/stat.h>
#include <linux/pm_runtime.h>

#include <linux/mmc/host.h>
#include <linux/mmc/card.h>
#include <linux/mmc/mmc.h>
#include <linux/reboot.h>
#include <trace/events/mmc.h>

#include "core.h"
#include "host.h"
#include "bus.h"
#include "mmc_ops.h"
#include "sd_ops.h"

#define DEFAULT_CMD6_TIMEOUT_MS	500

static const unsigned int tran_exp[] = {
	10000,		100000,		1000000,	10000000,
	0,		0,		0,		0
};

static const unsigned char tran_mant[] = {
	0,	10,	12,	13,	15,	20,	25,	30,
	35,	40,	45,	50,	55,	60,	70,	80,
};

static const unsigned int tacc_exp[] = {
	1,	10,	100,	1000,	10000,	100000,	1000000, 10000000,
};

static const unsigned int tacc_mant[] = {
	0,	10,	12,	13,	15,	20,	25,	30,
	35,	40,	45,	50,	55,	60,	70,	80,
};

static const struct mmc_fixup mmc_ext_csd_fixups[] = {
	/*
	 * Certain Hynix eMMC 4.41 cards might get broken when HPI feature
	 * is used so disable the HPI feature for such buggy cards.
	 */
	MMC_FIXUP_EXT_CSD_REV(CID_NAME_ANY, CID_MANFID_HYNIX,
			      0x014a, add_quirk, MMC_QUIRK_BROKEN_HPI, 5),

	END_FIXUP
};

#define UNSTUFF_BITS(resp,start,size)					\
	({								\
		const int __size = size;				\
		const u32 __mask = (__size < 32 ? 1 << __size : 0) - 1;	\
		const int __off = 3 - ((start) / 32);			\
		const int __shft = (start) & 31;			\
		u32 __res;						\
									\
		__res = resp[__off] >> __shft;				\
		if (__size + __shft > 32)				\
			__res |= resp[__off-1] << ((32 - __shft) % 32);	\
		__res & __mask;						\
	})

static int mmc_switch_status(struct mmc_card *card, bool ignore_crc);
/*
 * Given the decoded CSD structure, decode the raw CID to our CID structure.
 */
static int mmc_decode_cid(struct mmc_card *card)
{
	u32 *resp = card->raw_cid;

	/*
	 * The selection of the format here is based upon published
	 * specs from sandisk and from what people have reported.
	 */
	switch (card->csd.mmca_vsn) {
	case 0: /* MMC v1.0 - v1.2 */
	case 1: /* MMC v1.4 */
		card->cid.manfid	= UNSTUFF_BITS(resp, 104, 24);
		card->cid.prod_name[0]	= UNSTUFF_BITS(resp, 96, 8);
		card->cid.prod_name[1]	= UNSTUFF_BITS(resp, 88, 8);
		card->cid.prod_name[2]	= UNSTUFF_BITS(resp, 80, 8);
		card->cid.prod_name[3]	= UNSTUFF_BITS(resp, 72, 8);
		card->cid.prod_name[4]	= UNSTUFF_BITS(resp, 64, 8);
		card->cid.prod_name[5]	= UNSTUFF_BITS(resp, 56, 8);
		card->cid.prod_name[6]	= UNSTUFF_BITS(resp, 48, 8);
		card->cid.hwrev		= UNSTUFF_BITS(resp, 44, 4);
		card->cid.fwrev		= UNSTUFF_BITS(resp, 40, 4);
		card->cid.serial	= UNSTUFF_BITS(resp, 16, 24);
		card->cid.month		= UNSTUFF_BITS(resp, 12, 4);
		card->cid.year		= UNSTUFF_BITS(resp, 8, 4) + 1997;
		break;

	case 2: /* MMC v2.0 - v2.2 */
	case 3: /* MMC v3.1 - v3.3 */
	case 4: /* MMC v4 */
		card->cid.manfid	= UNSTUFF_BITS(resp, 120, 8);
		card->cid.oemid		= UNSTUFF_BITS(resp, 104, 16);
		card->cid.prod_name[0]	= UNSTUFF_BITS(resp, 96, 8);
		card->cid.prod_name[1]	= UNSTUFF_BITS(resp, 88, 8);
		card->cid.prod_name[2]	= UNSTUFF_BITS(resp, 80, 8);
		card->cid.prod_name[3]	= UNSTUFF_BITS(resp, 72, 8);
		card->cid.prod_name[4]	= UNSTUFF_BITS(resp, 64, 8);
		card->cid.prod_name[5]	= UNSTUFF_BITS(resp, 56, 8);
		card->cid.prv		= UNSTUFF_BITS(resp, 48, 8);
		card->cid.serial	= UNSTUFF_BITS(resp, 16, 32);
		card->cid.month		= UNSTUFF_BITS(resp, 12, 4);
		card->cid.year		= UNSTUFF_BITS(resp, 8, 4) + 1997;
		break;

	default:
		pr_err("%s: card has unknown MMCA version %d\n",
			mmc_hostname(card->host), card->csd.mmca_vsn);
		return -EINVAL;
	}

	return 0;
}

static void mmc_set_erase_size(struct mmc_card *card)
{
	if (card->ext_csd.erase_group_def & 1)
		card->erase_size = card->ext_csd.hc_erase_size;
	else
		card->erase_size = card->csd.erase_size;

	mmc_init_erase(card);
}

static const struct mmc_fixup mmc_fixups[] = {

	/* avoid HPI for specific cards */
	MMC_FIXUP_EXT_CSD_REV("MMC16G", CID_MANFID_KINGSTON, CID_OEMID_ANY,
		add_quirk, MMC_QUIRK_BROKEN_HPI, MMC_V4_41),

	/* Disable cache for specific cards */
	MMC_FIXUP("MMC16G", CID_MANFID_KINGSTON, CID_OEMID_ANY,
		add_quirk_mmc, MMC_QUIRK_CACHE_DISABLE),

	END_FIXUP
};

/*
 * Given a 128-bit response, decode to our card CSD structure.
 */
static int mmc_decode_csd(struct mmc_card *card)
{
	struct mmc_csd *csd = &card->csd;
	unsigned int e, m, a, b;
	u32 *resp = card->raw_csd;

	/*
	 * We only understand CSD structure v1.1 and v1.2.
	 * v1.2 has extra information in bits 15, 11 and 10.
	 * We also support eMMC v4.4 & v4.41.
	 */
	csd->structure = UNSTUFF_BITS(resp, 126, 2);
	if (csd->structure == 0) {
		pr_err("%s: unrecognised CSD structure version %d\n",
			mmc_hostname(card->host), csd->structure);
		return -EINVAL;
	}

	csd->mmca_vsn	 = UNSTUFF_BITS(resp, 122, 4);
	m = UNSTUFF_BITS(resp, 115, 4);
	e = UNSTUFF_BITS(resp, 112, 3);
	csd->tacc_ns	 = (tacc_exp[e] * tacc_mant[m] + 9) / 10;
	csd->tacc_clks	 = UNSTUFF_BITS(resp, 104, 8) * 100;

	m = UNSTUFF_BITS(resp, 99, 4);
	e = UNSTUFF_BITS(resp, 96, 3);
	csd->max_dtr	  = tran_exp[e] * tran_mant[m];
	csd->cmdclass	  = UNSTUFF_BITS(resp, 84, 12);

	e = UNSTUFF_BITS(resp, 47, 3);
	m = UNSTUFF_BITS(resp, 62, 12);
	csd->capacity	  = (1 + m) << (e + 2);

	csd->read_blkbits = UNSTUFF_BITS(resp, 80, 4);
	csd->read_partial = UNSTUFF_BITS(resp, 79, 1);
	csd->write_misalign = UNSTUFF_BITS(resp, 78, 1);
	csd->read_misalign = UNSTUFF_BITS(resp, 77, 1);
	csd->dsr_imp = UNSTUFF_BITS(resp, 76, 1);
	csd->r2w_factor = UNSTUFF_BITS(resp, 26, 3);
	csd->write_blkbits = UNSTUFF_BITS(resp, 22, 4);
	csd->write_partial = UNSTUFF_BITS(resp, 21, 1);

	if (csd->write_blkbits >= 9) {
		a = UNSTUFF_BITS(resp, 42, 5);
		b = UNSTUFF_BITS(resp, 37, 5);
		csd->erase_size = (a + 1) * (b + 1);
		csd->erase_size <<= csd->write_blkbits - 9;
	}

	return 0;
}

static void mmc_select_card_type(struct mmc_card *card)
{
	struct mmc_host *host = card->host;
	u8 card_type = card->ext_csd.raw_card_type;
	u32 caps = host->caps, caps2 = host->caps2;
	unsigned int hs_max_dtr = 0, hs200_max_dtr = 0;
	unsigned int avail_type = 0;

	if (caps & MMC_CAP_MMC_HIGHSPEED &&
	    card_type & EXT_CSD_CARD_TYPE_HS_26) {
		hs_max_dtr = MMC_HIGH_26_MAX_DTR;
		avail_type |= EXT_CSD_CARD_TYPE_HS_26;
	}

	if (caps & MMC_CAP_MMC_HIGHSPEED &&
	    card_type & EXT_CSD_CARD_TYPE_HS_52) {
		hs_max_dtr = MMC_HIGH_52_MAX_DTR;
		avail_type |= EXT_CSD_CARD_TYPE_HS_52;
	}

	if (caps & MMC_CAP_1_8V_DDR &&
	    card_type & EXT_CSD_CARD_TYPE_DDR_1_8V) {
		hs_max_dtr = MMC_HIGH_DDR_MAX_DTR;
		avail_type |= EXT_CSD_CARD_TYPE_DDR_1_8V;
	}

	if (caps & MMC_CAP_1_2V_DDR &&
	    card_type & EXT_CSD_CARD_TYPE_DDR_1_2V) {
		hs_max_dtr = MMC_HIGH_DDR_MAX_DTR;
		avail_type |= EXT_CSD_CARD_TYPE_DDR_1_2V;
	}

	if (caps2 & MMC_CAP2_HS200_1_8V_SDR &&
	    card_type & EXT_CSD_CARD_TYPE_HS200_1_8V) {
		hs200_max_dtr = MMC_HS200_MAX_DTR;
		avail_type |= EXT_CSD_CARD_TYPE_HS200_1_8V;
	}

	if (caps2 & MMC_CAP2_HS200_1_2V_SDR &&
	    card_type & EXT_CSD_CARD_TYPE_HS200_1_2V) {
		hs200_max_dtr = MMC_HS200_MAX_DTR;
		avail_type |= EXT_CSD_CARD_TYPE_HS200_1_2V;
	}

	if (caps2 & MMC_CAP2_HS400_1_8V &&
	    card_type & EXT_CSD_CARD_TYPE_HS400_1_8V) {
		hs200_max_dtr = MMC_HS200_MAX_DTR;
		avail_type |= EXT_CSD_CARD_TYPE_HS400_1_8V;
	}

	if (caps2 & MMC_CAP2_HS400_1_2V &&
	    card_type & EXT_CSD_CARD_TYPE_HS400_1_2V) {
		hs200_max_dtr = MMC_HS200_MAX_DTR;
		avail_type |= EXT_CSD_CARD_TYPE_HS400_1_2V;
	}

	if ((caps2 & MMC_CAP2_HS400_ES) &&
	    card->ext_csd.strobe_support &&
	    (avail_type & EXT_CSD_CARD_TYPE_HS400))
		avail_type |= EXT_CSD_CARD_TYPE_HS400ES;

	card->ext_csd.hs_max_dtr = hs_max_dtr;
	card->ext_csd.hs200_max_dtr = hs200_max_dtr;
	card->mmc_avail_type = avail_type;
}

static void mmc_manage_enhanced_area(struct mmc_card *card, u8 *ext_csd)
{
	u8 hc_erase_grp_sz, hc_wp_grp_sz;

	/*
	 * Disable these attributes by default
	 */
	card->ext_csd.enhanced_area_offset = -EINVAL;
	card->ext_csd.enhanced_area_size = -EINVAL;

	/*
	 * Enhanced area feature support -- check whether the eMMC
	 * card has the Enhanced area enabled.  If so, export enhanced
	 * area offset and size to user by adding sysfs interface.
	 */
	if ((ext_csd[EXT_CSD_PARTITION_SUPPORT] & 0x2) &&
	    (ext_csd[EXT_CSD_PARTITION_ATTRIBUTE] & 0x1)) {
		if (card->ext_csd.partition_setting_completed) {
			hc_erase_grp_sz =
				ext_csd[EXT_CSD_HC_ERASE_GRP_SIZE];
			hc_wp_grp_sz =
				ext_csd[EXT_CSD_HC_WP_GRP_SIZE];

			/*
			 * calculate the enhanced data area offset, in bytes
			 */
			card->ext_csd.enhanced_area_offset =
				(((unsigned long long)ext_csd[139]) << 24) +
				(((unsigned long long)ext_csd[138]) << 16) +
				(((unsigned long long)ext_csd[137]) << 8) +
				(((unsigned long long)ext_csd[136]));
			if (mmc_card_blockaddr(card))
				card->ext_csd.enhanced_area_offset <<= 9;
			/*
			 * calculate the enhanced data area size, in kilobytes
			 */
			card->ext_csd.enhanced_area_size =
				(ext_csd[142] << 16) + (ext_csd[141] << 8) +
				ext_csd[140];
			card->ext_csd.enhanced_area_size *=
				(size_t)(hc_erase_grp_sz * hc_wp_grp_sz);
			card->ext_csd.enhanced_area_size <<= 9;
		} else {
			pr_warn("%s: defines enhanced area without partition setting complete\n",
				mmc_hostname(card->host));
		}
	}
}

static void mmc_manage_gp_partitions(struct mmc_card *card, u8 *ext_csd)
{
	int idx;
	u8 hc_erase_grp_sz, hc_wp_grp_sz;
	unsigned int part_size;

	/*
	 * General purpose partition feature support --
	 * If ext_csd has the size of general purpose partitions,
	 * set size, part_cfg, partition name in mmc_part.
	 */
	if (ext_csd[EXT_CSD_PARTITION_SUPPORT] &
	    EXT_CSD_PART_SUPPORT_PART_EN) {
		hc_erase_grp_sz =
			ext_csd[EXT_CSD_HC_ERASE_GRP_SIZE];
		hc_wp_grp_sz =
			ext_csd[EXT_CSD_HC_WP_GRP_SIZE];

		for (idx = 0; idx < MMC_NUM_GP_PARTITION; idx++) {
			if (!ext_csd[EXT_CSD_GP_SIZE_MULT + idx * 3] &&
			    !ext_csd[EXT_CSD_GP_SIZE_MULT + idx * 3 + 1] &&
			    !ext_csd[EXT_CSD_GP_SIZE_MULT + idx * 3 + 2])
				continue;
			if (card->ext_csd.partition_setting_completed == 0) {
				pr_warn("%s: has partition size defined without partition complete\n",
					mmc_hostname(card->host));
				break;
			}
			part_size =
				(ext_csd[EXT_CSD_GP_SIZE_MULT + idx * 3 + 2]
				<< 16) +
				(ext_csd[EXT_CSD_GP_SIZE_MULT + idx * 3 + 1]
				<< 8) +
				ext_csd[EXT_CSD_GP_SIZE_MULT + idx * 3];
			part_size *= (size_t)(hc_erase_grp_sz *
				hc_wp_grp_sz);
			mmc_part_add(card, part_size << 19,
				EXT_CSD_PART_CONFIG_ACC_GP0 + idx,
				"gp%d", idx, false,
				MMC_BLK_DATA_AREA_GP);
		}
	}
}

/* Minimum partition switch timeout in milliseconds */
#define MMC_MIN_PART_SWITCH_TIME	300

/*
 * Decode extended CSD.
 */
static int mmc_decode_ext_csd(struct mmc_card *card, u8 *ext_csd)
{
	int err = 0, idx;
	unsigned int part_size;
	struct device_node *np;
	bool broken_hpi = false;

	/* Version is coded in the CSD_STRUCTURE byte in the EXT_CSD register */
	card->ext_csd.raw_ext_csd_structure = ext_csd[EXT_CSD_STRUCTURE];
	if (card->csd.structure == 3) {
		if (card->ext_csd.raw_ext_csd_structure > 2) {
			pr_err("%s: unrecognised EXT_CSD structure "
				"version %d\n", mmc_hostname(card->host),
					card->ext_csd.raw_ext_csd_structure);
			err = -EINVAL;
			goto out;
		}
	}

	np = mmc_of_find_child_device(card->host, 0);
	if (np && of_device_is_compatible(np, "mmc-card"))
		broken_hpi = of_property_read_bool(np, "broken-hpi");
	of_node_put(np);

	/*
	 * The EXT_CSD format is meant to be forward compatible. As long
	 * as CSD_STRUCTURE does not change, all values for EXT_CSD_REV
	 * are authorized, see JEDEC JESD84-B50 section B.8.
	 */
	card->ext_csd.rev = ext_csd[EXT_CSD_REV];

	card->ext_csd.raw_sectors[0] = ext_csd[EXT_CSD_SEC_CNT + 0];
	card->ext_csd.raw_sectors[1] = ext_csd[EXT_CSD_SEC_CNT + 1];
	card->ext_csd.raw_sectors[2] = ext_csd[EXT_CSD_SEC_CNT + 2];
	card->ext_csd.raw_sectors[3] = ext_csd[EXT_CSD_SEC_CNT + 3];
	if (card->ext_csd.rev >= 2) {
		card->ext_csd.sectors =
			ext_csd[EXT_CSD_SEC_CNT + 0] << 0 |
			ext_csd[EXT_CSD_SEC_CNT + 1] << 8 |
			ext_csd[EXT_CSD_SEC_CNT + 2] << 16 |
			ext_csd[EXT_CSD_SEC_CNT + 3] << 24;

		/* Cards with density > 2GiB are sector addressed */
		if (card->ext_csd.sectors > (2u * 1024 * 1024 * 1024) / 512)
			mmc_card_set_blockaddr(card);
	}

	card->ext_csd.strobe_support = ext_csd[EXT_CSD_STROBE_SUPPORT];
	card->ext_csd.raw_card_type = ext_csd[EXT_CSD_CARD_TYPE];
	mmc_select_card_type(card);

	card->ext_csd.raw_s_a_timeout = ext_csd[EXT_CSD_S_A_TIMEOUT];
	card->ext_csd.raw_erase_timeout_mult =
		ext_csd[EXT_CSD_ERASE_TIMEOUT_MULT];
	card->ext_csd.raw_hc_erase_grp_size =
		ext_csd[EXT_CSD_HC_ERASE_GRP_SIZE];
	if (card->ext_csd.rev >= 3) {
		u8 sa_shift = ext_csd[EXT_CSD_S_A_TIMEOUT];
		card->ext_csd.part_config = ext_csd[EXT_CSD_PART_CONFIG];

		/* EXT_CSD value is in units of 10ms, but we store in ms */
		card->ext_csd.part_time = 10 * ext_csd[EXT_CSD_PART_SWITCH_TIME];
		/* Some eMMC set the value too low so set a minimum */
		if (card->ext_csd.part_time &&
		    card->ext_csd.part_time < MMC_MIN_PART_SWITCH_TIME)
			card->ext_csd.part_time = MMC_MIN_PART_SWITCH_TIME;

		/* Sleep / awake timeout in 100ns units */
		if (sa_shift > 0 && sa_shift <= 0x17)
			card->ext_csd.sa_timeout =
					1 << ext_csd[EXT_CSD_S_A_TIMEOUT];
		card->ext_csd.erase_group_def =
			ext_csd[EXT_CSD_ERASE_GROUP_DEF];
		card->ext_csd.hc_erase_timeout = 300 *
			ext_csd[EXT_CSD_ERASE_TIMEOUT_MULT];
		card->ext_csd.hc_erase_size =
			ext_csd[EXT_CSD_HC_ERASE_GRP_SIZE] << 10;

		card->ext_csd.rel_sectors = ext_csd[EXT_CSD_REL_WR_SEC_C];

		/*
		 * There are two boot regions of equal size, defined in
		 * multiples of 128K.
		 */
		if (ext_csd[EXT_CSD_BOOT_MULT] && mmc_boot_partition_access(card->host)) {
			for (idx = 0; idx < MMC_NUM_BOOT_PARTITION; idx++) {
				part_size = ext_csd[EXT_CSD_BOOT_MULT] << 17;
				mmc_part_add(card, part_size,
					EXT_CSD_PART_CONFIG_ACC_BOOT0 + idx,
					"boot%d", idx, true,
					MMC_BLK_DATA_AREA_BOOT);
			}
		}
	}

	card->ext_csd.raw_hc_erase_gap_size =
		ext_csd[EXT_CSD_HC_WP_GRP_SIZE];
	card->ext_csd.raw_sec_trim_mult =
		ext_csd[EXT_CSD_SEC_TRIM_MULT];
	card->ext_csd.raw_sec_erase_mult =
		ext_csd[EXT_CSD_SEC_ERASE_MULT];
	card->ext_csd.raw_sec_feature_support =
		ext_csd[EXT_CSD_SEC_FEATURE_SUPPORT];
	card->ext_csd.raw_trim_mult =
		ext_csd[EXT_CSD_TRIM_MULT];
	card->ext_csd.raw_partition_support = ext_csd[EXT_CSD_PARTITION_SUPPORT];
	card->ext_csd.raw_driver_strength = ext_csd[EXT_CSD_DRIVER_STRENGTH];
	if (card->ext_csd.rev >= 4) {
		if (ext_csd[EXT_CSD_PARTITION_SETTING_COMPLETED] &
		    EXT_CSD_PART_SETTING_COMPLETED)
			card->ext_csd.partition_setting_completed = 1;
		else
			card->ext_csd.partition_setting_completed = 0;

		mmc_manage_enhanced_area(card, ext_csd);

		mmc_manage_gp_partitions(card, ext_csd);

		card->ext_csd.sec_trim_mult =
			ext_csd[EXT_CSD_SEC_TRIM_MULT];
		card->ext_csd.sec_erase_mult =
			ext_csd[EXT_CSD_SEC_ERASE_MULT];
		card->ext_csd.sec_feature_support =
			ext_csd[EXT_CSD_SEC_FEATURE_SUPPORT];
		card->ext_csd.trim_timeout = 300 *
			ext_csd[EXT_CSD_TRIM_MULT];

		/*
		 * Note that the call to mmc_part_add above defaults to read
		 * only. If this default assumption is changed, the call must
		 * take into account the value of boot_locked below.
		 */
		card->ext_csd.boot_ro_lock = ext_csd[EXT_CSD_BOOT_WP];
		card->ext_csd.boot_ro_lockable = true;

		/* Save power class values */
		card->ext_csd.raw_pwr_cl_52_195 =
			ext_csd[EXT_CSD_PWR_CL_52_195];
		card->ext_csd.raw_pwr_cl_26_195 =
			ext_csd[EXT_CSD_PWR_CL_26_195];
		card->ext_csd.raw_pwr_cl_52_360 =
			ext_csd[EXT_CSD_PWR_CL_52_360];
		card->ext_csd.raw_pwr_cl_26_360 =
			ext_csd[EXT_CSD_PWR_CL_26_360];
		card->ext_csd.raw_pwr_cl_200_195 =
			ext_csd[EXT_CSD_PWR_CL_200_195];
		card->ext_csd.raw_pwr_cl_200_360 =
			ext_csd[EXT_CSD_PWR_CL_200_360];
		card->ext_csd.raw_pwr_cl_ddr_52_195 =
			ext_csd[EXT_CSD_PWR_CL_DDR_52_195];
		card->ext_csd.raw_pwr_cl_ddr_52_360 =
			ext_csd[EXT_CSD_PWR_CL_DDR_52_360];
		card->ext_csd.raw_pwr_cl_ddr_200_360 =
			ext_csd[EXT_CSD_PWR_CL_DDR_200_360];
	}

	/* check whether the eMMC card supports HPI */
	if ((ext_csd[EXT_CSD_HPI_FEATURES] & 0x1) &&
		!(card->quirks & MMC_QUIRK_BROKEN_HPI)) {
		card->ext_csd.hpi = 1;
		if (ext_csd[EXT_CSD_HPI_FEATURES] & 0x2)
			card->ext_csd.hpi_cmd = MMC_STOP_TRANSMISSION;
		else
			card->ext_csd.hpi_cmd = MMC_SEND_STATUS;
		/*
		 * Indicate the maximum timeout to close
		 * a command interrupted by HPI
		 */
		card->ext_csd.out_of_int_time =
			ext_csd[EXT_CSD_OUT_OF_INTERRUPT_TIME] * 10;
		pr_info("%s: Out-of-interrupt timeout is %d[ms]\n",
				mmc_hostname(card->host),
				card->ext_csd.out_of_int_time);
	}

	if (card->ext_csd.rev >= 5) {
		/* Adjust production date as per JEDEC JESD84-B451 */
		if (card->cid.year < 2010)
			card->cid.year += 16;

		/* check whether the eMMC card supports BKOPS */
		if (!mmc_card_broken_hpi(card) &&
		    (ext_csd[EXT_CSD_BKOPS_SUPPORT] & 0x1) &&
				card->ext_csd.hpi) {
			card->ext_csd.bkops = 1;
			card->ext_csd.bkops_en = ext_csd[EXT_CSD_BKOPS_EN];
			card->ext_csd.raw_bkops_status =
				ext_csd[EXT_CSD_BKOPS_STATUS];
			if (!card->ext_csd.bkops_en)
				pr_info("%s: BKOPS_EN equals 0x%x\n",
					mmc_hostname(card->host),
					card->ext_csd.bkops_en);
		}

		/* check whether the eMMC card supports HPI */
		if (!mmc_card_broken_hpi(card) &&
		    !broken_hpi && (ext_csd[EXT_CSD_HPI_FEATURES] & 0x1)) {
			card->ext_csd.hpi = 1;
			if (ext_csd[EXT_CSD_HPI_FEATURES] & 0x2)
				card->ext_csd.hpi_cmd =	MMC_STOP_TRANSMISSION;
			else
				card->ext_csd.hpi_cmd = MMC_SEND_STATUS;
			/*
			 * Indicate the maximum timeout to close
			 * a command interrupted by HPI
			 */
			card->ext_csd.out_of_int_time =
				ext_csd[EXT_CSD_OUT_OF_INTERRUPT_TIME] * 10;
		}

		card->ext_csd.rel_param = ext_csd[EXT_CSD_WR_REL_PARAM];
		card->ext_csd.rst_n_function = ext_csd[EXT_CSD_RST_N_FUNCTION];

		/*
		 * Some eMMC vendors violate eMMC 5.0 spec and set
		 * REL_WR_SEC_C register to 0x10 to indicate the
		 * ability of RPMB throughput improvement thus lead
		 * to failure when TZ module write data to RPMB
		 * partition. So check bit[4] of EXT_CSD[166] and
		 * if it is not set then change value of REL_WR_SEC_C
		 * to 0x1 directly ignoring value of EXT_CSD[222].
		 */
		if (!(card->ext_csd.rel_param &
					EXT_CSD_WR_REL_PARAM_EN_RPMB_REL_WR))
			card->ext_csd.rel_sectors = 0x1;

		/*
		 * RPMB regions are defined in multiples of 128K.
		 */
		card->ext_csd.raw_rpmb_size_mult = ext_csd[EXT_CSD_RPMB_MULT];
		if (ext_csd[EXT_CSD_RPMB_MULT] && mmc_host_cmd23(card->host)) {
			mmc_part_add(card, ext_csd[EXT_CSD_RPMB_MULT] << 17,
				EXT_CSD_PART_CONFIG_ACC_RPMB,
				"rpmb", 0, false,
				MMC_BLK_DATA_AREA_RPMB);
		}
	}

	card->ext_csd.raw_erased_mem_count = ext_csd[EXT_CSD_ERASED_MEM_CONT];
	if (ext_csd[EXT_CSD_ERASED_MEM_CONT])
		card->erased_byte = 0xFF;
	else
		card->erased_byte = 0x0;

	/* eMMC v4.5 or later */
	card->ext_csd.generic_cmd6_time = DEFAULT_CMD6_TIMEOUT_MS;
	if (card->ext_csd.rev >= 6) {
		card->ext_csd.feature_support |= MMC_DISCARD_FEATURE;

		card->ext_csd.generic_cmd6_time = 10 *
			ext_csd[EXT_CSD_GENERIC_CMD6_TIME];
		card->ext_csd.power_off_longtime = 10 *
			ext_csd[EXT_CSD_POWER_OFF_LONG_TIME];

		card->ext_csd.cache_size =
			ext_csd[EXT_CSD_CACHE_SIZE + 0] << 0 |
			ext_csd[EXT_CSD_CACHE_SIZE + 1] << 8 |
			ext_csd[EXT_CSD_CACHE_SIZE + 2] << 16 |
			ext_csd[EXT_CSD_CACHE_SIZE + 3] << 24;

		if (ext_csd[EXT_CSD_DATA_SECTOR_SIZE] == 1)
			card->ext_csd.data_sector_size = 4096;
		else
			card->ext_csd.data_sector_size = 512;

		if ((ext_csd[EXT_CSD_DATA_TAG_SUPPORT] & 1) &&
		    (ext_csd[EXT_CSD_TAG_UNIT_SIZE] <= 8)) {
			card->ext_csd.data_tag_unit_size =
			((unsigned int) 1 << ext_csd[EXT_CSD_TAG_UNIT_SIZE]) *
			(card->ext_csd.data_sector_size);
		} else {
			card->ext_csd.data_tag_unit_size = 0;
		}

		card->ext_csd.max_packed_writes =
			ext_csd[EXT_CSD_MAX_PACKED_WRITES];
		card->ext_csd.max_packed_reads =
			ext_csd[EXT_CSD_MAX_PACKED_READS];
	} else {
		card->ext_csd.data_sector_size = 512;
	}

	if (card->ext_csd.rev >= 7) {
		/* Enhance Strobe is supported since v5.1 which rev should be
		 * 8 but some eMMC devices can support it with rev 7. So handle
		 * Enhance Strobe here.
		 */
		card->ext_csd.strobe_support = ext_csd[EXT_CSD_STROBE_SUPPORT];
		card->ext_csd.cmdq_support = ext_csd[EXT_CSD_CMDQ_SUPPORT];
		card->ext_csd.fw_version = ext_csd[EXT_CSD_FIRMWARE_VERSION];
		pr_info("%s: eMMC FW version: 0x%02x\n",
			mmc_hostname(card->host),
			card->ext_csd.fw_version);
		if (card->ext_csd.cmdq_support) {
			/*
			 * Queue Depth = N + 1,
			 * see JEDEC JESD84-B51 section 7.4.19
			 */
			card->ext_csd.cmdq_depth =
				ext_csd[EXT_CSD_CMDQ_DEPTH] + 1;
			pr_info("%s: CMDQ supported: depth: %d\n",
				mmc_hostname(card->host),
				card->ext_csd.cmdq_depth);
		}
		card->ext_csd.barrier_support =
			ext_csd[EXT_CSD_BARRIER_SUPPORT];
		card->ext_csd.cache_flush_policy =
			ext_csd[EXT_CSD_CACHE_FLUSH_POLICY];
		pr_info("%s: cache barrier support %d flush policy %d\n",
				mmc_hostname(card->host),
				card->ext_csd.barrier_support,
				card->ext_csd.cache_flush_policy);
		card->ext_csd.enhanced_rpmb_supported =
			(card->ext_csd.rel_param &
			 EXT_CSD_WR_REL_PARAM_EN_RPMB_REL_WR);
	} else {
		card->ext_csd.cmdq_support = 0;
		card->ext_csd.cmdq_depth = 0;
		card->ext_csd.barrier_support = 0;
		card->ext_csd.cache_flush_policy = 0;
	}

	/* eMMC v5 or later */
	if (card->ext_csd.rev >= 7) {
		memcpy(card->ext_csd.fwrev, &ext_csd[EXT_CSD_FIRMWARE_VERSION],
		       MMC_FIRMWARE_LEN);
		card->ext_csd.ffu_capable =
			(ext_csd[EXT_CSD_SUPPORTED_MODE] & 0x1) &&
			!(ext_csd[EXT_CSD_FW_CONFIG] & 0x1);

		card->ext_csd.pre_eol_info = ext_csd[EXT_CSD_PRE_EOL_INFO];
		card->ext_csd.device_life_time_est_typ_a =
			ext_csd[EXT_CSD_DEVICE_LIFE_TIME_EST_TYP_A];
		card->ext_csd.device_life_time_est_typ_b =
			ext_csd[EXT_CSD_DEVICE_LIFE_TIME_EST_TYP_B];
	}
out:
	return err;
}

static int mmc_read_ext_csd(struct mmc_card *card)
{
	struct mmc_host *host = card->host;
	u8 *ext_csd;
	int err;

	if (!mmc_can_ext_csd(card))
		return 0;

	err = mmc_get_ext_csd(card, &ext_csd);
	if (err) {
		pr_err("%s: %s: mmc_get_ext_csd() fails %d\n",
				mmc_hostname(host), __func__, err);

		/* If the host or the card can't do the switch,
		 * fail more gracefully. */
		if ((err != -EINVAL)
		 && (err != -ENOSYS)
		 && (err != -EFAULT))
			return err;

		/*
		 * High capacity cards should have this "magic" size
		 * stored in their CSD.
		 */
		if (card->csd.capacity == (4096 * 512)) {
			pr_err("%s: unable to read EXT_CSD on a possible high capacity card. Card will be ignored.\n",
				mmc_hostname(card->host));
		} else {
			pr_warn("%s: unable to read EXT_CSD, performance might suffer\n",
				mmc_hostname(card->host));
			err = 0;
		}

		return err;
	}

	err = mmc_decode_ext_csd(card, ext_csd);
	kfree(ext_csd);
	return err;
}

static int mmc_compare_ext_csds(struct mmc_card *card, unsigned bus_width)
{
	u8 *bw_ext_csd;
	int err;

	if (bus_width == MMC_BUS_WIDTH_1)
		return 0;

	err = mmc_get_ext_csd(card, &bw_ext_csd);
	if (err)
		return err;

	/* only compare read only fields */
	err = !((card->ext_csd.raw_partition_support ==
			bw_ext_csd[EXT_CSD_PARTITION_SUPPORT]) &&
		(card->ext_csd.raw_erased_mem_count ==
			bw_ext_csd[EXT_CSD_ERASED_MEM_CONT]) &&
		(card->ext_csd.rev ==
			bw_ext_csd[EXT_CSD_REV]) &&
		(card->ext_csd.raw_ext_csd_structure ==
			bw_ext_csd[EXT_CSD_STRUCTURE]) &&
		(card->ext_csd.raw_card_type ==
			bw_ext_csd[EXT_CSD_CARD_TYPE]) &&
		(card->ext_csd.raw_s_a_timeout ==
			bw_ext_csd[EXT_CSD_S_A_TIMEOUT]) &&
		(card->ext_csd.raw_hc_erase_gap_size ==
			bw_ext_csd[EXT_CSD_HC_WP_GRP_SIZE]) &&
		(card->ext_csd.raw_erase_timeout_mult ==
			bw_ext_csd[EXT_CSD_ERASE_TIMEOUT_MULT]) &&
		(card->ext_csd.raw_hc_erase_grp_size ==
			bw_ext_csd[EXT_CSD_HC_ERASE_GRP_SIZE]) &&
		(card->ext_csd.raw_sec_trim_mult ==
			bw_ext_csd[EXT_CSD_SEC_TRIM_MULT]) &&
		(card->ext_csd.raw_sec_erase_mult ==
			bw_ext_csd[EXT_CSD_SEC_ERASE_MULT]) &&
		(card->ext_csd.raw_sec_feature_support ==
			bw_ext_csd[EXT_CSD_SEC_FEATURE_SUPPORT]) &&
		(card->ext_csd.raw_trim_mult ==
			bw_ext_csd[EXT_CSD_TRIM_MULT]) &&
		(card->ext_csd.raw_sectors[0] ==
			bw_ext_csd[EXT_CSD_SEC_CNT + 0]) &&
		(card->ext_csd.raw_sectors[1] ==
			bw_ext_csd[EXT_CSD_SEC_CNT + 1]) &&
		(card->ext_csd.raw_sectors[2] ==
			bw_ext_csd[EXT_CSD_SEC_CNT + 2]) &&
		(card->ext_csd.raw_sectors[3] ==
			bw_ext_csd[EXT_CSD_SEC_CNT + 3]) &&
		(card->ext_csd.raw_pwr_cl_52_195 ==
			bw_ext_csd[EXT_CSD_PWR_CL_52_195]) &&
		(card->ext_csd.raw_pwr_cl_26_195 ==
			bw_ext_csd[EXT_CSD_PWR_CL_26_195]) &&
		(card->ext_csd.raw_pwr_cl_52_360 ==
			bw_ext_csd[EXT_CSD_PWR_CL_52_360]) &&
		(card->ext_csd.raw_pwr_cl_26_360 ==
			bw_ext_csd[EXT_CSD_PWR_CL_26_360]) &&
		(card->ext_csd.raw_pwr_cl_200_195 ==
			bw_ext_csd[EXT_CSD_PWR_CL_200_195]) &&
		(card->ext_csd.raw_pwr_cl_200_360 ==
			bw_ext_csd[EXT_CSD_PWR_CL_200_360]) &&
		(card->ext_csd.raw_pwr_cl_ddr_52_195 ==
			bw_ext_csd[EXT_CSD_PWR_CL_DDR_52_195]) &&
		(card->ext_csd.raw_pwr_cl_ddr_52_360 ==
			bw_ext_csd[EXT_CSD_PWR_CL_DDR_52_360]) &&
		(card->ext_csd.raw_pwr_cl_ddr_200_360 ==
			bw_ext_csd[EXT_CSD_PWR_CL_DDR_200_360]));

	if (err)
		err = -EINVAL;

	kfree(bw_ext_csd);
	return err;
}

MMC_DEV_ATTR(cid, "%08x%08x%08x%08x\n", card->raw_cid[0], card->raw_cid[1],
	card->raw_cid[2], card->raw_cid[3]);
MMC_DEV_ATTR(csd, "%08x%08x%08x%08x\n", card->raw_csd[0], card->raw_csd[1],
	card->raw_csd[2], card->raw_csd[3]);
MMC_DEV_ATTR(date, "%02d/%04d\n", card->cid.month, card->cid.year);
MMC_DEV_ATTR(erase_size, "%u\n", card->erase_size << 9);
MMC_DEV_ATTR(preferred_erase_size, "%u\n", card->pref_erase << 9);
MMC_DEV_ATTR(ffu_capable, "%d\n", card->ext_csd.ffu_capable);
MMC_DEV_ATTR(hwrev, "0x%x\n", card->cid.hwrev);
MMC_DEV_ATTR(manfid, "0x%06x\n", card->cid.manfid);
MMC_DEV_ATTR(name, "%s\n", card->cid.prod_name);
MMC_DEV_ATTR(oemid, "0x%04x\n", card->cid.oemid);
MMC_DEV_ATTR(prv, "0x%x\n", card->cid.prv);
MMC_DEV_ATTR(rev, "0x%x\n", card->ext_csd.rev);
MMC_DEV_ATTR(pre_eol_info, "%02x\n", card->ext_csd.pre_eol_info);
MMC_DEV_ATTR(life_time, "0x%02x 0x%02x\n",
	card->ext_csd.device_life_time_est_typ_a,
	card->ext_csd.device_life_time_est_typ_b);
MMC_DEV_ATTR(serial, "0x%08x\n", card->cid.serial);
MMC_DEV_ATTR(enhanced_area_offset, "%llu\n",
		card->ext_csd.enhanced_area_offset);
MMC_DEV_ATTR(enhanced_area_size, "%u\n", card->ext_csd.enhanced_area_size);
MMC_DEV_ATTR(raw_rpmb_size_mult, "%#x\n", card->ext_csd.raw_rpmb_size_mult);
MMC_DEV_ATTR(enhanced_rpmb_supported, "%#x\n",
		card->ext_csd.enhanced_rpmb_supported);
MMC_DEV_ATTR(rel_sectors, "%#x\n", card->ext_csd.rel_sectors);
MMC_DEV_ATTR(ocr, "0x%08x\n", card->ocr);

static ssize_t mmc_fwrev_show(struct device *dev,
			      struct device_attribute *attr,
			      char *buf)
{
	struct mmc_card *card = mmc_dev_to_card(dev);

	if (card->ext_csd.rev < 7) {
		return sprintf(buf, "0x%x\n", card->cid.fwrev);
	} else {
		return sprintf(buf, "0x%*phN\n", MMC_FIRMWARE_LEN,
			       card->ext_csd.fwrev);
	}
}

static DEVICE_ATTR(fwrev, S_IRUGO, mmc_fwrev_show, NULL);

static ssize_t mmc_dsr_show(struct device *dev,
			    struct device_attribute *attr,
			    char *buf)
{
	struct mmc_card *card = mmc_dev_to_card(dev);
	struct mmc_host *host = card->host;

	if (card->csd.dsr_imp && host->dsr_req)
		return sprintf(buf, "0x%x\n", host->dsr);
	else
		/* return default DSR value */
		return sprintf(buf, "0x%x\n", 0x404);
}

static DEVICE_ATTR(dsr, S_IRUGO, mmc_dsr_show, NULL);

static struct attribute *mmc_std_attrs[] = {
	&dev_attr_cid.attr,
	&dev_attr_csd.attr,
	&dev_attr_date.attr,
	&dev_attr_erase_size.attr,
	&dev_attr_preferred_erase_size.attr,
	&dev_attr_fwrev.attr,
	&dev_attr_ffu_capable.attr,
	&dev_attr_hwrev.attr,
	&dev_attr_manfid.attr,
	&dev_attr_name.attr,
	&dev_attr_oemid.attr,
	&dev_attr_prv.attr,
	&dev_attr_rev.attr,
	&dev_attr_pre_eol_info.attr,
	&dev_attr_life_time.attr,
	&dev_attr_serial.attr,
	&dev_attr_enhanced_area_offset.attr,
	&dev_attr_enhanced_area_size.attr,
	&dev_attr_raw_rpmb_size_mult.attr,
	&dev_attr_enhanced_rpmb_supported.attr,
	&dev_attr_rel_sectors.attr,
	&dev_attr_ocr.attr,
	&dev_attr_dsr.attr,
	NULL,
};
ATTRIBUTE_GROUPS(mmc_std);

static struct device_type mmc_type = {
	.groups = mmc_std_groups,
};

/*
 * Select the PowerClass for the current bus width
 * If power class is defined for 4/8 bit bus in the
 * extended CSD register, select it by executing the
 * mmc_switch command.
 */
static int __mmc_select_powerclass(struct mmc_card *card,
				   unsigned int bus_width)
{
	struct mmc_host *host = card->host;
	struct mmc_ext_csd *ext_csd = &card->ext_csd;
	unsigned int pwrclass_val = 0;
	int err = 0;

	switch (1 << host->ios.vdd) {
	case MMC_VDD_165_195:
		if (host->ios.clock <= MMC_HIGH_26_MAX_DTR)
			pwrclass_val = ext_csd->raw_pwr_cl_26_195;
		else if (host->ios.clock <= MMC_HIGH_52_MAX_DTR)
			pwrclass_val = (bus_width <= EXT_CSD_BUS_WIDTH_8) ?
				ext_csd->raw_pwr_cl_52_195 :
				ext_csd->raw_pwr_cl_ddr_52_195;
		else if (host->ios.clock <= MMC_HS200_MAX_DTR)
			pwrclass_val = ext_csd->raw_pwr_cl_200_195;
		break;
	case MMC_VDD_27_28:
	case MMC_VDD_28_29:
	case MMC_VDD_29_30:
	case MMC_VDD_30_31:
	case MMC_VDD_31_32:
	case MMC_VDD_32_33:
	case MMC_VDD_33_34:
	case MMC_VDD_34_35:
	case MMC_VDD_35_36:
		if (host->ios.clock <= MMC_HIGH_26_MAX_DTR)
			pwrclass_val = ext_csd->raw_pwr_cl_26_360;
		else if (host->ios.clock <= MMC_HIGH_52_MAX_DTR)
			pwrclass_val = (bus_width <= EXT_CSD_BUS_WIDTH_8) ?
				ext_csd->raw_pwr_cl_52_360 :
				ext_csd->raw_pwr_cl_ddr_52_360;
		else if (host->ios.clock <= MMC_HS200_MAX_DTR)
			pwrclass_val = (bus_width == EXT_CSD_DDR_BUS_WIDTH_8) ?
				ext_csd->raw_pwr_cl_ddr_200_360 :
				ext_csd->raw_pwr_cl_200_360;
		break;
	default:
		pr_warn("%s: Voltage range not supported for power class\n",
			mmc_hostname(host));
		return -EINVAL;
	}

	if (bus_width & (EXT_CSD_BUS_WIDTH_8 | EXT_CSD_DDR_BUS_WIDTH_8))
		pwrclass_val = (pwrclass_val & EXT_CSD_PWR_CL_8BIT_MASK) >>
				EXT_CSD_PWR_CL_8BIT_SHIFT;
	else
		pwrclass_val = (pwrclass_val & EXT_CSD_PWR_CL_4BIT_MASK) >>
				EXT_CSD_PWR_CL_4BIT_SHIFT;

	/* If the power class is different from the default value */
	if (pwrclass_val > 0) {
		err = mmc_switch(card, EXT_CSD_CMD_SET_NORMAL,
				 EXT_CSD_POWER_CLASS,
				 pwrclass_val,
				 card->ext_csd.generic_cmd6_time);
	}

	return err;
}

static int mmc_select_powerclass(struct mmc_card *card)
{
	struct mmc_host *host = card->host;
	u32 bus_width, ext_csd_bits;
	int err, ddr;

	/* Power class selection is supported for versions >= 4.0 */
	if (!mmc_can_ext_csd(card))
		return 0;

	bus_width = host->ios.bus_width;
	/* Power class values are defined only for 4/8 bit bus */
	if (bus_width == MMC_BUS_WIDTH_1)
		return 0;

	ddr = card->mmc_avail_type & EXT_CSD_CARD_TYPE_DDR_52;
	if (ddr)
		ext_csd_bits = (bus_width == MMC_BUS_WIDTH_8) ?
			EXT_CSD_DDR_BUS_WIDTH_8 : EXT_CSD_DDR_BUS_WIDTH_4;
	else
		ext_csd_bits = (bus_width == MMC_BUS_WIDTH_8) ?
			EXT_CSD_BUS_WIDTH_8 :  EXT_CSD_BUS_WIDTH_4;

	err = __mmc_select_powerclass(card, ext_csd_bits);
	if (err)
		pr_warn("%s: power class selection to bus width %d ddr %d failed\n",
			mmc_hostname(host), 1 << bus_width, ddr);

	return err;
}

/*
 * Set the bus speed for the selected speed mode.
 */
static void mmc_set_bus_speed(struct mmc_card *card)
{
	unsigned int max_dtr = (unsigned int)-1;

	if ((mmc_card_hs200(card) || mmc_card_hs400(card)) &&
	     max_dtr > card->ext_csd.hs200_max_dtr)
		max_dtr = card->ext_csd.hs200_max_dtr;
	else if (mmc_card_hs(card) && max_dtr > card->ext_csd.hs_max_dtr)
		max_dtr = card->ext_csd.hs_max_dtr;
	else if (max_dtr > card->csd.max_dtr)
		max_dtr = card->csd.max_dtr;

	mmc_set_clock(card->host, max_dtr);
}

/*
 * Select the bus width amoung 4-bit and 8-bit(SDR).
 * If the bus width is changed successfully, return the selected width value.
 * Zero is returned instead of error value if the wide width is not supported.
 */
static int mmc_select_bus_width(struct mmc_card *card)
{
	static const unsigned ext_csd_bits[] = {
		EXT_CSD_BUS_WIDTH_8,
		EXT_CSD_BUS_WIDTH_4,
	};
	static const unsigned bus_widths[] = {
		MMC_BUS_WIDTH_8,
		MMC_BUS_WIDTH_4,
	};
	struct mmc_host *host = card->host;
	unsigned idx, bus_width = 0;
	int err = 0;

	if (!mmc_can_ext_csd(card) ||
	    !(host->caps & (MMC_CAP_4_BIT_DATA | MMC_CAP_8_BIT_DATA)))
		return 0;

	idx = (host->caps & MMC_CAP_8_BIT_DATA) ? 0 : 1;

	/*
	 * Unlike SD, MMC cards dont have a configuration register to notify
	 * supported bus width. So bus test command should be run to identify
	 * the supported bus width or compare the ext csd values of current
	 * bus width and ext csd values of 1 bit mode read earlier.
	 */
	for (; idx < ARRAY_SIZE(bus_widths); idx++) {
		/*
		 * Host is capable of 8bit transfer, then switch
		 * the device to work in 8bit transfer mode. If the
		 * mmc switch command returns error then switch to
		 * 4bit transfer mode. On success set the corresponding
		 * bus width on the host.
		 */
		err = mmc_switch(card, EXT_CSD_CMD_SET_NORMAL,
				 EXT_CSD_BUS_WIDTH,
				 ext_csd_bits[idx],
				 card->ext_csd.generic_cmd6_time);
		if (err)
			continue;

		bus_width = bus_widths[idx];
		mmc_set_bus_width(host, bus_width);

		/*
		 * If controller can't handle bus width test,
		 * compare ext_csd previously read in 1 bit mode
		 * against ext_csd at new bus width
		 */
		if (!(host->caps & MMC_CAP_BUS_WIDTH_TEST))
			err = mmc_compare_ext_csds(card, bus_width);
		else
			err = mmc_bus_test(card, bus_width);

		if (!err) {
			err = bus_width;
			break;
		} else {
			pr_warn("%s: switch to bus width %d failed\n",
				mmc_hostname(host), 1 << bus_width);
		}
	}

	return err;
}

/* Caller must hold re-tuning */
static int mmc_switch_status(struct mmc_card *card, bool ignore_crc)
{
	u32 status;
	int err;

	err = __mmc_send_status(card, &status, ignore_crc);
	if (err)
		return err;

	return mmc_switch_status_error(card->host, status);
}

/*
 * Switch to the high-speed mode
 */
static int mmc_select_hs(struct mmc_card *card)
{
	int err;

	err = __mmc_switch(card, EXT_CSD_CMD_SET_NORMAL,
			   EXT_CSD_HS_TIMING, EXT_CSD_TIMING_HS,
			   card->ext_csd.generic_cmd6_time,
			   true, false, true);
	if (!err) {
		mmc_set_timing(card->host, MMC_TIMING_MMC_HS);
		err = mmc_switch_status(card, false);
	}

	if (err)
		pr_warn("%s: switch to high-speed failed, err:%d\n",
			mmc_hostname(card->host), err);

	return err;
}

/*
 * Activate wide bus and DDR if supported.
 */
static int mmc_select_hs_ddr(struct mmc_card *card)
{
	struct mmc_host *host = card->host;
	u32 bus_width, ext_csd_bits;
	int err = 0;

	if (!(card->mmc_avail_type & EXT_CSD_CARD_TYPE_DDR_52))
		return 0;

	bus_width = host->ios.bus_width;
	if (bus_width == MMC_BUS_WIDTH_1)
		return 0;

	ext_csd_bits = (bus_width == MMC_BUS_WIDTH_8) ?
		EXT_CSD_DDR_BUS_WIDTH_8 : EXT_CSD_DDR_BUS_WIDTH_4;

	err = __mmc_switch(card, EXT_CSD_CMD_SET_NORMAL,
			EXT_CSD_BUS_WIDTH,
			ext_csd_bits,
			card->ext_csd.generic_cmd6_time,
			true, false, false);
	if (err) {
		pr_err("%s: switch to bus width %d ddr failed\n",
			mmc_hostname(host), 1 << bus_width);
		return err;
	}

	/*
	 * eMMC cards can support 3.3V to 1.2V i/o (vccq)
	 * signaling.
	 *
	 * EXT_CSD_CARD_TYPE_DDR_1_8V means 3.3V or 1.8V vccq.
	 *
	 * 1.8V vccq at 3.3V core voltage (vcc) is not required
	 * in the JEDEC spec for DDR.
	 *
	 * Even (e)MMC card can support 3.3v to 1.2v vccq, but not all
	 * host controller can support this, like some of the SDHCI
	 * controller which connect to an eMMC device. Some of these
	 * host controller still needs to use 1.8v vccq for supporting
	 * DDR mode.
	 *
	 * So the sequence will be:
	 * if (host and device can both support 1.2v IO)
	 *	use 1.2v IO;
	 * else if (host and device can both support 1.8v IO)
	 *	use 1.8v IO;
	 * so if host and device can only support 3.3v IO, this is the
	 * last choice.
	 *
	 * WARNING: eMMC rules are NOT the same as SD DDR
	 */
	err = -EINVAL;
	if (card->mmc_avail_type & EXT_CSD_CARD_TYPE_DDR_1_2V)
		err = __mmc_set_signal_voltage(host, MMC_SIGNAL_VOLTAGE_120);

	if (err && (card->mmc_avail_type & EXT_CSD_CARD_TYPE_DDR_1_8V))
		err = __mmc_set_signal_voltage(host, MMC_SIGNAL_VOLTAGE_180);

	/* make sure vccq is 3.3v after switching disaster */
	if (err)
		err = __mmc_set_signal_voltage(host, MMC_SIGNAL_VOLTAGE_330);

	if (!err) {
		mmc_set_timing(host, MMC_TIMING_MMC_DDR52);
		err = mmc_switch_status(card, false);
	}

	return err;
}

static int mmc_select_hs400(struct mmc_card *card)
{
	struct mmc_host *host = card->host;
	unsigned int max_dtr;
	int err = 0;
	u8 val;

	/*
	 * HS400 mode requires 8-bit bus width
	 */
	if (card->ext_csd.strobe_support) {
		if (!(card->mmc_avail_type & EXT_CSD_CARD_TYPE_HS400 &&
		    host->caps & MMC_CAP_8_BIT_DATA))
			return 0;

		/* For Enhance Strobe flow. For non Enhance Strobe, signal
		 * voltage will not be set.
		 */
		if (card->mmc_avail_type & EXT_CSD_CARD_TYPE_HS200_1_2V)
			err = __mmc_set_signal_voltage(host,
					MMC_SIGNAL_VOLTAGE_120);

		if (err && card->mmc_avail_type & EXT_CSD_CARD_TYPE_HS200_1_8V)
			err = __mmc_set_signal_voltage(host,
					MMC_SIGNAL_VOLTAGE_180);
		if (err)
			return err;
	} else {
		if (!(card->mmc_avail_type & EXT_CSD_CARD_TYPE_HS400 &&
		    host->ios.bus_width == MMC_BUS_WIDTH_8))
			return 0;
	}

	/* Switch card to HS mode */
	val = EXT_CSD_TIMING_HS;
	err = __mmc_switch(card, EXT_CSD_CMD_SET_NORMAL,
			   EXT_CSD_HS_TIMING, val,
			   card->ext_csd.generic_cmd6_time,
			   true, false, true);
	if (err) {
		pr_err("%s: switch to high-speed from hs200 failed, err:%d\n",
			mmc_hostname(host), err);
		return err;
	}

	/* Set host controller to HS timing */
	mmc_set_timing(card->host, MMC_TIMING_MMC_HS);

	/* Reduce frequency to HS frequency */
	max_dtr = card->ext_csd.hs_max_dtr;
	mmc_set_clock(host, max_dtr);

	err = mmc_switch_status(card, false);
	if (err)
		goto out_err;

	val = EXT_CSD_DDR_BUS_WIDTH_8;
	if (card->ext_csd.strobe_support) {
		err = mmc_select_bus_width(card);
		if (IS_ERR_VALUE((unsigned long)err))
			return err;
		val |= EXT_CSD_BUS_WIDTH_STROBE;
	}

	/* Switch card to DDR */
	err = mmc_switch(card, EXT_CSD_CMD_SET_NORMAL,
			 EXT_CSD_BUS_WIDTH,
			 val,
			 card->ext_csd.generic_cmd6_time);
	if (err) {
		pr_err("%s: switch to bus width for hs400 failed, err:%d\n",
			mmc_hostname(host), err);
		return err;
	}

	/* Switch card to HS400 */
	val = EXT_CSD_TIMING_HS400 |
	      card->drive_strength << EXT_CSD_DRV_STR_SHIFT;
	err = __mmc_switch(card, EXT_CSD_CMD_SET_NORMAL,
			   EXT_CSD_HS_TIMING, val,
			   card->ext_csd.generic_cmd6_time,
			   true, false, true);
	if (err) {
		pr_err("%s: switch to hs400 failed, err:%d\n",
			 mmc_hostname(host), err);
		return err;
	}

	/* Set host controller to HS400 timing and frequency */
	mmc_set_timing(host, MMC_TIMING_MMC_HS400);
	mmc_set_bus_speed(card);

	if (card->ext_csd.strobe_support && host->ops->enhanced_strobe) {
		mmc_host_clk_hold(host);
		err = host->ops->enhanced_strobe(host);
		if (!err)
			host->ios.enhanced_strobe = true;
		mmc_host_clk_release(host);
	} else if ((host->caps2 & MMC_CAP2_HS400_POST_TUNING) &&
			host->ops->execute_tuning) {
		mmc_host_clk_hold(host);
		err = host->ops->execute_tuning(host,
				MMC_SEND_TUNING_BLOCK_HS200);
		mmc_host_clk_release(host);

		if (err)
			pr_warn("%s: tuning execution failed\n",
				mmc_hostname(host));
	}

	/*
	 * Sending of CMD13 should be done after the host calibration
	 * for enhanced_strobe or HS400 mode is completed.
	 * Otherwise may see CMD13 timeouts or CRC errors.
	 */
	err = mmc_switch_status(card, false);
	if (err)
		goto out_err;

	return 0;

out_err:
	pr_err("%s: %s failed, error %d\n", mmc_hostname(card->host),
	       __func__, err);
	return err;
}

int mmc_hs200_to_hs400(struct mmc_card *card)
{
	return mmc_select_hs400(card);
}

int mmc_hs400_to_hs200(struct mmc_card *card)
{
	struct mmc_host *host = card->host;
	unsigned int max_dtr;
	int err;
	u8 val;

	/* Switch HS400 to HS DDR */
	val = EXT_CSD_TIMING_HS;
	err = __mmc_switch(card, EXT_CSD_CMD_SET_NORMAL, EXT_CSD_HS_TIMING,
			   val, card->ext_csd.generic_cmd6_time,
			   true, false, true);
	if (err)
		goto out_err;

	mmc_set_timing(host, MMC_TIMING_MMC_DDR52);

	/* Reduce frequency to HS */
	max_dtr = card->ext_csd.hs_max_dtr;
	mmc_set_clock(host, max_dtr);

	err = mmc_switch_status(card, false);
	if (err)
		goto out_err;

	/* Switch HS DDR to HS */
	err = __mmc_switch(card, EXT_CSD_CMD_SET_NORMAL, EXT_CSD_BUS_WIDTH,
			   EXT_CSD_BUS_WIDTH_8, card->ext_csd.generic_cmd6_time,
			   true, false, true);
	if (err)
		goto out_err;

	mmc_set_timing(host, MMC_TIMING_MMC_HS);

	err = mmc_switch_status(card, false);
	if (err)
		goto out_err;

	/* Switch HS to HS200 */
	val = EXT_CSD_TIMING_HS200 |
	      card->drive_strength << EXT_CSD_DRV_STR_SHIFT;
	err = __mmc_switch(card, EXT_CSD_CMD_SET_NORMAL, EXT_CSD_HS_TIMING,
			   val, card->ext_csd.generic_cmd6_time,
			   true, false, true);
	if (err)
		goto out_err;

	mmc_set_timing(host, MMC_TIMING_MMC_HS200);

	err = mmc_switch_status(card, false);
	if (err)
		goto out_err;

	mmc_set_bus_speed(card);

	return 0;

out_err:
	pr_err("%s: %s failed, error %d\n", mmc_hostname(card->host),
	       __func__, err);
	return err;
}

static void mmc_select_driver_type(struct mmc_card *card)
{
	int card_drv_type, drive_strength, drv_type;

	card_drv_type = card->ext_csd.raw_driver_strength |
			mmc_driver_type_mask(0);

	drive_strength = mmc_select_drive_strength(card,
						   card->ext_csd.hs200_max_dtr,
						   card_drv_type, &drv_type);

	card->drive_strength = drive_strength;

	if (drv_type)
		mmc_set_driver_type(card->host, drv_type);
}

static int mmc_select_hs400es(struct mmc_card *card)
{
	struct mmc_host *host = card->host;
	int err = -EINVAL;
	u8 val;

	if (!(host->caps & MMC_CAP_8_BIT_DATA)) {
		err = -ENOTSUPP;
		goto out_err;
	}

	if (card->mmc_avail_type & EXT_CSD_CARD_TYPE_HS400_1_2V)
		err = __mmc_set_signal_voltage(host, MMC_SIGNAL_VOLTAGE_120);

	if (err && card->mmc_avail_type & EXT_CSD_CARD_TYPE_HS400_1_8V)
		err = __mmc_set_signal_voltage(host, MMC_SIGNAL_VOLTAGE_180);

	/* If fails try again during next card power cycle */
	if (err)
		goto out_err;

	err = mmc_select_bus_width(card);
	if (err < 0)
		goto out_err;

	/* Switch card to HS mode */
	err = mmc_select_hs(card);
	if (err)
		goto out_err;

	mmc_set_clock(host, card->ext_csd.hs_max_dtr);

	err = mmc_switch_status(card, false);
	if (err)
		goto out_err;

	/* Switch card to DDR with strobe bit */
	val = EXT_CSD_DDR_BUS_WIDTH_8 | EXT_CSD_BUS_WIDTH_STROBE;
	err = mmc_switch(card, EXT_CSD_CMD_SET_NORMAL,
			 EXT_CSD_BUS_WIDTH,
			 val,
			 card->ext_csd.generic_cmd6_time);
	if (err) {
		pr_err("%s: switch to bus width for hs400es failed, err:%d\n",
			mmc_hostname(host), err);
		goto out_err;
	}

	mmc_select_driver_type(card);

	/* Switch card to HS400 */
	val = EXT_CSD_TIMING_HS400 |
	      card->drive_strength << EXT_CSD_DRV_STR_SHIFT;
	err = __mmc_switch(card, EXT_CSD_CMD_SET_NORMAL,
			   EXT_CSD_HS_TIMING, val,
			   card->ext_csd.generic_cmd6_time,
			   true, false, true);
	if (err) {
		pr_err("%s: switch to hs400es failed, err:%d\n",
			mmc_hostname(host), err);
		goto out_err;
	}

	/* Set host controller to HS400 timing and frequency */
	mmc_set_timing(host, MMC_TIMING_MMC_HS400);

	/* Controller enable enhanced strobe function */
	host->ios.enhanced_strobe = true;
	if (host->ops->hs400_enhanced_strobe)
		host->ops->hs400_enhanced_strobe(host, &host->ios);

	err = mmc_switch_status(card, false);
	if (err)
		goto out_err;

	return 0;

out_err:
	pr_err("%s: %s failed, error %d\n", mmc_hostname(card->host),
	       __func__, err);
	return err;
}

/*
 * For device supporting HS200 mode, the following sequence
 * should be done before executing the tuning process.
 * 1. set the desired bus width(4-bit or 8-bit, 1-bit is not supported)
 * 2. switch to HS200 mode
 * 3. set the clock to > 52Mhz and <=200MHz
 */
static int mmc_select_hs200(struct mmc_card *card)
{
	struct mmc_host *host = card->host;
	unsigned int old_timing, old_signal_voltage;
	int err = -EINVAL;
	u8 val;

	old_signal_voltage = host->ios.signal_voltage;
	if (card->mmc_avail_type & EXT_CSD_CARD_TYPE_HS200_1_2V)
		err = __mmc_set_signal_voltage(host, MMC_SIGNAL_VOLTAGE_120);

	if (err && card->mmc_avail_type & EXT_CSD_CARD_TYPE_HS200_1_8V)
		err = __mmc_set_signal_voltage(host, MMC_SIGNAL_VOLTAGE_180);

	/* If fails try again during next card power cycle */
	if (err)
		return err;

	mmc_select_driver_type(card);

	/*
	 * Set the bus width(4 or 8) with host's support and
	 * switch to HS200 mode if bus width is set successfully.
	 */
	err = mmc_select_bus_width(card);
	if (err > 0) {
		val = EXT_CSD_TIMING_HS200 |
		      card->drive_strength << EXT_CSD_DRV_STR_SHIFT;
		err = __mmc_switch(card, EXT_CSD_CMD_SET_NORMAL,
				   EXT_CSD_HS_TIMING, val,
				   card->ext_csd.generic_cmd6_time,
				   true, false, true);
		if (err)
			goto err;
		old_timing = host->ios.timing;
		mmc_set_timing(host, MMC_TIMING_MMC_HS200);

		/*
		 * Since after switching to hs200, crc errors might
		 * occur for commands send before tuning.
		 * So ignore crc error for cmd13.
		 */
		err = mmc_switch_status(card, true);
		/*
		 * mmc_select_timing() assumes timing has not changed if
		 * it is a switch error.
		 */
		if (err == -EBADMSG)
			mmc_set_timing(host, old_timing);
	}
err:
	if (err) {
		/* fall back to the old signal voltage, if fails report error */
		if (__mmc_set_signal_voltage(host, old_signal_voltage))
			err = -EIO;

		pr_err("%s: %s failed, error %d\n", mmc_hostname(card->host),
		       __func__, err);
	}
	return err;
}

static int mmc_reboot_notify(struct notifier_block *notify_block,
		unsigned long event, void *unused)
{
	struct mmc_card *card = container_of(
			notify_block, struct mmc_card, reboot_notify);

	card->pon_type = (event != SYS_RESTART) ? MMC_LONG_PON : MMC_SHRT_PON;

	return NOTIFY_OK;
}

/*
 * Activate High Speed, HS200 or HS400ES mode if supported.
 */
static int mmc_select_timing(struct mmc_card *card)
{
	int err = 0;

	if (!mmc_can_ext_csd(card))
		goto bus_speed;

	/* For Enhance Strobe HS400 flow */
	if (card->ext_csd.strobe_support &&
	    card->mmc_avail_type & EXT_CSD_CARD_TYPE_HS400 &&
	    card->host->caps & MMC_CAP_8_BIT_DATA) {
		err = mmc_select_hs400(card);
		if (err) {
			pr_err("%s: %s: mmc_select_hs400 failed : %d\n",
					mmc_hostname(card->host), __func__,
					err);
			err = mmc_select_hs400es(card);
		}
	} else if (card->mmc_avail_type & EXT_CSD_CARD_TYPE_HS200) {
		err = mmc_select_hs200(card);
	} else if (card->mmc_avail_type & EXT_CSD_CARD_TYPE_HS) {
		err = mmc_select_hs(card);
	}

	if (err && err != -EBADMSG)
		return err;

bus_speed:
	/*
	 * Set the bus speed to the selected bus timing.
	 * If timing is not selected, backward compatible is the default.
	 */
	mmc_set_bus_speed(card);
	return 0;
}

/*
 * Execute tuning sequence to seek the proper bus operating
 * conditions for HS200 and HS400, which sends CMD21 to the device.
 */
static int mmc_hs200_tuning(struct mmc_card *card)
{
	struct mmc_host *host = card->host;

	/*
	 * Timing should be adjusted to the HS400 target
	 * operation frequency for tuning process
	 */
	if (card->mmc_avail_type & EXT_CSD_CARD_TYPE_HS400 &&
	    host->ios.bus_width == MMC_BUS_WIDTH_8)
		mmc_set_timing(host, MMC_TIMING_MMC_HS400);

	return mmc_execute_tuning(card);
}

static int mmc_select_cmdq(struct mmc_card *card)
{
	struct mmc_host *host = card->host;
	int ret = 0;

	if (!host->cmdq_ops) {
		pr_err("%s: host controller doesn't support CMDQ\n",
		       mmc_hostname(host));
		return 0;
	}

	ret = mmc_set_blocklen(card, MMC_CARD_CMDQ_BLK_SIZE);
	if (ret)
		goto out;

	ret = mmc_switch(card, EXT_CSD_CMD_SET_NORMAL, EXT_CSD_CMDQ, 1,
			 card->ext_csd.generic_cmd6_time);
	if (ret)
		goto out;

	mmc_card_set_cmdq(card);
	mmc_host_clk_hold(card->host);
	ret = host->cmdq_ops->enable(card->host);
	if (ret) {
		mmc_host_clk_release(card->host);
		pr_err("%s: failed (%d) enabling CMDQ on host\n",
			mmc_hostname(host), ret);
		mmc_card_clr_cmdq(card);
		ret = mmc_switch(card, EXT_CSD_CMD_SET_NORMAL, EXT_CSD_CMDQ, 0,
				 card->ext_csd.generic_cmd6_time);
		goto out;
	}

	mmc_host_clk_release(card->host);
	pr_info_once("%s: CMDQ enabled on card\n", mmc_hostname(host));
out:
	return ret;
}

static int mmc_select_hs_ddr52(struct mmc_host *host)
{
	int err;

	mmc_select_hs(host->card);
	err = mmc_select_bus_width(host->card);
	if (err < 0) {
		pr_err("%s: %s: select_bus_width failed(%d)\n",
			mmc_hostname(host), __func__, err);
		return err;
	}

	err = mmc_select_hs_ddr(host->card);
	mmc_set_clock(host, MMC_HIGH_52_MAX_DTR);

	return err;
}

/*
 * Scale down from HS400 to HS in order to allow frequency change.
 * This is needed for cards that doesn't support changing frequency in HS400
 */
static int mmc_scale_low(struct mmc_host *host, unsigned long freq)
{
	int err = 0;

	mmc_set_timing(host, MMC_TIMING_LEGACY);
	mmc_set_clock(host, MMC_HIGH_26_MAX_DTR);

	if (host->clk_scaling.lower_bus_speed_mode &
	    MMC_SCALING_LOWER_DDR52_MODE) {
		err = mmc_select_hs_ddr52(host);
		if (err)
			pr_err("%s: %s: failed to switch to DDR52: err: %d\n",
			       mmc_hostname(host), __func__, err);
		else
			return err;
	}

	err = mmc_select_hs(host->card);
	if (err) {
		pr_err("%s: %s: scaling low: failed (%d)\n",
		       mmc_hostname(host), __func__, err);
		return err;
	}

	err = mmc_select_bus_width(host->card);
	if (err < 0) {
		pr_err("%s: %s: select_bus_width failed(%d)\n",
			mmc_hostname(host), __func__, err);
		return err;
	}

	mmc_set_clock(host, freq);

	return 0;
}

/*
 * Scale UP from HS to HS200/H400
 */
static int mmc_scale_high(struct mmc_host *host)
{
	int err = 0;

	if (mmc_card_ddr52(host->card)) {
		mmc_set_timing(host, MMC_TIMING_LEGACY);
		mmc_set_clock(host, MMC_HIGH_26_MAX_DTR);
	}

	if (!host->card->ext_csd.strobe_support) {
		if (!(host->card->mmc_avail_type & EXT_CSD_CARD_TYPE_HS200)) {
			pr_err("%s: %s: card does not support HS200\n",
				mmc_hostname(host), __func__);
			WARN_ON(1);
			return -EPERM;
		}

		err = mmc_select_hs200(host->card);
		if (err) {
			pr_err("%s: %s: selecting HS200 failed (%d)\n",
				mmc_hostname(host), __func__, err);
			return err;
		}

		mmc_set_bus_speed(host->card);

		err = mmc_hs200_tuning(host->card);
		if (err) {
			pr_err("%s: %s: hs200 tuning failed (%d)\n",
				mmc_hostname(host), __func__, err);
			return err;
		}

		if (!(host->card->mmc_avail_type & EXT_CSD_CARD_TYPE_HS400)) {
			pr_debug("%s: card does not support HS400\n",
				mmc_hostname(host));
			return 0;
		}
	}

	err = mmc_select_hs400(host->card);
	if (err) {
		pr_err("%s: %s: select hs400 failed (%d)\n",
			mmc_hostname(host), __func__, err);
		return err;
	}

	return err;
}

static int mmc_set_clock_bus_speed(struct mmc_card *card, unsigned long freq)
{
	int err = 0;

	if (freq == MMC_HS200_MAX_DTR)
		err = mmc_scale_high(card->host);
	else
		err = mmc_scale_low(card->host, freq);

	return err;
}

static inline unsigned long mmc_ddr_freq_accommodation(unsigned long freq)
{
	if (freq == MMC_HIGH_DDR_MAX_DTR)
		return freq;

	return freq/2;
}

/**
 * mmc_change_bus_speed() - Change MMC card bus frequency at runtime
 * @host: pointer to mmc host structure
 * @freq: pointer to desired frequency to be set
 *
 * Change the MMC card bus frequency at runtime after the card is
 * initialized. Callers are expected to make sure of the card's
 * state (DATA/RCV/TRANSFER) before changing the frequency at runtime.
 *
 * If the frequency to change is greater than max. supported by card,
 * *freq is changed to max. supported by card. If it is less than min.
 * supported by host, *freq is changed to min. supported by host.
 * Host is assumed to be calimed while calling this funciton.
 */
static int mmc_change_bus_speed(struct mmc_host *host, unsigned long *freq)
{
	int err = 0;
	struct mmc_card *card;
	unsigned long actual_freq;

	card = host->card;

	if (!card || !freq) {
		err = -EINVAL;
		goto out;
	}
	actual_freq = *freq;

	WARN_ON(!host->claimed);

	/*
	 * For scaling up/down HS400 we'll need special handling,
	 * for other timings we can simply do clock frequency change
	 */
	if (mmc_card_hs400(card) ||
		(!mmc_card_hs200(host->card) && *freq == MMC_HS200_MAX_DTR)) {
		err = mmc_set_clock_bus_speed(card, *freq);
		if (err) {
			pr_err("%s: %s: failed (%d)to set bus and clock speed (freq=%lu)\n",
				mmc_hostname(host), __func__, err, *freq);
			goto out;
		}
	} else if (mmc_card_hs200(host->card)) {
		mmc_set_clock(host, *freq);
		err = mmc_hs200_tuning(host->card);
		if (err) {
			pr_warn("%s: %s: tuning execution failed %d\n",
				mmc_hostname(card->host),
				__func__, err);
			mmc_set_clock(host, host->clk_scaling.curr_freq);
		}
	} else {
		if (mmc_card_ddr52(host->card))
			actual_freq = mmc_ddr_freq_accommodation(*freq);
		mmc_set_clock(host, actual_freq);
	}

out:
	return err;
}

/*
 * Handle the detection and initialisation of a card.
 *
 * In the case of a resume, "oldcard" will contain the card
 * we're trying to reinitialise.
 */
static int mmc_init_card(struct mmc_host *host, u32 ocr,
	struct mmc_card *oldcard)
{
	struct mmc_card *card;
	int err;
	u32 cid[4];
	u32 rocr;

	BUG_ON(!host);
	WARN_ON(!host->claimed);

	/* Set correct bus mode for MMC before attempting init */
	if (!mmc_host_is_spi(host))
		mmc_set_bus_mode(host, MMC_BUSMODE_OPENDRAIN);

	/*
	 * Since we're changing the OCR value, we seem to
	 * need to tell some cards to go back to the idle
	 * state.  We wait 1ms to give cards time to
	 * respond.
	 * mmc_go_idle is needed for eMMC that are asleep
	 */
reinit:
	mmc_go_idle(host);

	/* The extra bit indicates that we support high capacity */
	err = mmc_send_op_cond(host, ocr | (1 << 30), &rocr);
	if (err) {
		pr_err("%s: %s: mmc_send_op_cond() fails %d\n",
				mmc_hostname(host), __func__, err);
		goto err;
	}

	/*
	 * For SPI, enable CRC as appropriate.
	 */
	if (mmc_host_is_spi(host)) {
		err = mmc_spi_set_crc(host, use_spi_crc);
		if (err) {
			pr_err("%s: %s: mmc_spi_set_crc() fails %d\n",
					mmc_hostname(host), __func__, err);
			goto err;
		}
	}

	/*
	 * Fetch CID from card.
	 */
	if (mmc_host_is_spi(host))
		err = mmc_send_cid(host, cid);
	else
		err = mmc_all_send_cid(host, cid);
	if (err) {
		pr_err("%s: %s: mmc_send_cid() fails %d\n",
				mmc_hostname(host), __func__, err);
		goto err;
	}

	if (oldcard) {
		if (memcmp(cid, oldcard->raw_cid, sizeof(cid)) != 0) {
			err = -ENOENT;
			pr_err("%s: %s: CID memcmp failed %d\n",
					mmc_hostname(host), __func__, err);
			goto err;
		}

		card = oldcard;
	} else {
		/*
		 * Allocate card structure.
		 */
		card = mmc_alloc_card(host, &mmc_type);
		if (IS_ERR(card)) {
			err = PTR_ERR(card);
			pr_err("%s: %s: no memory to allocate for card %d\n",
					mmc_hostname(host), __func__, err);
			goto err;
		}

		card->ocr = ocr;
		card->type = MMC_TYPE_MMC;
		card->rca = 1;
		memcpy(card->raw_cid, cid, sizeof(card->raw_cid));
		host->card = card;
		card->reboot_notify.notifier_call = mmc_reboot_notify;
	}

	/*
	 * Call the optional HC's init_card function to handle quirks.
	 */
	if (host->ops->init_card)
		host->ops->init_card(host, card);

	/*
	 * For native busses:  set card RCA and quit open drain mode.
	 */
	if (!mmc_host_is_spi(host)) {
		err = mmc_set_relative_addr(card);
		if (err) {
			pr_err("%s: %s: mmc_set_relative_addr() fails %d\n",
					mmc_hostname(host), __func__, err);
			goto free_card;
		}

		mmc_set_bus_mode(host, MMC_BUSMODE_PUSHPULL);
	}

	if (!oldcard) {
		/*
		 * Fetch CSD from card.
		 */
		err = mmc_send_csd(card, card->raw_csd);
		if (err) {
			pr_err("%s: %s: mmc_send_csd() fails %d\n",
					mmc_hostname(host), __func__, err);
			goto free_card;
		}

		err = mmc_decode_csd(card);
		if (err) {
			pr_err("%s: %s: mmc_decode_csd() fails %d\n",
					mmc_hostname(host), __func__, err);
			goto free_card;
		}
		err = mmc_decode_cid(card);
		if (err) {
			pr_err("%s: %s: mmc_decode_cid() fails %d\n",
					mmc_hostname(host), __func__, err);
			goto free_card;
		}
	}

	/*
	 * handling only for cards supporting DSR and hosts requesting
	 * DSR configuration
	 */
	if (card->csd.dsr_imp && host->dsr_req)
		mmc_set_dsr(host);

	/*
	 * Select card, as all following commands rely on that.
	 */
	if (!mmc_host_is_spi(host)) {
		err = mmc_select_card(card);
		if (err) {
			pr_err("%s: %s: mmc_select_card() fails %d\n",
					mmc_hostname(host), __func__, err);
			goto free_card;
		}
	}

	if (!oldcard) {
		/* Read extended CSD. */
		err = mmc_read_ext_csd(card);
		if (err) {
			pr_err("%s: %s: mmc_read_ext_csd() fails %d\n",
					mmc_hostname(host), __func__, err);
			goto free_card;
		}

		/*
		 * If doing byte addressing, check if required to do sector
		 * addressing.  Handle the case of <2GB cards needing sector
		 * addressing.  See section 8.1 JEDEC Standard JED84-A441;
		 * ocr register has bit 30 set for sector addressing.
		 */
		if (rocr & BIT(30))
			mmc_card_set_blockaddr(card);

		/* Erase size depends on CSD and Extended CSD */
		mmc_set_erase_size(card);

		if (card->ext_csd.sectors && (rocr & MMC_CARD_SECTOR_ADDR))
			mmc_card_set_blockaddr(card);
	}

	/*
	 * If enhanced_area_en is TRUE, host needs to enable ERASE_GRP_DEF
	 * bit.  This bit will be lost every time after a reset or power off.
	 */
	if (card->ext_csd.partition_setting_completed ||
	    (card->ext_csd.rev >= 3 && (host->caps2 & MMC_CAP2_HC_ERASE_SZ))) {
		err = mmc_switch(card, EXT_CSD_CMD_SET_NORMAL,
				 EXT_CSD_ERASE_GROUP_DEF, 1,
				 card->ext_csd.generic_cmd6_time);

		if (err && err != -EBADMSG) {
			pr_err("%s: %s: mmc_switch() for ERASE_GRP_DEF fails %d\n",
					mmc_hostname(host), __func__, err);
			goto free_card;
		}

		if (err) {
			err = 0;
			/*
			 * Just disable enhanced area off & sz
			 * will try to enable ERASE_GROUP_DEF
			 * during next time reinit
			 */
			card->ext_csd.enhanced_area_offset = -EINVAL;
			card->ext_csd.enhanced_area_size = -EINVAL;
		} else {
			card->ext_csd.erase_group_def = 1;
			/*
			 * enable ERASE_GRP_DEF successfully.
			 * This will affect the erase size, so
			 * here need to reset erase size
			 */
			mmc_set_erase_size(card);
		}
	}

	/*
	 * Ensure eMMC user default partition is enabled
	 */
	if (card->ext_csd.part_config & EXT_CSD_PART_CONFIG_ACC_MASK) {
		card->ext_csd.part_config &= ~EXT_CSD_PART_CONFIG_ACC_MASK;
		err = mmc_switch(card, EXT_CSD_CMD_SET_NORMAL, EXT_CSD_PART_CONFIG,
				 card->ext_csd.part_config,
				 card->ext_csd.part_time);
		if (err && err != -EBADMSG) {
			pr_err("%s: %s: mmc_switch() for PART_CONFIG fails %d\n",
					mmc_hostname(host), __func__, err);
			goto free_card;
		}
		card->part_curr = card->ext_csd.part_config &
				  EXT_CSD_PART_CONFIG_ACC_MASK;
	}

	/*
	 * Enable power_off_notification byte in the ext_csd register
	 */
	if (card->ext_csd.rev >= 6) {
		err = mmc_switch(card, EXT_CSD_CMD_SET_NORMAL,
				 EXT_CSD_POWER_OFF_NOTIFICATION,
				 EXT_CSD_POWER_ON,
				 card->ext_csd.generic_cmd6_time);
		if (err && err != -EBADMSG) {
			pr_err("%s: %s: mmc_switch() for POWER_ON PON fails %d\n",
					mmc_hostname(host), __func__, err);
			goto free_card;
		}

		/*
		 * The err can be -EBADMSG or 0,
		 * so check for success and update the flag
		 */
		if (!err)
			card->ext_csd.power_off_notification = EXT_CSD_POWER_ON;
	}

	/*
	 * Select timing interface
	 */
	err = mmc_select_timing(card);
	if (err) {
		pr_err("%s: %s: mmc_select_timing() fails %d\n",
					mmc_hostname(host), __func__, err);
		goto free_card;
	}

	if (mmc_card_hs200(card)) {
		err = mmc_hs200_tuning(card);
		if (err)
			goto free_card;

		err = mmc_select_hs400(card);
		if (err)
			goto free_card;
	} else if (!mmc_card_hs400es(card)) {
		/* Select the desired bus width optionally */
		err = mmc_select_bus_width(card);
		if (err > 0 && mmc_card_hs(card)) {
			err = mmc_select_hs_ddr(card);
			if (err)
				goto free_card;
		}
	}

	card->clk_scaling_lowest = host->f_min;
	if ((card->mmc_avail_type & EXT_CSD_CARD_TYPE_HS400) ||
			(card->mmc_avail_type & EXT_CSD_CARD_TYPE_HS200))
		card->clk_scaling_highest = card->ext_csd.hs200_max_dtr;
	else if ((card->mmc_avail_type & EXT_CSD_CARD_TYPE_HS) ||
			(card->mmc_avail_type & EXT_CSD_CARD_TYPE_DDR_52))
		card->clk_scaling_highest = card->ext_csd.hs_max_dtr;
	else
		card->clk_scaling_highest = card->csd.max_dtr;

	/*
	 * Choose the power class with selected bus interface
	 */
	mmc_select_powerclass(card);

	/*
	 * Enable HPI feature (if supported)
	 */
	if (card->ext_csd.hpi) {
		err = mmc_switch(card, EXT_CSD_CMD_SET_NORMAL,
				EXT_CSD_HPI_MGMT, 1,
				card->ext_csd.generic_cmd6_time);
		if (err && err != -EBADMSG) {
			pr_err("%s: %s: mmc_switch() for HPI_MGMT fails %d\n",
					mmc_hostname(host), __func__, err);
			goto free_card;
		}
		if (err) {
			pr_warn("%s: Enabling HPI failed\n",
				mmc_hostname(card->host));
			err = 0;
		} else
			card->ext_csd.hpi_en = 1;
	}

	/*
	 * If cache size is higher than 0, this indicates
	 * the existence of cache and it can be turned on.
	 * If HPI is not supported then cache shouldn't be enabled.
	 */
<<<<<<< HEAD
	if (!mmc_card_broken_hpi(card) &&
	    card->ext_csd.cache_size > 0) {
		if (card->ext_csd.hpi_en &&
			(!(card->quirks & MMC_QUIRK_CACHE_DISABLE))) {
			err = mmc_switch(card, EXT_CSD_CMD_SET_NORMAL,
					EXT_CSD_CACHE_CTRL, 1,
					card->ext_csd.generic_cmd6_time);
=======
	if (card->ext_csd.cache_size > 0) {
		unsigned int timeout_ms = MIN_CACHE_EN_TIMEOUT_MS;

		timeout_ms = max(card->ext_csd.generic_cmd6_time, timeout_ms);
		if (!(card->quirks & MMC_QUIRK_CACHE_DISABLE)) {
			err = mmc_switch(card, EXT_CSD_CMD_SET_NORMAL,
					EXT_CSD_CACHE_CTRL, 1, timeout_ms);
>>>>>>> ae6c134c
			if (err && err != -EBADMSG) {
				pr_err("%s: %s: fail on CACHE_CTRL ON %d\n",
					mmc_hostname(host), __func__, err);
				goto free_card;
			}

			/*
			 * Only if no error, cache is turned on successfully.
			 */
			if (err) {
				pr_warn("%s: Cache is supported, but failed to turn on (%d)\n",
					mmc_hostname(card->host), err);
				card->ext_csd.cache_ctrl = 0;
				err = 0;
			} else {
				card->ext_csd.cache_ctrl = 1;
			}
<<<<<<< HEAD
=======

>>>>>>> ae6c134c
			/* enable cache barrier if supported by the device */
			if (card->ext_csd.cache_ctrl &&
					card->ext_csd.barrier_support) {
				err = mmc_switch(card, EXT_CSD_CMD_SET_NORMAL,
<<<<<<< HEAD
					EXT_CSD_BARRIER_CTRL, 1,
					card->ext_csd.generic_cmd6_time);
=======
					EXT_CSD_BARRIER_CTRL, 1, timeout_ms);
>>>>>>> ae6c134c
				if (err && err != -EBADMSG) {
					pr_err("%s: %s: mmc_switch() for BARRIER_CTRL fails %d\n",
						mmc_hostname(host), __func__,
						err);
					goto free_card;
				}
				if (err) {
					pr_warn("%s: Barrier is supported but failed to turn on (%d)\n",
						mmc_hostname(card->host), err);
					card->ext_csd.barrier_en = 0;
					err = 0;
				} else {
					card->ext_csd.barrier_en = 1;
				}
			}
		} else {
			/*
			 * mmc standard doesn't say what is the card default
			 * value for EXT_CSD_CACHE_CTRL.
			 * Hence, cache may be enabled by default by
			 * card vendors.
			 * Thus, it is best to explicitly disable cache in case
			 * we want to avoid cache.
			 */
			err = mmc_switch(card, EXT_CSD_CMD_SET_NORMAL,
<<<<<<< HEAD
					EXT_CSD_CACHE_CTRL, 0,
					card->ext_csd.generic_cmd6_time);
=======
					EXT_CSD_CACHE_CTRL, 0, timeout_ms);
>>>>>>> ae6c134c
			if (err) {
				pr_err("%s: %s: fail on CACHE_CTRL OFF %d\n",
					mmc_hostname(host), __func__, err);
				goto free_card;
			}
		}
	}
	/*
	 * The mandatory minimum values are defined for packed command.
	 * read: 5, write: 3
	 */
	if (card->ext_csd.max_packed_writes >= 3 &&
	    card->ext_csd.max_packed_reads >= 5 &&
	    host->caps2 & MMC_CAP2_PACKED_CMD) {
		err = mmc_switch(card, EXT_CSD_CMD_SET_NORMAL,
				EXT_CSD_EXP_EVENTS_CTRL,
				EXT_CSD_PACKED_EVENT_EN,
				card->ext_csd.generic_cmd6_time);
		if (err && err != -EBADMSG) {
			pr_err("%s: %s: mmc_switch() for EXP_EVENTS_CTRL fails %d\n",
					mmc_hostname(host), __func__, err);
			goto free_card;
		}
		if (err) {
			pr_warn("%s: Enabling packed event failed\n",
				mmc_hostname(card->host));
			card->ext_csd.packed_event_en = 0;
			err = 0;
		} else {
			card->ext_csd.packed_event_en = 1;
		}

	}

	if (!oldcard) {
		if ((host->caps2 & MMC_CAP2_PACKED_CMD) &&
		    (card->ext_csd.max_packed_writes > 0)) {
			/*
			 * We would like to keep the statistics in an index
			 * that equals the num of packed requests
			 * (1 to max_packed_writes)
			 */
			card->wr_pack_stats.packing_events = kzalloc(
				(card->ext_csd.max_packed_writes + 1) *
				sizeof(*card->wr_pack_stats.packing_events),
				GFP_KERNEL);
			if (!card->wr_pack_stats.packing_events) {
				pr_err("%s: %s: no memory for packing events\n",
						mmc_hostname(host), __func__);
				goto free_card;
			}
		}
	}

	/*
	 * Start auto bkops, if supported.
	 *
	 * Note: This leaves the possibility of having both manual and
	 * auto bkops running in parallel. The runtime implementation
	 * will allow this, but ignore bkops exceptions on the premises
	 * that auto bkops will eventually kick in and the device will
	 * handle bkops without START_BKOPS from the host.
	 */
	if (mmc_card_support_auto_bkops(card)) {
		/*
		 * Ignore the return value of setting auto bkops.
		 * If it failed, will run in backward compatible mode.
		 */
		(void)mmc_set_auto_bkops(card, true);
	}

	if (card->ext_csd.cmdq_support && (card->host->caps2 &
					   MMC_CAP2_CMD_QUEUE)) {
		err = mmc_select_cmdq(card);
		if (err) {
			pr_err("%s: selecting CMDQ mode: failed: %d\n",
					   mmc_hostname(card->host), err);
			card->ext_csd.cmdq_support = 0;
			oldcard = card;
			goto reinit;
		}
	}

	return 0;

free_card:
	if (!oldcard) {
		host->card = NULL;
		mmc_remove_card(card);
	}
err:
	return err;
}

static int mmc_can_sleepawake(struct mmc_host *host)
{
	return host && (host->caps2 & MMC_CAP2_SLEEP_AWAKE) && host->card &&
		(host->card->ext_csd.rev >= 3);
}

static int mmc_sleepawake(struct mmc_host *host, bool sleep)
{
	struct mmc_command cmd = {0};
	struct mmc_card *card = host->card;
	unsigned int timeout_ms;
	int err;

	if (!card) {
		pr_err("%s: %s: invalid card\n", mmc_hostname(host), __func__);
		return -EINVAL;
	}

	timeout_ms = DIV_ROUND_UP(card->ext_csd.sa_timeout, 10000);
	if (card->ext_csd.rev >= 3 &&
		card->part_curr == EXT_CSD_PART_CONFIG_ACC_RPMB) {
		u8 part_config = card->ext_csd.part_config;

		/*
		 * If the last access before suspend is RPMB access, then
		 * switch to default part config so that sleep command CMD5
		 * and deselect CMD7 can be sent to the card.
		 */
		part_config &= ~EXT_CSD_PART_CONFIG_ACC_MASK;
		err = mmc_switch(card, EXT_CSD_CMD_SET_NORMAL,
				 EXT_CSD_PART_CONFIG,
				 part_config,
				 card->ext_csd.part_time);
		if (err) {
			pr_err("%s: %s: failed to switch to default part config %x\n",
				mmc_hostname(host), __func__, part_config);
			return err;
		}
		card->ext_csd.part_config = part_config;
		card->part_curr = card->ext_csd.part_config &
				  EXT_CSD_PART_CONFIG_ACC_MASK;
	}

	/* Re-tuning can't be done once the card is deselected */
	mmc_retune_hold(host);

	if (sleep) {
		err = mmc_deselect_cards(host);
		if (err)
			goto out_release;
	}

	cmd.opcode = MMC_SLEEP_AWAKE;
	cmd.arg = card->rca << 16;
	if (sleep)
		cmd.arg |= 1 << 15;

	/*
	 * If the max_busy_timeout of the host is specified, validate it against
	 * the sleep cmd timeout. A failure means we need to prevent the host
	 * from doing hw busy detection, which is done by converting to a R1
	 * response instead of a R1B.
	 */
	if (host->max_busy_timeout && (timeout_ms > host->max_busy_timeout)) {
		cmd.flags = MMC_RSP_R1 | MMC_CMD_AC;
	} else {
		cmd.flags = MMC_RSP_R1B | MMC_CMD_AC;
		cmd.busy_timeout = timeout_ms;
	}

	err = mmc_wait_for_cmd(host, &cmd, 0);
	if (err)
		goto out_release;

	/*
	 * If the host does not wait while the card signals busy, then we will
	 * will have to wait the sleep/awake timeout.  Note, we cannot use the
	 * SEND_STATUS command to poll the status because that command (and most
	 * others) is invalid while the card sleeps.
	 */
	if (!cmd.busy_timeout || !(host->caps & MMC_CAP_WAIT_WHILE_BUSY))
		mmc_delay(timeout_ms);

	if (!sleep)
		err = mmc_select_card(card);

out_release:
	mmc_retune_release(host);
	return err;
}

static int mmc_can_poweroff_notify(const struct mmc_card *card)
{
	return card &&
		mmc_card_mmc(card) &&
		(card->ext_csd.power_off_notification == EXT_CSD_POWER_ON);
}

static int mmc_poweroff_notify(struct mmc_card *card, unsigned int notify_type)
{
	unsigned int timeout = card->ext_csd.generic_cmd6_time;
	int err;

	/* Use EXT_CSD_POWER_OFF_SHORT as default notification type. */
	if (notify_type == EXT_CSD_POWER_OFF_LONG)
		timeout = card->ext_csd.power_off_longtime;

	err = __mmc_switch(card, EXT_CSD_CMD_SET_NORMAL,
			EXT_CSD_POWER_OFF_NOTIFICATION,
			notify_type, timeout, true, false, false);
	if (err)
		pr_err("%s: Power Off Notification timed out, %u\n",
		       mmc_hostname(card->host), timeout);

	/* Disable the power off notification after the switch operation. */
	card->ext_csd.power_off_notification = EXT_CSD_NO_POWER_NOTIFICATION;

	return err;
}

int mmc_send_pon(struct mmc_card *card)
{
	int err = 0;
	struct mmc_host *host = card->host;

	if (!mmc_can_poweroff_notify(card))
		goto out;

	mmc_get_card(card);
	if (card->pon_type & MMC_LONG_PON)
		err = mmc_poweroff_notify(host->card, EXT_CSD_POWER_OFF_LONG);
	else if (card->pon_type & MMC_SHRT_PON)
		err = mmc_poweroff_notify(host->card, EXT_CSD_POWER_OFF_SHORT);
	if (err)
		pr_warn("%s: error %d sending PON type %u",
			mmc_hostname(host), err, card->pon_type);
	mmc_put_card(card);
out:
	return err;
}

/*
 * Host is being removed. Free up the current card.
 */
static void mmc_remove(struct mmc_host *host)
{
	BUG_ON(!host);
	BUG_ON(!host->card);

	unregister_reboot_notifier(&host->card->reboot_notify);

	mmc_exit_clk_scaling(host);
	mmc_remove_card(host->card);

	mmc_claim_host(host);
	host->card = NULL;
	mmc_release_host(host);
}

/*
 * Card detection - card is alive.
 */
static int mmc_alive(struct mmc_host *host)
{
	return mmc_send_status(host->card, NULL);
}

/*
 * Card detection callback from host.
 */
static void mmc_detect(struct mmc_host *host)
{
	int err;

	BUG_ON(!host);
	BUG_ON(!host->card);

	mmc_get_card(host->card);

	/*
	 * Just check if our card has been removed.
	 */
	err = _mmc_detect_card_removed(host);

	mmc_put_card(host->card);

	if (err) {
		mmc_remove(host);

		mmc_claim_host(host);
		mmc_detach_bus(host);
		mmc_power_off(host);
		mmc_release_host(host);
	}
}

static int mmc_cache_card_ext_csd(struct mmc_host *host)
{
	int err;
	u8 *ext_csd;
	struct mmc_card *card = host->card;

	err = mmc_get_ext_csd(card, &ext_csd);
	if (err || !ext_csd) {
		pr_err("%s: %s: mmc_get_ext_csd failed (%d)\n",
			mmc_hostname(host), __func__, err);
		return err;
	}

	/* only cache read/write fields that the sw changes */
	card->ext_csd.raw_ext_csd_cmdq = ext_csd[EXT_CSD_CMDQ];
	card->ext_csd.raw_ext_csd_cache_ctrl = ext_csd[EXT_CSD_CACHE_CTRL];
	card->ext_csd.raw_ext_csd_bus_width = ext_csd[EXT_CSD_BUS_WIDTH];
	card->ext_csd.raw_ext_csd_hs_timing = ext_csd[EXT_CSD_HS_TIMING];

	kfree(ext_csd);

	return 0;
}

static int mmc_test_awake_ext_csd(struct mmc_host *host)
{
	int err;
	u8 *ext_csd;
	struct mmc_card *card = host->card;

	err = mmc_get_ext_csd(card, &ext_csd);
	if (err || !ext_csd) {
		pr_err("%s: %s: mmc_get_ext_csd failed (%d)\n",
			mmc_hostname(host), __func__, err);
		return err;
	}

	/* only compare read/write fields that the sw changes */
	pr_debug("%s: %s: type(cached:current) cmdq(%d:%d) cache_ctrl(%d:%d) bus_width (%d:%d) timing(%d:%d)\n",
		mmc_hostname(host), __func__,
		card->ext_csd.raw_ext_csd_cmdq,
		ext_csd[EXT_CSD_CMDQ],
		card->ext_csd.raw_ext_csd_cache_ctrl,
		ext_csd[EXT_CSD_CACHE_CTRL],
		card->ext_csd.raw_ext_csd_bus_width,
		ext_csd[EXT_CSD_BUS_WIDTH],
		card->ext_csd.raw_ext_csd_hs_timing,
		ext_csd[EXT_CSD_HS_TIMING]);

	err = !((card->ext_csd.raw_ext_csd_cmdq ==
			ext_csd[EXT_CSD_CMDQ]) &&
		(card->ext_csd.raw_ext_csd_cache_ctrl ==
			ext_csd[EXT_CSD_CACHE_CTRL]) &&
		(card->ext_csd.raw_ext_csd_bus_width ==
			ext_csd[EXT_CSD_BUS_WIDTH]) &&
		(card->ext_csd.raw_ext_csd_hs_timing ==
			ext_csd[EXT_CSD_HS_TIMING]));

	kfree(ext_csd);

	return err;
}

static int _mmc_suspend(struct mmc_host *host, bool is_suspend)
{
	int err = 0, ret;

	BUG_ON(!host);
	BUG_ON(!host->card);

	err = mmc_suspend_clk_scaling(host);
	if (err) {
		pr_err("%s: %s: fail to suspend clock scaling (%d)\n",
			mmc_hostname(host), __func__, err);
		if (host->card->cmdq_init)
			wake_up(&host->cmdq_ctx.wait);
		return err;
	}

	mmc_claim_host(host);

	if (mmc_card_suspended(host->card))
		goto out;

	if (host->card->cmdq_init) {
		BUG_ON(host->cmdq_ctx.active_reqs);

		err = mmc_cmdq_halt(host, true);
		if (err) {
			pr_err("%s: halt: failed: %d\n", __func__, err);
			goto out;
		}
		mmc_host_clk_hold(host);
		host->cmdq_ops->disable(host, true);
		mmc_host_clk_release(host);
	}

	if (mmc_card_doing_bkops(host->card)) {
		err = mmc_stop_bkops(host->card);
		if (err)
			goto out_err;
	}

	err = mmc_flush_cache(host->card);
	if (err)
		goto out_err;

	if (mmc_can_sleepawake(host)) {
		/*
		 * For caching host->ios to cached_ios we need to
		 * make sure that clocks are not gated otherwise
		 * cached_ios->clock will be 0.
		 */
		mmc_host_clk_hold(host);
		memcpy(&host->cached_ios, &host->ios, sizeof(host->cached_ios));
		mmc_cache_card_ext_csd(host);
		err = mmc_sleepawake(host, true);
		mmc_host_clk_release(host);
	} else if (!mmc_host_is_spi(host)) {
		err = mmc_deselect_cards(host);
	}

	if (err)
		goto out_err;
	mmc_power_off(host);
	mmc_card_set_suspended(host->card);

	goto out;

out_err:
	/*
	 * In case of err let's put controller back in cmdq mode and unhalt
	 * the controller.
	 * We expect cmdq_enable and unhalt won't return any error
	 * since it is anyway enabling few registers.
	 */
	if (host->card->cmdq_init) {
		mmc_host_clk_hold(host);
		ret = host->cmdq_ops->enable(host);
		if (ret)
			pr_err("%s: %s: enabling CMDQ mode failed (%d)\n",
				mmc_hostname(host), __func__, ret);
		mmc_host_clk_release(host);
		mmc_cmdq_halt(host, false);
	}

out:
	/* Kick CMDQ thread to process any requests came in while suspending */
	if (host->card->cmdq_init)
		wake_up(&host->cmdq_ctx.wait);

	mmc_release_host(host);
	if (err)
		mmc_resume_clk_scaling(host);
	return err;
}

static int mmc_partial_init(struct mmc_host *host)
{
	int err = 0;
	struct mmc_card *card = host->card;

	pr_debug("%s: %s: starting partial init\n",
		mmc_hostname(host), __func__);

	mmc_set_bus_width(host, host->cached_ios.bus_width);
	mmc_set_timing(host, host->cached_ios.timing);
	mmc_set_clock(host, host->cached_ios.clock);
	mmc_set_bus_mode(host, host->cached_ios.bus_mode);

	mmc_host_clk_hold(host);

	if (mmc_card_hs400(card)) {
		if (card->ext_csd.strobe_support && host->ops->enhanced_strobe)
			err = host->ops->enhanced_strobe(host);
		else if (host->ops->execute_tuning)
			err = host->ops->execute_tuning(host,
				MMC_SEND_TUNING_BLOCK_HS200);
	} else if (mmc_card_hs200(card) && host->ops->execute_tuning) {
		err = host->ops->execute_tuning(host,
			MMC_SEND_TUNING_BLOCK_HS200);
		if (err)
			pr_warn("%s: %s: tuning execution failed (%d)\n",
				mmc_hostname(host), __func__, err);
	}

	/*
	 * The ext_csd is read to make sure the card did not went through
	 * Power-failure during sleep period.
	 * A subset of the W/E_P, W/C_P register will be tested. In case
	 * these registers values are different from the values that were
	 * cached during suspend, we will conclude that a Power-failure occurred
	 * and will do full initialization sequence.
	 * In addition, full init sequence also transfer ext_csd before moving
	 * to CMDQ mode which has a side affect of configuring SDHCI registers
	 * which needed to be done before moving to CMDQ mode. The same
	 * registers need to be configured for partial init.
	 */
	err = mmc_test_awake_ext_csd(host);
	if (err) {
		pr_debug("%s: %s: fail on ext_csd read (%d)\n",
			mmc_hostname(host), __func__, err);
		goto out;
	}
	pr_debug("%s: %s: reading and comparing ext_csd successful\n",
		mmc_hostname(host), __func__);

	if (card->ext_csd.cmdq_support && (card->host->caps2 &
					   MMC_CAP2_CMD_QUEUE)) {
		err = mmc_select_cmdq(card);
		if (err) {
			pr_warn("%s: %s: enabling CMDQ mode failed (%d)\n",
					mmc_hostname(card->host),
					__func__, err);
		}
	}
out:
	mmc_host_clk_release(host);

	pr_debug("%s: %s: done partial init (%d)\n",
		mmc_hostname(host), __func__, err);

	return err;
}

/*
 * Suspend callback
 */
static int mmc_suspend(struct mmc_host *host)
{
	int err;
	ktime_t start = ktime_get();

	MMC_TRACE(host, "%s: Enter\n", __func__);
	err = _mmc_suspend(host, true);
	if (!err) {
		pm_runtime_disable(&host->card->dev);
		pm_runtime_set_suspended(&host->card->dev);
	}

	trace_mmc_suspend(mmc_hostname(host), err,
			ktime_to_us(ktime_sub(ktime_get(), start)));
	MMC_TRACE(host, "%s: Exit err: %d\n", __func__, err);
	return err;
}

/*
 * This function tries to determine if the same card is still present
 * and, if so, restore all state to it.
 */
static int _mmc_resume(struct mmc_host *host)
{
	int err = -ENOSYS;
	int retries;

	BUG_ON(!host);
	BUG_ON(!host->card);

	mmc_claim_host(host);

	if (!mmc_card_suspended(host->card)) {
		mmc_release_host(host);
		goto out;
	}

	mmc_power_up(host, host->card->ocr);
	retries = 3;
	while (retries) {
		if (mmc_can_sleepawake(host)) {
			err = mmc_sleepawake(host, false);
			if (!err)
				err = mmc_partial_init(host);
			if (err)
				pr_err("%s: %s: awake failed (%d), fallback to full init\n",
					mmc_hostname(host), __func__, err);
		}

		if (err)
			err = mmc_init_card(host, host->card->ocr, host->card);

		if (err) {
			pr_err("%s: MMC card re-init failed rc = %d (retries = %d)\n",
			       mmc_hostname(host), err, retries);
			retries--;
			mmc_power_off(host);
			usleep_range(5000, 5500);
			mmc_power_up(host, host->card->ocr);
			mmc_select_voltage(host, host->card->ocr);
			continue;
		}
		break;
	}
	if (!err && mmc_card_cmdq(host->card)) {
		err = mmc_cmdq_halt(host, false);
		if (err)
			pr_err("%s: un-halt: failed: %d\n", __func__, err);
	}
	mmc_card_clr_suspended(host->card);

	mmc_release_host(host);

	err = mmc_resume_clk_scaling(host);
	if (err)
		pr_err("%s: %s: fail to resume clock scaling (%d)\n",
			mmc_hostname(host), __func__, err);

out:
	return err;
}

/*
 * Callback for resume.
 */
static int mmc_resume(struct mmc_host *host)
{
	int err = 0;

	MMC_TRACE(host, "%s: Enter\n", __func__);
	err = _mmc_resume(host);
	pm_runtime_set_active(&host->card->dev);
	pm_runtime_mark_last_busy(&host->card->dev);
	pm_runtime_enable(&host->card->dev);
	MMC_TRACE(host, "%s: Exit err: %d\n", __func__, err);

	return err;
}

#define MAX_DEFER_SUSPEND_COUNTER 20
static bool mmc_process_bkops(struct mmc_host *host)
{
	int err = 0;
	bool is_running = false;
	u32 status;

	mmc_claim_host(host);
	if (mmc_card_cmdq(host->card)) {
		BUG_ON(host->cmdq_ctx.active_reqs);

		err = mmc_cmdq_halt(host, true);
		if (err) {
			pr_err("%s: halt: failed: %d\n", __func__, err);
			goto unhalt;
		}
	}

	if (mmc_card_doing_bkops(host->card)) {
		/* check that manual bkops finished */
		err = mmc_send_status(host->card, &status);
		if (err) {
			pr_err("%s: Get card status fail\n", __func__);
			goto unhalt;
		}
		if (R1_CURRENT_STATE(status) != R1_STATE_PRG) {
			mmc_card_clr_doing_bkops(host->card);
			goto unhalt;
		}
	} else {
		mmc_check_bkops(host->card);
	}

	if (host->card->bkops.needs_bkops &&
			!mmc_card_support_auto_bkops(host->card))
		mmc_start_manual_bkops(host->card);

unhalt:
	if (mmc_card_cmdq(host->card)) {
		err = mmc_cmdq_halt(host, false);
		if (err)
			pr_err("%s: unhalt: failed: %d\n", __func__, err);
	}
	mmc_release_host(host);

	if (host->card->bkops.needs_bkops ||
			mmc_card_doing_bkops(host->card)) {
		if (host->card->bkops.retry_counter++ <
				MAX_DEFER_SUSPEND_COUNTER) {
			host->card->bkops.needs_check = true;
			is_running = true;
		} else {
			host->card->bkops.retry_counter = 0;
		}
	}
	return is_running;
}

/*
 * Callback for runtime_suspend.
 */
static int mmc_runtime_suspend(struct mmc_host *host)
{
	int err;
	ktime_t start = ktime_get();

	if (!(host->caps & MMC_CAP_AGGRESSIVE_PM))
		return 0;

	if (mmc_process_bkops(host)) {
		pm_runtime_mark_last_busy(&host->card->dev);
		pr_debug("%s: defered, need bkops\n", __func__);
		return -EBUSY;
	}

	MMC_TRACE(host, "%s\n", __func__);
	err = _mmc_suspend(host, true);
	if (err)
		pr_err("%s: error %d doing aggressive suspend\n",
			mmc_hostname(host), err);

	trace_mmc_runtime_suspend(mmc_hostname(host), err,
			ktime_to_us(ktime_sub(ktime_get(), start)));
	return err;
}

/*
 * Callback for runtime_resume.
 */
static int mmc_runtime_resume(struct mmc_host *host)
{
	int err;
	ktime_t start = ktime_get();

	MMC_TRACE(host, "%s\n", __func__);
	err = _mmc_resume(host);
	if (err && err != -ENOMEDIUM)
		pr_err("%s: error %d doing runtime resume\n",
			mmc_hostname(host), err);

	trace_mmc_runtime_resume(mmc_hostname(host), err,
			ktime_to_us(ktime_sub(ktime_get(), start)));

	return err;
}

int mmc_can_reset(struct mmc_card *card)
{
	u8 rst_n_function;

	rst_n_function = card->ext_csd.rst_n_function;
	if ((rst_n_function & EXT_CSD_RST_N_EN_MASK) != EXT_CSD_RST_N_ENABLED)
		return 0;
	return 1;
}
EXPORT_SYMBOL(mmc_can_reset);

static int mmc_reset(struct mmc_host *host)
{
	struct mmc_card *card = host->card;
	int ret;

	if ((host->caps & MMC_CAP_HW_RESET) && host->ops->hw_reset &&
	     mmc_can_reset(card)) {
		mmc_host_clk_hold(host);
		/* If the card accept RST_n signal, send it. */
		mmc_set_clock(host, host->f_init);
		host->ops->hw_reset(host);
		/* Set initial state and call mmc_set_ios */
		mmc_set_initial_state(host);
		mmc_host_clk_release(host);
	} else {
		/* Do a brute force power cycle */
		mmc_power_cycle(host, card->ocr);
	}

	/* Suspend clk scaling to avoid switching frequencies intermittently */

	ret = mmc_suspend_clk_scaling(host);
	if (ret) {
		pr_err("%s: %s: fail to suspend clock scaling (%d)\n",
			mmc_hostname(host), __func__, ret);
		return ret;
	}

	ret = mmc_init_card(host, host->card->ocr, host->card);
	if (ret) {
		pr_err("%s: %s: mmc_init_card failed (%d)\n",
			mmc_hostname(host), __func__, ret);
		return ret;
	}

	ret = mmc_resume_clk_scaling(host);
	if (ret)
		pr_err("%s: %s: fail to resume clock scaling (%d)\n",
			mmc_hostname(host), __func__, ret);

	return ret;
}

static int mmc_shutdown(struct mmc_host *host)
{
	struct mmc_card *card = host->card;

	/*
	 * Exit clock scaling so that it doesn't kick in after
	 * power off notification is sent
	 */
	if (host->caps2 & MMC_CAP2_CLK_SCALE)
		mmc_exit_clk_scaling(card->host);
	/* send power off notification */
	if (mmc_card_mmc(card))
		mmc_send_pon(card);
	return 0;
}

static int mmc_pre_hibernate(struct mmc_host *host)
{
	int ret = 0;

	mmc_get_card(host->card);
	host->cached_caps2 = host->caps2;

	/*
	 * Increase usage_count of card and host device till
	 * hibernation is over. This will ensure they will not runtime suspend.
	 */
	pm_runtime_get_noresume(mmc_dev(host));
	pm_runtime_get_noresume(&host->card->dev);

	if (!mmc_can_scale_clk(host))
		goto out;
	/*
	 * Suspend clock scaling and mask host capability so that
	 * we will run in max frequency during:
	 *	1. Hibernation preparation and image creation
	 *	2. After finding hibernation image during reboot
	 *	3. Once hibernation image is loaded and till hibernation
	 *	restore is complete.
	 */
	if (host->clk_scaling.enable)
		mmc_suspend_clk_scaling(host);
	host->caps2 &= ~MMC_CAP2_CLK_SCALE;
	host->clk_scaling.state = MMC_LOAD_HIGH;
	ret = mmc_clk_update_freq(host, host->card->clk_scaling_highest,
				host->clk_scaling.state);
	if (ret)
		pr_err("%s: %s: Setting clk frequency to max failed: %d\n",
				mmc_hostname(host), __func__, ret);
out:
	mmc_host_clk_hold(host);
	mmc_put_card(host->card);
	return ret;
}

static int mmc_post_hibernate(struct mmc_host *host)
{
	int ret = 0;

	mmc_get_card(host->card);
	if (!(host->cached_caps2 & MMC_CAP2_CLK_SCALE))
		goto enable_pm;
	/* Enable the clock scaling and set the host capability */
	host->caps2 |= MMC_CAP2_CLK_SCALE;
	if (!host->clk_scaling.enable)
		ret = mmc_resume_clk_scaling(host);
	if (ret)
		pr_err("%s: %s: Resuming clk scaling failed: %d\n",
				mmc_hostname(host), __func__, ret);
enable_pm:
	/*
	 * Reduce usage count of card and host device so that they may
	 * runtime suspend.
	 */
	pm_runtime_put_noidle(&host->card->dev);
	pm_runtime_put_noidle(mmc_dev(host));

	mmc_host_clk_release(host);

	mmc_put_card(host->card);
	return ret;
}

static const struct mmc_bus_ops mmc_ops = {
	.remove = mmc_remove,
	.detect = mmc_detect,
	.suspend = mmc_suspend,
	.resume = mmc_resume,
	.runtime_suspend = mmc_runtime_suspend,
	.runtime_resume = mmc_runtime_resume,
	.alive = mmc_alive,
	.change_bus_speed = mmc_change_bus_speed,
	.reset = mmc_reset,
	.shutdown = mmc_shutdown,
	.pre_hibernate = mmc_pre_hibernate,
	.post_hibernate = mmc_post_hibernate
};

/*
 * Starting point for MMC card init.
 */
int mmc_attach_mmc(struct mmc_host *host)
{
	int err;
	u32 ocr, rocr;

	BUG_ON(!host);
	WARN_ON(!host->claimed);

	/* Set correct bus mode for MMC before attempting attach */
	if (!mmc_host_is_spi(host))
		mmc_set_bus_mode(host, MMC_BUSMODE_OPENDRAIN);

	err = mmc_send_op_cond(host, 0, &ocr);
	if (err)
		return err;

	mmc_attach_bus(host, &mmc_ops);
	if (host->ocr_avail_mmc)
		host->ocr_avail = host->ocr_avail_mmc;

	/*
	 * We need to get OCR a different way for SPI.
	 */
	if (mmc_host_is_spi(host)) {
		err = mmc_spi_read_ocr(host, 1, &ocr);
		if (err)
			goto err;
	}

	rocr = mmc_select_voltage(host, ocr);

	/*
	 * Can we support the voltage of the card?
	 */
	if (!rocr) {
		err = -EINVAL;
		goto err;
	}

	/*
	 * Detect and init the card.
	 */
	err = mmc_init_card(host, rocr, NULL);
	if (err)
		goto err;

	mmc_release_host(host);
	err = mmc_add_card(host->card);
	if (err)
		goto remove_card;

	mmc_claim_host(host);
	err = mmc_init_clk_scaling(host);
	if (err) {
		mmc_release_host(host);
		goto remove_card;
	}

	register_reboot_notifier(&host->card->reboot_notify);

	return 0;

remove_card:
	mmc_remove_card(host->card);
	mmc_claim_host(host);
	host->card = NULL;
err:
	mmc_detach_bus(host);

	pr_err("%s: error %d whilst initialising MMC card\n",
		mmc_hostname(host), err);

	return err;
}<|MERGE_RESOLUTION|>--- conflicted
+++ resolved
@@ -29,6 +29,7 @@
 #include "sd_ops.h"
 
 #define DEFAULT_CMD6_TIMEOUT_MS	500
+#define MIN_CACHE_EN_TIMEOUT_MS 1600
 
 static const unsigned int tran_exp[] = {
 	10000,		100000,		1000000,	10000000,
@@ -554,9 +555,7 @@
 			card->cid.year += 16;
 
 		/* check whether the eMMC card supports BKOPS */
-		if (!mmc_card_broken_hpi(card) &&
-		    (ext_csd[EXT_CSD_BKOPS_SUPPORT] & 0x1) &&
-				card->ext_csd.hpi) {
+		if (ext_csd[EXT_CSD_BKOPS_SUPPORT] & 0x1) {
 			card->ext_csd.bkops = 1;
 			card->ext_csd.bkops_en = ext_csd[EXT_CSD_BKOPS_EN];
 			card->ext_csd.raw_bkops_status =
@@ -2198,25 +2197,20 @@
 		if (err) {
 			pr_warn("%s: Enabling HPI failed\n",
 				mmc_hostname(card->host));
+			card->ext_csd.hpi_en = 0;
 			err = 0;
-		} else
+		} else {
 			card->ext_csd.hpi_en = 1;
-	}
-
-	/*
-	 * If cache size is higher than 0, this indicates
-	 * the existence of cache and it can be turned on.
-	 * If HPI is not supported then cache shouldn't be enabled.
-	 */
-<<<<<<< HEAD
-	if (!mmc_card_broken_hpi(card) &&
-	    card->ext_csd.cache_size > 0) {
-		if (card->ext_csd.hpi_en &&
-			(!(card->quirks & MMC_QUIRK_CACHE_DISABLE))) {
-			err = mmc_switch(card, EXT_CSD_CMD_SET_NORMAL,
-					EXT_CSD_CACHE_CTRL, 1,
-					card->ext_csd.generic_cmd6_time);
-=======
+		}
+	}
+
+	/*
+	 * If cache size is higher than 0, this indicates the existence of cache
+	 * and it can be turned on. Note that some eMMCs from Micron has been
+	 * reported to need ~800 ms timeout, while enabling the cache after
+	 * sudden power failure tests. Let's extend the timeout to a minimum of
+	 * DEFAULT_CACHE_EN_TIMEOUT_MS and do it for all cards.
+	 */
 	if (card->ext_csd.cache_size > 0) {
 		unsigned int timeout_ms = MIN_CACHE_EN_TIMEOUT_MS;
 
@@ -2224,7 +2218,6 @@
 		if (!(card->quirks & MMC_QUIRK_CACHE_DISABLE)) {
 			err = mmc_switch(card, EXT_CSD_CMD_SET_NORMAL,
 					EXT_CSD_CACHE_CTRL, 1, timeout_ms);
->>>>>>> ae6c134c
 			if (err && err != -EBADMSG) {
 				pr_err("%s: %s: fail on CACHE_CTRL ON %d\n",
 					mmc_hostname(host), __func__, err);
@@ -2242,20 +2235,12 @@
 			} else {
 				card->ext_csd.cache_ctrl = 1;
 			}
-<<<<<<< HEAD
-=======
-
->>>>>>> ae6c134c
+
 			/* enable cache barrier if supported by the device */
 			if (card->ext_csd.cache_ctrl &&
 					card->ext_csd.barrier_support) {
 				err = mmc_switch(card, EXT_CSD_CMD_SET_NORMAL,
-<<<<<<< HEAD
-					EXT_CSD_BARRIER_CTRL, 1,
-					card->ext_csd.generic_cmd6_time);
-=======
 					EXT_CSD_BARRIER_CTRL, 1, timeout_ms);
->>>>>>> ae6c134c
 				if (err && err != -EBADMSG) {
 					pr_err("%s: %s: mmc_switch() for BARRIER_CTRL fails %d\n",
 						mmc_hostname(host), __func__,
@@ -2281,12 +2266,7 @@
 			 * we want to avoid cache.
 			 */
 			err = mmc_switch(card, EXT_CSD_CMD_SET_NORMAL,
-<<<<<<< HEAD
-					EXT_CSD_CACHE_CTRL, 0,
-					card->ext_csd.generic_cmd6_time);
-=======
 					EXT_CSD_CACHE_CTRL, 0, timeout_ms);
->>>>>>> ae6c134c
 			if (err) {
 				pr_err("%s: %s: fail on CACHE_CTRL OFF %d\n",
 					mmc_hostname(host), __func__, err);
@@ -2294,6 +2274,7 @@
 			}
 		}
 	}
+
 	/*
 	 * The mandatory minimum values are defined for packed command.
 	 * read: 5, write: 3
