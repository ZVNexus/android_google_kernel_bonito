--- conflicted
+++ resolved
@@ -898,21 +898,12 @@
 	soc = max1720x_get_battery_soc(chip);
 	if (soc < 0)
 		return -EIO;
-<<<<<<< HEAD
 
 	if (current_avg > -ichgterm && current_avg <= 0) {
 		if (soc >= fullsocthr) {
 			const bool needs_prime = (chip->prev_charge_status ==
 						  POWER_SUPPLY_STATUS_CHARGING);
 
-=======
-
-	if (current_avg > -ichgterm && current_avg <= 0) {
-		if (soc >= fullsocthr) {
-			const bool needs_prime = (chip->prev_charge_status ==
-						  POWER_SUPPLY_STATUS_CHARGING);
-
->>>>>>> 766ebbc8
 			status = POWER_SUPPLY_STATUS_FULL;
 			if (needs_prime)
 				max1720x_prime_battery_qh_capacity(chip,
