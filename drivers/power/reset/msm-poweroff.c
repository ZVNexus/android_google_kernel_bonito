--- conflicted
+++ resolved
@@ -501,20 +501,7 @@
 		msm_trigger_wdog_bite();
 #endif
 
-<<<<<<< HEAD
-	/* Needed to bypass debug image on some chips */
-	if (!is_scm_armv8())
-		ret = scm_call_atomic2(SCM_SVC_BOOT,
-			       SCM_WDOG_DEBUG_BOOT_PART, 1, 0);
-	else
-		ret = scm_call2_atomic(SCM_SIP_FNID(SCM_SVC_BOOT,
-			  SCM_WDOG_DEBUG_BOOT_PART), &desc);
-	if (ret)
-		pr_err("Failed to disable secure wdog debug: %d\n", ret);
-
 enable_sdi_reset:
-=======
->>>>>>> 9030d016
 	halt_spmi_pmic_arbiter();
 	deassert_ps_hold();
 
