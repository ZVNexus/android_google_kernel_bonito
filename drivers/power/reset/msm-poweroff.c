--- conflicted
+++ resolved
@@ -147,14 +147,10 @@
 {
 	char kernel_panic_msg[MAX_SZ_DIAG_ERR_MSG] = "Kernel Panic";
 
-<<<<<<< HEAD
-	if (tombstone && rst_msg_size) { /* tamper the panic message for Oops */
-=======
 	if (rst_msg_size <= 0)
 		goto out;
 
 	if (tombstone) { /* tamper the panic message for Oops */
->>>>>>> ae6c134c
 		char pc_symn[KSYM_NAME_LEN] = "<unknown>";
 		char lr_symn[KSYM_NAME_LEN] = "<unknown>";
 
@@ -169,12 +165,6 @@
 		snprintf(kernel_panic_msg, rst_msg_size - 1,
 				"KP: %s PC:%s LR:%s",
 				current->comm, pc_symn, lr_symn);
-<<<<<<< HEAD
-
-		set_restart_msg(kernel_panic_msg);
-	}
-
-=======
 	} else {
 		snprintf(kernel_panic_msg, rst_msg_size - 1,
 				"KP: %s", (char *)ptr);
@@ -183,7 +173,6 @@
 	set_restart_msg(kernel_panic_msg);
 
 out:
->>>>>>> ae6c134c
 	in_panic = 1;
 	return NOTIFY_DONE;
 }
