--- conflicted
+++ resolved
@@ -38,15 +38,6 @@
 
    ===========================================================================*/
 
-<<<<<<< HEAD
-#define QWLAN_VERSION_MAJOR            5
-#define QWLAN_VERSION_MINOR            3
-#define QWLAN_VERSION_PATCH            1
-#define QWLAN_VERSION_EXTRA            "T"
-#define QWLAN_VERSION_BUILD            1
-
-#define QWLAN_VERSIONSTR               "5.3.1.1T.2"
-=======
 #define QWLAN_VERSION_MAJOR            6
 #define QWLAN_VERSION_MINOR            0
 #define QWLAN_VERSION_PATCH            0
@@ -54,6 +45,5 @@
 #define QWLAN_VERSION_BUILD            0
 
 #define QWLAN_VERSIONSTR               "6.0.0.0A"
->>>>>>> 09581b0b
 
 #endif /* QWLAN_VERSION_H */