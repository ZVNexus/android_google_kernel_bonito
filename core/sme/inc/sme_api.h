--- conflicted
+++ resolved
@@ -2246,8 +2246,6 @@
 sme_get_roam_scan_stats(tHalHandle hal, roam_scan_stats_cb cb, void *context,
 			uint32_t vdev_id);
 
-<<<<<<< HEAD
-=======
 /**
  * sme_get_scan_id() - Sme wrapper to get scan ID
  * @scan_id: output pointer to hold scan_id
@@ -2256,7 +2254,6 @@
  */
 QDF_STATUS sme_get_scan_id(uint32_t *scan_id);
 
->>>>>>> e2d6f5af
 /*
  * sme_validate_channel_list() - Validate the given channel list
  * @hal: handle to global hal context
