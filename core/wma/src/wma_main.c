--- conflicted
+++ resolved
@@ -4841,10 +4841,7 @@
 	phy_caps = &wma_handle->phy_caps;
 	cfg->sar_version = phy_caps->sar_capability.active_version;
 }
-<<<<<<< HEAD
-=======
-
->>>>>>> e2d6f5af
+
 /**
  * wma_update_hdd_cfg() - update HDD config
  * @wma_handle: wma handle
