/*
 * Copyright (c) 2013-2018 The Linux Foundation. All rights reserved.
 *
 * Previously licensed under the ISC license by Qualcomm Atheros, Inc.
 *
 *
 * Permission to use, copy, modify, and/or distribute this software for
 * any purpose with or without fee is hereby granted, provided that the
 * above copyright notice and this permission notice appear in all
 * copies.
 *
 * THE SOFTWARE IS PROVIDED "AS IS" AND THE AUTHOR DISCLAIMS ALL
 * WARRANTIES WITH REGARD TO THIS SOFTWARE INCLUDING ALL IMPLIED
 * WARRANTIES OF MERCHANTABILITY AND FITNESS. IN NO EVENT SHALL THE
 * AUTHOR BE LIABLE FOR ANY SPECIAL, DIRECT, INDIRECT, OR CONSEQUENTIAL
 * DAMAGES OR ANY DAMAGES WHATSOEVER RESULTING FROM LOSS OF USE, DATA OR
 * PROFITS, WHETHER IN AN ACTION OF CONTRACT, NEGLIGENCE OR OTHER
 * TORTIOUS ACTION, ARISING OUT OF OR IN CONNECTION WITH THE USE OR
 * PERFORMANCE OF THIS SOFTWARE.
 */

/*
 * This file was originally distributed by Qualcomm Atheros, Inc.
 * under proprietary terms before Copyright ownership was assigned
 * to the Linux Foundation.
 */

/**
 * @file ol_txrx_types.h
 * @brief Define the major data types used internally by the host datapath SW.
 */
#ifndef _OL_TXRX_TYPES__H_
#define _OL_TXRX_TYPES__H_

#include <qdf_nbuf.h>           /* qdf_nbuf_t */
#include <qdf_mem.h>
#include <cds_queue.h>          /* TAILQ */
#include <a_types.h>            /* A_UINT8 */
#include <htt.h>                /* htt_sec_type, htt_pkt_type, etc. */
#include <qdf_atomic.h>         /* qdf_atomic_t */
#include <wdi_event_api.h>      /* wdi_event_subscribe */
#include <qdf_timer.h>		/* qdf_timer_t */
#include <qdf_lock.h>           /* qdf_spinlock */
#include <pktlog.h>             /* ol_pktlog_dev_handle */
#include <ol_txrx_stats.h>
#include <txrx.h>
#include "ol_txrx_htt_api.h"
#include "ol_htt_tx_api.h"
#include "ol_htt_rx_api.h"
#include "ol_txrx_ctrl_api.h" /* WLAN_MAX_STA_COUNT */
#include "ol_txrx_osif_api.h" /* ol_rx_callback_fp */
#include "cdp_txrx_flow_ctrl_v2.h"
#include "cdp_txrx_peer_ops.h"
#include <qdf_trace.h>

/*
 * The target may allocate multiple IDs for a peer.
 * In particular, the target may allocate one ID to represent the
 * multicast key the peer uses, and another ID to represent the
 * unicast key the peer uses.
 */
#define MAX_NUM_PEER_ID_PER_PEER 16

#define OL_TXRX_INVALID_NUM_PEERS (-1)

#define OL_TXRX_MAC_ADDR_LEN 6

/* OL_TXRX_NUM_EXT_TIDS -
 * 16 "real" TIDs + 3 pseudo-TIDs for mgmt, mcast/bcast & non-QoS data
 */
#define OL_TXRX_NUM_EXT_TIDS 19

#define OL_TX_NUM_QOS_TIDS 16   /* 16 regular TIDs */
#define OL_TX_NON_QOS_TID 16
#define OL_TX_MGMT_TID    17
#define OL_TX_NUM_TIDS    18
#define OL_RX_MCAST_TID   18  /* Mcast TID only between f/w & host */

#define OL_TX_VDEV_MCAST_BCAST    0 /* HTT_TX_EXT_TID_MCAST_BCAST */
#define OL_TX_VDEV_DEFAULT_MGMT   1 /* HTT_TX_EXT_TID_DEFALT_MGMT */
#define OL_TX_VDEV_NUM_QUEUES     2

#define OL_TXRX_MGMT_TYPE_BASE htt_pkt_num_types
#define OL_TXRX_MGMT_NUM_TYPES 8

#define OL_TX_MUTEX_TYPE qdf_spinlock_t
#define OL_RX_MUTEX_TYPE qdf_spinlock_t

/* TXRX Histogram defines */
#define TXRX_DATA_HISTROGRAM_GRANULARITY      1000
#define TXRX_DATA_HISTROGRAM_NUM_INTERVALS    100

#define OL_TXRX_INVALID_VDEV_ID		(-1)

struct ol_txrx_pdev_t;
struct ol_txrx_vdev_t;
struct ol_txrx_peer_t;

/* rx filter related */
#define MAX_PRIVACY_FILTERS           4 /* max privacy filters */

enum privacy_filter {
	PRIVACY_FILTER_ALWAYS,
	PRIVACY_FILTER_KEY_UNAVAILABLE,
};

enum privacy_filter_packet_type {
	PRIVACY_FILTER_PACKET_UNICAST,
	PRIVACY_FILTER_PACKET_MULTICAST,
	PRIVACY_FILTER_PACKET_BOTH
};

struct privacy_exemption {
	/* ethertype -
	 * type of ethernet frames this filter applies to, in host byte order
	 */
	uint16_t ether_type;
	enum privacy_filter filter_type;
	enum privacy_filter_packet_type packet_type;
};

enum ol_tx_frm_type {
	OL_TX_FRM_STD = 0, /* regular frame - no added header fragments */
	OL_TX_FRM_TSO,     /* TSO segment, with a modified IP header added */
	OL_TX_FRM_AUDIO,   /* audio frames, with a custom LLC/SNAP hdr added */
	OL_TX_FRM_NO_FREE, /* frame requires special tx completion callback */
	ol_tx_frm_freed = 0xff, /* the tx desc is in free list */
};

#if defined(CONFIG_HL_SUPPORT) && defined(QCA_BAD_PEER_TX_FLOW_CL)

#define MAX_NO_PEERS_IN_LIMIT (2*10 + 2)

enum ol_tx_peer_bal_state {
	ol_tx_peer_bal_enable = 0,
	ol_tx_peer_bal_disable,
};

enum ol_tx_peer_bal_timer_state {
	ol_tx_peer_bal_timer_disable = 0,
	ol_tx_peer_bal_timer_active,
	ol_tx_peer_bal_timer_inactive,
};

struct ol_tx_limit_peer_t {
	u_int16_t limit_flag;
	u_int16_t peer_id;
	u_int16_t limit;
};

enum tx_peer_level {
	TXRX_IEEE11_B = 0,
	TXRX_IEEE11_A_G,
	TXRX_IEEE11_N,
	TXRX_IEEE11_AC,
	TXRX_IEEE11_AX,
	TXRX_IEEE11_MAX,
};

struct tx_peer_threshold {
	u_int32_t tput_thresh;
	u_int32_t tx_limit;
};
#endif


struct ol_tx_desc_t {
	qdf_nbuf_t netbuf;
	void *htt_tx_desc;
	uint16_t id;
	qdf_dma_addr_t htt_tx_desc_paddr;
	void *htt_frag_desc; /* struct msdu_ext_desc_t * */
	qdf_dma_addr_t htt_frag_desc_paddr;
	qdf_atomic_t ref_cnt;
	enum htt_tx_status status;

#ifdef QCA_COMPUTE_TX_DELAY
	uint32_t entry_timestamp_ticks;
#endif
	/*
	 * Allow tx descriptors to be stored in (doubly-linked) lists.
	 * This is mainly used for HL tx queuing and scheduling, but is
	 * also used by LL+HL for batch processing of tx frames.
	 */
	TAILQ_ENTRY(ol_tx_desc_t) tx_desc_list_elem;

	/*
	 * Remember whether the tx frame is a regular packet, or whether
	 * the driver added extra header fragments (e.g. a modified IP header
	 * for TSO fragments, or an added LLC/SNAP header for audio interworking
	 * data) that need to be handled in a special manner.
	 * This field is filled in with the ol_tx_frm_type enum.
	 */
	uint8_t pkt_type;

	u_int8_t vdev_id;

	struct ol_txrx_vdev_t *vdev;

	void *txq;

#ifdef QCA_SUPPORT_SW_TXRX_ENCAP
	/*
	 * used by tx encap, to restore the os buf start offset
	 * after tx complete
	 */
	uint8_t orig_l2_hdr_bytes;
#endif

#ifdef QCA_LL_TX_FLOW_CONTROL_V2
	struct ol_tx_flow_pool_t *pool;
#endif
	void *tso_desc;
	void *tso_num_desc;
	bool notify_tx_comp;
};

typedef TAILQ_HEAD(some_struct_name, ol_tx_desc_t) ol_tx_desc_list;

union ol_tx_desc_list_elem_t {
	union ol_tx_desc_list_elem_t *next;
	struct ol_tx_desc_t tx_desc;
};

union ol_txrx_align_mac_addr_t {
	uint8_t raw[OL_TXRX_MAC_ADDR_LEN];
	struct {
		uint16_t bytes_ab;
		uint16_t bytes_cd;
		uint16_t bytes_ef;
	} align2;
	struct {
		uint32_t bytes_abcd;
		uint16_t bytes_ef;
	} align4;
};

struct ol_rx_reorder_timeout_list_elem_t {
	TAILQ_ENTRY(ol_rx_reorder_timeout_list_elem_t)
	reorder_timeout_list_elem;
	uint32_t timestamp_ms;
	struct ol_txrx_peer_t *peer;
	uint8_t tid;
	uint8_t active;
};

#define TXRX_TID_TO_WMM_AC(_tid) ( \
		(((_tid) >> 1) == 3) ? TXRX_WMM_AC_VO :	\
		(((_tid) >> 1) == 2) ? TXRX_WMM_AC_VI :	\
		(((_tid) ^ ((_tid) >> 1)) & 0x1) ? TXRX_WMM_AC_BK : \
		TXRX_WMM_AC_BE)

enum {
	OL_TX_SCHED_WRR_ADV_CAT_BE,
	OL_TX_SCHED_WRR_ADV_CAT_BK,
	OL_TX_SCHED_WRR_ADV_CAT_VI,
	OL_TX_SCHED_WRR_ADV_CAT_VO,
	OL_TX_SCHED_WRR_ADV_CAT_NON_QOS_DATA,
	OL_TX_SCHED_WRR_ADV_CAT_UCAST_MGMT,
	OL_TX_SCHED_WRR_ADV_CAT_MCAST_DATA,
	OL_TX_SCHED_WRR_ADV_CAT_MCAST_MGMT,

	OL_TX_SCHED_WRR_ADV_NUM_CATEGORIES /* must be last */
};

A_COMPILE_TIME_ASSERT(ol_tx_sched_htt_ac_values,
	/* check that regular WMM AC enum values match */
	((int)OL_TX_SCHED_WRR_ADV_CAT_VO == (int)HTT_AC_WMM_VO) &&
	((int)OL_TX_SCHED_WRR_ADV_CAT_VI == (int)HTT_AC_WMM_VI) &&
	((int)OL_TX_SCHED_WRR_ADV_CAT_BK == (int)HTT_AC_WMM_BK) &&
	((int)OL_TX_SCHED_WRR_ADV_CAT_BE == (int)HTT_AC_WMM_BE) &&

	/* check that extension AC enum values match */
	((int)OL_TX_SCHED_WRR_ADV_CAT_NON_QOS_DATA
		== (int)HTT_AC_EXT_NON_QOS) &&
	((int)OL_TX_SCHED_WRR_ADV_CAT_UCAST_MGMT
		== (int)HTT_AC_EXT_UCAST_MGMT) &&
	((int)OL_TX_SCHED_WRR_ADV_CAT_MCAST_DATA
		== (int)HTT_AC_EXT_MCAST_DATA) &&
	((int)OL_TX_SCHED_WRR_ADV_CAT_MCAST_MGMT
		== (int)HTT_AC_EXT_MCAST_MGMT));

struct ol_tx_reorder_cat_timeout_t {
	TAILQ_HEAD(, ol_rx_reorder_timeout_list_elem_t) virtual_timer_list;
	qdf_timer_t timer;
	uint32_t duration_ms;
	struct ol_txrx_pdev_t *pdev;
};

enum ol_tx_scheduler_status {
	ol_tx_scheduler_idle = 0,
	ol_tx_scheduler_running,
};

enum ol_tx_queue_status {
	ol_tx_queue_empty = 0,
	ol_tx_queue_active,
	ol_tx_queue_paused,
};

struct ol_txrx_msdu_info_t {
	struct htt_msdu_info_t htt;
	struct ol_txrx_peer_t *peer;
	struct qdf_tso_info_t tso_info;
};

enum {
	ol_tx_aggr_untried = 0,
	ol_tx_aggr_enabled,
	ol_tx_aggr_disabled,
	ol_tx_aggr_retry,
	ol_tx_aggr_in_progress,
};

#define OL_TX_MAX_GROUPS_PER_QUEUE 1
#define OL_TX_MAX_VDEV_ID 16
#define OL_TXQ_GROUP_VDEV_ID_MASK_GET(_membership)           \
	(((_membership) & 0xffff0000) >> 16)
#define OL_TXQ_GROUP_VDEV_ID_BIT_MASK_GET(_mask, _vdev_id)   \
	((_mask >> _vdev_id) & 0x01)
#define OL_TXQ_GROUP_AC_MASK_GET(_membership)           \
	((_membership) & 0x0000ffff)
#define OL_TXQ_GROUP_AC_BIT_MASK_GET(_mask, _ac_mask)   \
	((_mask >> _ac_mask) & 0x01)
#define OL_TXQ_GROUP_MEMBERSHIP_GET(_vdev_mask, _ac_mask)     \
	((_vdev_mask << 16) | _ac_mask)

struct ol_tx_frms_queue_t {
	/* list_elem -
	 * Allow individual tx frame queues to be linked together into
	 * scheduler queues of tx frame queues
	 */
	TAILQ_ENTRY(ol_tx_frms_queue_t) list_elem;
	uint8_t aggr_state;
	struct {
		uint8_t total;
		/* pause requested by ctrl SW rather than txrx SW */
		uint8_t by_ctrl;
	} paused_count;
	uint8_t ext_tid;
	uint16_t frms;
	uint32_t bytes;
	ol_tx_desc_list head;
	enum ol_tx_queue_status flag;
	struct ol_tx_queue_group_t *group_ptrs[OL_TX_MAX_GROUPS_PER_QUEUE];
#if defined(CONFIG_HL_SUPPORT) && defined(QCA_BAD_PEER_TX_FLOW_CL)
	struct ol_txrx_peer_t *peer;
#endif
};

enum {
	ol_tx_log_entry_type_invalid,
	ol_tx_log_entry_type_queue_state,
	ol_tx_log_entry_type_enqueue,
	ol_tx_log_entry_type_dequeue,
	ol_tx_log_entry_type_drop,
	ol_tx_log_entry_type_queue_free,

	ol_tx_log_entry_type_wrap,
};

struct ol_tx_log_queue_state_var_sz_t {
	uint32_t active_bitmap;
	uint16_t credit;
	uint8_t num_cats_active;
	uint8_t data[1];
};

struct ol_tx_log_queue_add_t {
	uint8_t num_frms;
	uint8_t tid;
	uint16_t peer_id;
	uint16_t num_bytes;
};

struct ol_mac_addr {
	uint8_t mac_addr[OL_TXRX_MAC_ADDR_LEN];
};

struct ol_tx_sched_t;


#ifndef OL_TXRX_NUM_LOCAL_PEER_IDS
/*
 * Each AP will occupy one ID, so it will occupy two IDs for AP-AP mode.
 * And the remainder IDs will be assigned to other 32 clients.
 */
#define OL_TXRX_NUM_LOCAL_PEER_IDS (2 + 32)
#endif

#ifndef ol_txrx_local_peer_id_t
#define ol_txrx_local_peer_id_t uint8_t /* default */
#endif

#ifdef QCA_COMPUTE_TX_DELAY
/*
 * Delay histogram bins: 16 bins of 10 ms each to count delays
 * from 0-160 ms, plus one overflow bin for delays > 160 ms.
 */
#define QCA_TX_DELAY_HIST_INTERNAL_BINS 17
#define QCA_TX_DELAY_HIST_INTERNAL_BIN_WIDTH_MS 10

struct ol_tx_delay_data {
	struct {
		uint64_t transmit_sum_ticks;
		uint64_t queue_sum_ticks;
		uint32_t transmit_num;
		uint32_t queue_num;
	} avgs;
	uint16_t hist_bins_queue[QCA_TX_DELAY_HIST_INTERNAL_BINS];
};

#endif /* QCA_COMPUTE_TX_DELAY */

/* Thermal Mitigation */

enum throttle_level {
	THROTTLE_LEVEL_0,
	THROTTLE_LEVEL_1,
	THROTTLE_LEVEL_2,
	THROTTLE_LEVEL_3,
	/* Invalid */
	THROTTLE_LEVEL_MAX,
};

enum throttle_phase {
	THROTTLE_PHASE_OFF,
	THROTTLE_PHASE_ON,
	/* Invalid */
	THROTTLE_PHASE_MAX,
};

#define THROTTLE_TX_THRESHOLD (100)

/*
 * Threshold to stop priority queue in percentage. When no
 * of available descriptors falls below TX_STOP_PRIORITY_TH,
 * priority queue will be paused.
 */
#define TX_STOP_PRIORITY_TH   (80)


typedef void (*ipa_uc_op_cb_type)(uint8_t *op_msg, void *osif_ctxt);

struct ol_tx_queue_group_t {
	qdf_atomic_t credit;
	u_int32_t membership;
};
#define OL_TX_MAX_TXQ_GROUPS 2

#define OL_TX_GROUP_STATS_LOG_SIZE 128
struct ol_tx_group_credit_stats_t {
	struct {
		struct {
			u_int16_t member_vdevs;
			u_int16_t credit;
		} grp[OL_TX_MAX_TXQ_GROUPS];
	} stats[OL_TX_GROUP_STATS_LOG_SIZE];
	u_int16_t last_valid_index;
	u_int16_t wrap_around;
};

#ifdef QCA_LL_TX_FLOW_CONTROL_V2

/**
 * enum flow_pool_status - flow pool status
 * @FLOW_POOL_ACTIVE_UNPAUSED : pool is active (can take/put descriptors)
 *				and network queues are unpaused
 * @FLOW_POOL_ACTIVE_PAUSED: pool is active (can take/put descriptors)
 *			   and network queues are paused
 * @FLOW_POOL_INVALID: pool is invalid (put descriptor)
 * @FLOW_POOL_INACTIVE: pool is inactive (pool is free)
 */
enum flow_pool_status {
	FLOW_POOL_ACTIVE_UNPAUSED = 0,
	FLOW_POOL_ACTIVE_PAUSED = 1,
	FLOW_POOL_INVALID = 2,
	FLOW_POOL_INACTIVE = 3,
};

/**
 * struct ol_txrx_pool_stats - flow pool related statistics
 * @pool_map_count: flow pool map received
 * @pool_unmap_count: flow pool unmap received
 * @pkt_drop_no_pool: packets dropped due to unavailablity of pool
 */
struct ol_txrx_pool_stats {
	uint16_t pool_map_count;
	uint16_t pool_unmap_count;
	uint16_t pkt_drop_no_pool;
};

/**
 * struct ol_tx_flow_pool_t - flow_pool info
 * @flow_pool_list_elem: flow_pool_list element
 * @flow_pool_lock: flow_pool lock
 * @flow_pool_id: flow_pool id
 * @flow_pool_size: flow_pool size
 * @avail_desc: available descriptors
 * @deficient_desc: deficient descriptors
 * @status: flow pool status
 * @flow_type: flow pool type
 * @member_flow_id: member flow id
 * @stop_th: stop threshold
 * @start_th: start threshold
 * @freelist: tx descriptor freelist
 * @pkt_drop_no_desc: drop due to no descriptors
 * @ref_cnt: pool's ref count
 * @stop_priority_th: Threshold to stop priority queue
 */
struct ol_tx_flow_pool_t {
	TAILQ_ENTRY(ol_tx_flow_pool_t) flow_pool_list_elem;
	qdf_spinlock_t flow_pool_lock;
	uint8_t flow_pool_id;
	uint16_t flow_pool_size;
	uint16_t avail_desc;
	uint16_t deficient_desc;
	enum flow_pool_status status;
	enum htt_flow_type flow_type;
	uint8_t member_flow_id;
	uint16_t stop_th;
	uint16_t start_th;
	union ol_tx_desc_list_elem_t *freelist;
	uint16_t pkt_drop_no_desc;
	qdf_atomic_t ref_cnt;
	uint16_t stop_priority_th;
};

#endif

/*
 * struct ol_txrx_peer_id_map - Map of firmware peer_ids to peers on host
 * @peer: Pointer to peer object
 * @peer_ref: Pointer to peer marked as stale
 * @peer_id_ref_cnt: No. of firmware references to the peer_id
 * @del_peer_id_ref_cnt: No. of outstanding unmap events for peer_id
 *                       after the peer object is deleted on the host.
 *
 * peer_id is used as an index into the array of ol_txrx_peer_id_map.
 */
struct ol_txrx_peer_id_map {
	struct ol_txrx_peer_t *peer;
	struct ol_txrx_peer_t *peer_ref;
	qdf_atomic_t peer_id_ref_cnt;
	qdf_atomic_t del_peer_id_ref_cnt;
};

/**
 * ol_txrx_stats_req_internal - specifications of the requested
 * statistics internally
 */
struct ol_txrx_stats_req_internal {
    struct ol_txrx_stats_req base;
    TAILQ_ENTRY(ol_txrx_stats_req_internal) req_list_elem;
    int serviced; /* state of this request */
    int offset;
};

<<<<<<< HEAD
=======
struct ol_txrx_fw_stats_desc_t {
	struct ol_txrx_stats_req_internal *req;
	unsigned char desc_id;
};

struct ol_txrx_fw_stats_desc_elem_t {
	struct ol_txrx_fw_stats_desc_elem_t *next;
	struct ol_txrx_fw_stats_desc_t desc;
};
>>>>>>> e2d6f5af

/*
 * As depicted in the diagram below, the pdev contains an array of
 * NUM_EXT_TID ol_tx_active_queues_in_tid_t elements.
 * Each element identifies all the tx queues that are active for
 * the TID, from the different peers.
 *
 * Each peer contains an array of NUM_EXT_TID ol_tx_frms_queue_t elements.
 * Each element identifies the tx frames for the TID that need to be sent
 * to the peer.
 *
 *
 *  pdev: ol_tx_active_queues_in_tid_t active_in_tids[NUM_EXT_TIDS]
 *                                TID
 *       0            1            2                     17
 *  +============+============+============+==    ==+============+
 *  | active (y) | active (n) | active (n) |        | active (y) |
 *  |------------+------------+------------+--    --+------------|
 *  | queues     | queues     | queues     |        | queues     |
 *  +============+============+============+==    ==+============+
 *       |                                               |
 *    .--+-----------------------------------------------'
 *    |  |
 *    |  |     peer X:                            peer Y:
 *    |  |     ol_tx_frms_queue_t                 ol_tx_frms_queue_t
 *    |  |     tx_queues[NUM_EXT_TIDS]            tx_queues[NUM_EXT_TIDS]
 *    |  | TID +======+                       TID +======+
 *    |  `---->| next |-------------------------->| next |--X
 *    |     0  | prev |   .------.   .------.  0  | prev |   .------.
 *    |        | txq  |-->|txdesc|-->|txdesc|     | txq  |-->|txdesc|
 *    |        +======+   `------'   `------'     +======+   `------'
 *    |        | next |      |          |      1  | next |      |
 *    |     1  | prev |      v          v         | prev |      v
 *    |        | txq  |   .------.   .------.     | txq  |   .------.
 *    |        +======+   |netbuf|   |netbuf|     +======+   |netbuf|
 *    |        | next |   `------'   `------'     | next |   `------'
 *    |     2  | prev |                        2  | prev |
 *    |        | txq  |                           | txq  |
 *    |        +======+                           +======+
 *    |        |      |                           |      |
 *    |
 *    |
 *    |        |      |                           |      |
 *    |        +======+                           +======+
 *    `------->| next |--X                        | next |
 *          17 | prev |   .------.             17 | prev |
 *             | txq  |-->|txdesc|                | txq  |
 *             +======+   `------'                +======+
 *                           |
 *                           v
 *                        .------.
 *                        |netbuf|
 *                        `------'
 */
struct ol_txrx_pdev_t {
	/* ctrl_pdev - handle for querying config info */
	ol_pdev_handle ctrl_pdev;

	/* osdev - handle for mem alloc / free, map / unmap */
	qdf_device_t osdev;

	htt_pdev_handle htt_pdev;

#ifdef WLAN_FEATURE_FASTPATH
	struct CE_handle    *ce_tx_hdl; /* Handle to Tx packet posting CE */
	struct CE_handle    *ce_htt_msg_hdl; /* Handle to TxRx completion CE */
#endif /* WLAN_FEATURE_FASTPATH */

	struct {
		int is_high_latency;
		int host_addba;
		int ll_pause_txq_limit;
		int default_tx_comp_req;
	} cfg;

	/* WDI subscriber's event list */
	wdi_event_subscribe **wdi_event_list;

#if !defined(REMOVE_PKT_LOG) && !defined(QVIT)
	bool pkt_log_init;
	/* Pktlog pdev */
	struct ol_pktlog_dev_t *pl_dev;
#endif /* #ifndef REMOVE_PKT_LOG */

	enum ol_sec_type sec_types[htt_num_sec_types];
	/* standard frame type */
	enum wlan_frm_fmt frame_format;
	enum htt_pkt_type htt_pkt_type;

#ifdef QCA_SUPPORT_SW_TXRX_ENCAP
	/* txrx encap/decap   */
	uint8_t sw_tx_encap;
	uint8_t sw_rx_decap;
	uint8_t target_tx_tran_caps;
	uint8_t target_rx_tran_caps;
	/* llc process */
	uint8_t sw_tx_llc_proc_enable;
	uint8_t sw_rx_llc_proc_enable;
	/* A-MSDU */
	uint8_t sw_subfrm_hdr_recovery_enable;
	/* Protected Frame bit handling */
	uint8_t sw_pf_proc_enable;
#endif
	/*
	 * target tx credit -
	 * not needed for LL, but used for HL download scheduler to keep
	 * track of roughly how much space is available in the target for
	 * tx frames
	 */
	qdf_atomic_t target_tx_credit;
	qdf_atomic_t orig_target_tx_credit;

	struct {
		uint16_t pool_size;
		struct ol_txrx_fw_stats_desc_elem_t *pool;
		struct ol_txrx_fw_stats_desc_elem_t *freelist;
		qdf_spinlock_t pool_lock;
		qdf_atomic_t initialized;
	} ol_txrx_fw_stats_desc_pool;

	/* Peer mac address to staid mapping */
	struct ol_mac_addr mac_to_staid[WLAN_MAX_STA_COUNT + 3];

	/* ol_txrx_vdev list */
	TAILQ_HEAD(, ol_txrx_vdev_t) vdev_list;

	TAILQ_HEAD(, ol_txrx_stats_req_internal) req_list;
	int req_list_depth;
	qdf_spinlock_t req_list_spinlock;

	TAILQ_HEAD(, ol_txrx_roam_stale_peer_t) roam_stale_peer_list;

	/* peer ID to peer object map (array of pointers to peer objects) */
	struct ol_txrx_peer_id_map *peer_id_to_obj_map;

	struct {
		unsigned int mask;
		unsigned int idx_bits;

		TAILQ_HEAD(, ol_txrx_peer_t) * bins;
	} peer_hash;

	/* rx specific processing */
	struct {
		struct {
			TAILQ_HEAD(, ol_rx_reorder_t) waitlist;
			uint32_t timeout_ms;
		} defrag;
		struct {
			int defrag_timeout_check;
			int dup_check;
		} flags;

		struct {
			struct ol_tx_reorder_cat_timeout_t
				access_cats[TXRX_NUM_WMM_AC];
		} reorder_timeout;
		qdf_spinlock_t mutex;
	} rx;

	/* rx proc function */
	void (*rx_opt_proc)(struct ol_txrx_vdev_t *vdev,
			    struct ol_txrx_peer_t *peer,
			    unsigned int tid, qdf_nbuf_t msdu_list);

	/* tx data delivery notification callback function */
	struct {
		ol_txrx_data_tx_cb func;
		void *ctxt;
	} tx_data_callback;

	/* tx management delivery notification callback functions */
	struct {
		struct {
			ol_txrx_mgmt_tx_cb download_cb;
			ol_txrx_mgmt_tx_cb ota_ack_cb;
			void *ctxt;
		} callbacks[OL_TXRX_MGMT_NUM_TYPES];
	} tx_mgmt;

	data_stall_detect_cb data_stall_detect_callback;
	/* packetdump callback functions */
	tp_ol_packetdump_cb ol_tx_packetdump_cb;
	tp_ol_packetdump_cb ol_rx_packetdump_cb;

#ifdef WLAN_FEATURE_TSF_PLUS
	tp_ol_timestamp_cb ol_tx_timestamp_cb;
#endif

	struct {
		uint16_t pool_size;
		uint16_t num_free;
		union ol_tx_desc_list_elem_t *array;
		union ol_tx_desc_list_elem_t *freelist;
#ifdef QCA_LL_TX_FLOW_CONTROL_V2
		uint8_t num_invalid_bin;
		qdf_spinlock_t flow_pool_list_lock;
		TAILQ_HEAD(flow_pool_list_t, ol_tx_flow_pool_t) flow_pool_list;
#endif
		uint32_t page_size;
		uint16_t desc_reserved_size;
		uint8_t page_divider;
		uint32_t offset_filter;
		struct qdf_mem_multi_page_t desc_pages;
#ifdef DESC_DUP_DETECT_DEBUG
		unsigned long *free_list_bitmap;
#endif
	} tx_desc;

	uint8_t is_mgmt_over_wmi_enabled;
#if defined(QCA_LL_TX_FLOW_CONTROL_V2)
	struct ol_txrx_pool_stats pool_stats;
	uint32_t num_msdu_desc;
#ifdef QCA_LL_TX_FLOW_GLOBAL_MGMT_POOL
	struct ol_tx_flow_pool_t *mgmt_pool;
#endif
#endif

	struct {
		int (*cmp)(union htt_rx_pn_t *new,
			   union htt_rx_pn_t *old,
			   int is_unicast, int opmode);
		int len;
	} rx_pn[htt_num_sec_types];

	/* tx mutex */
	OL_TX_MUTEX_TYPE tx_mutex;

	/*
	 * peer ref mutex:
	 * 1. Protect peer object lookups until the returned peer object's
	 *    reference count is incremented.
	 * 2. Provide mutex when accessing peer object lookup structures.
	 */
	OL_RX_MUTEX_TYPE peer_ref_mutex;

	/*
	 * last_real_peer_mutex:
	 * Protect lookups of any vdev's last_real_peer pointer until the
	 * reference count for the pointed-to peer object is incremented.
	 * This mutex could be in the vdev struct, but it's slightly simpler
	 * to have a single lock in the pdev struct.  Since the lock is only
	 * held for an extremely short time, and since it's very unlikely for
	 * two vdev's to concurrently access the lock, there's no real
	 * benefit to having a per-vdev lock.
	 */
	OL_RX_MUTEX_TYPE last_real_peer_mutex;

	qdf_spinlock_t peer_map_unmap_lock;

	struct {
		struct {
			struct {
				struct {
					uint64_t ppdus;
					uint64_t mpdus;
				} normal;
				struct {
					/*
					 * mpdu_bad is general -
					 * replace it with the specific counters
					 * below
					 */
					uint64_t mpdu_bad;
					/* uint64_t mpdu_fcs; */
					/* uint64_t mpdu_duplicate; */
					/* uint64_t mpdu_pn_replay; */
					/* uint64_t mpdu_bad_sender; */
					/* ^ comment: peer not found */
					/* uint64_t mpdu_flushed; */
					/* uint64_t msdu_defrag_mic_err; */
					uint64_t msdu_mc_dup_drop;
				} err;
			} rx;
		} priv;
		struct ol_txrx_stats pub;
	} stats;

#if defined(ENABLE_RX_REORDER_TRACE)
	struct {
		uint32_t mask;
		uint32_t idx;
		uint64_t cnt;
#define TXRX_RX_REORDER_TRACE_SIZE_LOG2 8       /* 256 entries */
		struct {
			uint16_t reorder_idx;
			uint16_t seq_num;
			uint8_t num_mpdus;
			uint8_t tid;
		} *data;
	} rx_reorder_trace;
#endif /* ENABLE_RX_REORDER_TRACE */

#if defined(ENABLE_RX_PN_TRACE)
	struct {
		uint32_t mask;
		uint32_t idx;
		uint64_t cnt;
#define TXRX_RX_PN_TRACE_SIZE_LOG2 5    /* 32 entries */
		struct {
			struct ol_txrx_peer_t *peer;
			uint32_t pn32;
			uint16_t seq_num;
			uint8_t unicast;
			uint8_t tid;
		} *data;
	} rx_pn_trace;
#endif /* ENABLE_RX_PN_TRACE */

#if defined(PERE_IP_HDR_ALIGNMENT_WAR)
	bool host_80211_enable;
#endif

	/*
	 * tx_sched only applies for HL, but is defined unconditionally
	 * rather than  only if defined(CONFIG_HL_SUPPORT).
	 * This is because the struct only
	 * occupies a few bytes, and to avoid the complexity of
	 * wrapping references
	 * to the struct members in "defined(CONFIG_HL_SUPPORT)" conditional
	 * compilation.
	 * If this struct gets expanded to a non-trivial size,
	 * then it should be
	 * conditionally compiled to only apply if defined(CONFIG_HL_SUPPORT).
	 */
	qdf_spinlock_t tx_queue_spinlock;
	struct {
		enum ol_tx_scheduler_status tx_sched_status;
		struct ol_tx_sched_t *scheduler;
		struct ol_tx_frms_queue_t *last_used_txq;
	} tx_sched;
	/*
	 * tx_queue only applies for HL, but is defined unconditionally to avoid
	 * wrapping references to tx_queue in "defined(CONFIG_HL_SUPPORT)"
	 * conditional compilation.
	 */
	struct {
		qdf_atomic_t rsrc_cnt;
		/* threshold_lo - when to start tx desc margin replenishment */
		uint16_t rsrc_threshold_lo;
		/*
		 * threshold_hi - where to stop during tx desc margin
		 * replenishment
		 */
		uint16_t rsrc_threshold_hi;
	} tx_queue;

#if defined(DEBUG_HL_LOGGING) && defined(CONFIG_HL_SUPPORT)
#define OL_TXQ_LOG_SIZE 512
	qdf_spinlock_t txq_log_spinlock;
	struct {
		int size;
		int oldest_record_offset;
		int offset;
		int allow_wrap;
		u_int32_t wrapped;
		/* aligned to u_int32_t boundary */
		u_int8_t data[OL_TXQ_LOG_SIZE];
	} txq_log;
#endif

#ifdef QCA_ENABLE_OL_TXRX_PEER_STATS
	qdf_spinlock_t peer_stat_mutex;
#endif

	int rssi_update_shift;
	int rssi_new_weight;
#ifdef QCA_SUPPORT_TXRX_LOCAL_PEER_ID
	struct {
		ol_txrx_local_peer_id_t pool[OL_TXRX_NUM_LOCAL_PEER_IDS + 1];
		ol_txrx_local_peer_id_t freelist;
		qdf_spinlock_t lock;
		ol_txrx_peer_handle map[OL_TXRX_NUM_LOCAL_PEER_IDS];
	} local_peer_ids;
#endif

#ifdef QCA_COMPUTE_TX_DELAY
#ifdef QCA_COMPUTE_TX_DELAY_PER_TID
#define QCA_TX_DELAY_NUM_CATEGORIES \
	(OL_TX_NUM_TIDS + OL_TX_VDEV_NUM_QUEUES)
#else
#define QCA_TX_DELAY_NUM_CATEGORIES 1
#endif
	struct {
		qdf_spinlock_t mutex;
		struct {
			struct ol_tx_delay_data copies[2]; /* ping-pong */
			int in_progress_idx;
			uint32_t avg_start_time_ticks;
		} cats[QCA_TX_DELAY_NUM_CATEGORIES];
		uint32_t tx_compl_timestamp_ticks;
		uint32_t avg_period_ticks;
		uint32_t hist_internal_bin_width_mult;
		uint32_t hist_internal_bin_width_shift;
	} tx_delay;

	uint16_t packet_count[QCA_TX_DELAY_NUM_CATEGORIES];
	uint16_t packet_loss_count[QCA_TX_DELAY_NUM_CATEGORIES];

#endif /* QCA_COMPUTE_TX_DELAY */

	struct {
		qdf_spinlock_t mutex;
		/* timer used to monitor the throttle "on" phase and
		 * "off" phase
		 */
		qdf_timer_t phase_timer;
		/* timer used to send tx frames */
		qdf_timer_t tx_timer;
		/* This is the time in ms of the throttling window, it will
		 * include an "on" phase and an "off" phase
		 */
		uint32_t throttle_period_ms;
		/* Current throttle level set by the client ex. level 0,
		 * level 1, etc
		 */
		enum throttle_level current_throttle_level;
		/* Index that points to the phase within the throttle period */
		enum throttle_phase current_throttle_phase;
		/* Maximum number of frames to send to the target at one time */
		uint32_t tx_threshold;
		/* stores time in ms of on/off phase for each throttle level */
		int throttle_time_ms[THROTTLE_LEVEL_MAX][THROTTLE_PHASE_MAX];
		/* mark true if traffic is paused due to thermal throttling */
		bool is_paused;
	} tx_throttle;

#ifdef IPA_OFFLOAD
	ipa_uc_op_cb_type ipa_uc_op_cb;
	void *osif_dev;
#endif /* IPA_UC_OFFLOAD */

#if defined(FEATURE_TSO)
	struct {
		uint16_t pool_size;
		uint16_t num_free;
		struct qdf_tso_seg_elem_t *freelist;
		/* tso mutex */
		OL_TX_MUTEX_TYPE tso_mutex;
	} tso_seg_pool;
	struct {
		uint16_t num_seg_pool_size;
		uint16_t num_free;
		struct qdf_tso_num_seg_elem_t *freelist;
		/* tso mutex */
		OL_TX_MUTEX_TYPE tso_num_seg_mutex;
	} tso_num_seg_pool;
#endif

#if defined(CONFIG_HL_SUPPORT) && defined(QCA_BAD_PEER_TX_FLOW_CL)
	struct {
		enum ol_tx_peer_bal_state enabled;
		qdf_spinlock_t mutex;
		/* timer used to trigger more frames for bad peers */
		qdf_timer_t peer_bal_timer;
		/*This is the time in ms of the peer balance timer period */
		u_int32_t peer_bal_period_ms;
		/*This is the txq limit */
		u_int32_t peer_bal_txq_limit;
		/*This is the state of the peer balance timer */
		enum ol_tx_peer_bal_timer_state peer_bal_timer_state;
		/*This is the counter about active peers which are under
		 *tx flow control
		 */
		u_int32_t peer_num;
		/*This is peer list which are under tx flow control */
		struct ol_tx_limit_peer_t limit_list[MAX_NO_PEERS_IN_LIMIT];
		/*This is threshold configurationl */
		struct tx_peer_threshold ctl_thresh[TXRX_IEEE11_MAX];
	} tx_peer_bal;
#endif /* CONFIG_Hl_SUPPORT && QCA_BAD_PEER_TX_FLOW_CL */

	struct ol_tx_queue_group_t txq_grps[OL_TX_MAX_TXQ_GROUPS];
#ifdef DEBUG_HL_LOGGING
		qdf_spinlock_t grp_stat_spinlock;
		struct ol_tx_group_credit_stats_t grp_stats;
#endif
	int tid_to_ac[OL_TX_NUM_TIDS + OL_TX_VDEV_NUM_QUEUES];
	uint8_t ocb_peer_valid;
	struct ol_txrx_peer_t *ocb_peer;
	ol_tx_pause_callback_fp pause_cb;

	struct {
		void (*offld_flush_cb)(void *);
	} rx_offld_info;
	struct ol_txrx_peer_t *self_peer;

	/* dp debug fs */
	struct dentry *dpt_stats_log_dir;
	enum qdf_dpt_debugfs_state state;
	struct qdf_debugfs_fops dpt_debugfs_fops;

};

struct ol_txrx_ocb_chan_info {
	uint32_t chan_freq;
	uint16_t disable_rx_stats_hdr:1;
};

struct ol_txrx_vdev_t {
	struct ol_txrx_pdev_t *pdev; /* pdev - the physical device that is
				      * the parent of this virtual device
				      */
	uint8_t vdev_id;             /* ID used to specify a particular vdev
				      * to the target
				      */
	void *osif_dev;
	union ol_txrx_align_mac_addr_t mac_addr; /* MAC address */
	/* tx paused - NO LONGER NEEDED? */
	TAILQ_ENTRY(ol_txrx_vdev_t) vdev_list_elem; /* node in the pdev's list
						     * of vdevs
						     */
	TAILQ_HEAD(peer_list_t, ol_txrx_peer_t) peer_list;
	struct ol_txrx_peer_t *last_real_peer; /* last real peer created for
						* this vdev (not "self"
						* pseudo-peer)
						*/
	ol_txrx_rx_fp rx; /* receive function used by this vdev */
	ol_txrx_stats_rx_fp stats_rx; /* receive function used by this vdev */

	/* completion function used by this vdev*/
	ol_txrx_completion_fp tx_comp;

	struct {
		/*
		 * If the vdev object couldn't be deleted immediately because
		 * it still had some peer objects left, remember that a delete
		 * was requested, so it can be deleted once all its peers have
		 * been deleted.
		 */
		int pending;
		/*
		 * Store a function pointer and a context argument to provide a
		 * notification for when the vdev is deleted.
		 */
		ol_txrx_vdev_delete_cb callback;
		void *context;
		atomic_t detaching;
	} delete;

	/* safe mode control to bypass the encrypt and decipher process */
	uint32_t safemode;

	/* rx filter related */
	uint32_t drop_unenc;
	struct privacy_exemption privacy_filters[MAX_PRIVACY_FILTERS];
	uint32_t num_filters;

	enum wlan_op_mode opmode;

#ifdef QCA_IBSS_SUPPORT
	/* ibss mode related */
	int16_t ibss_peer_num;  /* the number of active peers */
	int16_t ibss_peer_heart_beat_timer; /* for detecting peer departure */
#endif

#if defined(CONFIG_HL_SUPPORT)
	struct ol_tx_frms_queue_t txqs[OL_TX_VDEV_NUM_QUEUES];
#endif

	struct {
		struct {
			qdf_nbuf_t head;
			qdf_nbuf_t tail;
			int depth;
		} txq;
		uint32_t paused_reason;
		qdf_spinlock_t mutex;
		qdf_timer_t timer;
		int max_q_depth;
		bool is_q_paused;
		bool is_q_timer_on;
		uint32_t q_pause_cnt;
		uint32_t q_unpause_cnt;
		uint32_t q_overflow_cnt;
	} ll_pause;
	bool disable_intrabss_fwd;
	qdf_atomic_t os_q_paused;
	uint16_t tx_fl_lwm;
	uint16_t tx_fl_hwm;
	qdf_spinlock_t flow_control_lock;
	ol_txrx_tx_flow_control_fp osif_flow_control_cb;
	ol_txrx_tx_flow_control_is_pause_fp osif_flow_control_is_pause;
	void *osif_fc_ctx;

#if defined(CONFIG_HL_SUPPORT) && defined(FEATURE_WLAN_TDLS)
	union ol_txrx_align_mac_addr_t hl_tdls_ap_mac_addr;
	bool hlTdlsFlag;
#endif

#if defined(CONFIG_PER_VDEV_TX_DESC_POOL)
	qdf_atomic_t tx_desc_count;
#endif

	uint16_t wait_on_peer_id;
	union ol_txrx_align_mac_addr_t last_peer_mac_addr;
	qdf_event_t wait_delete_comp;
#if defined(FEATURE_TSO)
	struct {
		int pool_elems; /* total number of elements in the pool */
		int alloc_cnt; /* number of allocated elements */
		uint32_t *freelist; /* free list of qdf_tso_seg_elem_t */
	} tso_pool_t;
#endif

	/* last channel change event recieved */
	struct {
		bool is_valid;  /* whether the rest of the members are valid */
		uint16_t mhz;
		uint16_t band_center_freq1;
		uint16_t band_center_freq2;
		WLAN_PHY_MODE phy_mode;
	} ocb_channel_event;

	/* Information about the schedules in the schedule */
	struct ol_txrx_ocb_chan_info *ocb_channel_info;
	uint32_t ocb_channel_count;
	/* Default OCB TX parameter */
	struct ocb_tx_ctrl_hdr_t *ocb_def_tx_param;


#ifdef QCA_LL_TX_FLOW_CONTROL_V2
	struct ol_tx_flow_pool_t *pool;
#endif
	/* intra bss forwarded tx and rx packets count */
	uint64_t fwd_tx_packets;
	uint64_t fwd_rx_packets;
	bool is_wisa_mode_enable;
	uint8_t mac_id;
};

struct ol_rx_reorder_array_elem_t {
	qdf_nbuf_t head;
	qdf_nbuf_t tail;
};

struct ol_rx_reorder_t {
	uint8_t win_sz;
	uint8_t win_sz_mask;
	uint8_t num_mpdus;
	struct ol_rx_reorder_array_elem_t *array;
	/* base - single rx reorder element used for non-aggr cases */
	struct ol_rx_reorder_array_elem_t base;
#if defined(QCA_SUPPORT_OL_RX_REORDER_TIMEOUT)
	struct ol_rx_reorder_timeout_list_elem_t timeout;
#endif
	/* only used for defrag right now */
	TAILQ_ENTRY(ol_rx_reorder_t) defrag_waitlist_elem;
	uint32_t defrag_timeout_ms;
	/* get back to parent ol_txrx_peer_t when ol_rx_reorder_t is in a
	 * waitlist
	 */
	uint16_t tid;
};

enum {
	txrx_sec_mcast = 0,
	txrx_sec_ucast
};

typedef A_STATUS (*ol_tx_filter_func)(struct ol_txrx_msdu_info_t *
				      tx_msdu_info);

#define OL_TXRX_PEER_SECURITY_MULTICAST  0
#define OL_TXRX_PEER_SECURITY_UNICAST    1
#define OL_TXRX_PEER_SECURITY_MAX        2

/* Allow 6000 ms to receive peer unmap events after peer is deleted */
#define OL_TXRX_PEER_UNMAP_TIMEOUT (6000)

struct ol_txrx_cached_bufq_t {
	/* cached_bufq is used to enqueue the pending RX frames from a peer
	 * before the peer is registered for data service. The list will be
	 * flushed to HDD once that station is registered.
	 */
	struct list_head cached_bufq;
	/* mutual exclusion lock to access the cached_bufq queue */
	qdf_spinlock_t bufq_lock;
	/* # entries in queue after which  subsequent adds will be dropped */
	uint32_t thresh;
	/* # entries in present in cached_bufq */
	uint32_t curr;
	/* # max num of entries in the queue if bufq thresh was not in place */
	uint32_t high_water_mark;
	/* # max num of entries in the queue if we did not drop packets */
	uint32_t qdepth_no_thresh;
	/* # of packes (beyond threshold) dropped from cached_bufq */
	uint32_t dropped;
};

struct ol_txrx_roam_stale_peer_t {
	ol_txrx_peer_handle peer;

	TAILQ_ENTRY(ol_txrx_roam_stale_peer_t) next_stale_entry;
};

struct ol_txrx_peer_t {
	struct ol_txrx_vdev_t *vdev;

	qdf_atomic_t ref_cnt;
	qdf_atomic_t delete_in_progress;
	qdf_atomic_t flush_in_progress;

	/* The peer state tracking is used for HL systems
	 * that don't support tx and rx filtering within the target.
	 * In such systems, the peer's state determines what kind of
	 * tx and rx filtering, if any, is done.
	 * This variable doesn't apply to LL systems, or to HL systems for
	 * which the target handles tx and rx filtering. However, it is
	 * simplest to declare and update this variable unconditionally,
	 * for all systems.
	 */
	enum ol_txrx_peer_state state;
	qdf_spinlock_t peer_info_lock;

	/* Wrapper around the cached_bufq list */
	struct ol_txrx_cached_bufq_t bufq_info;

	ol_tx_filter_func tx_filter;

	/* peer ID(s) for this peer */
	uint16_t peer_ids[MAX_NUM_PEER_ID_PER_PEER];
#ifdef QCA_SUPPORT_TXRX_LOCAL_PEER_ID
	uint16_t local_id;
#endif

	union ol_txrx_align_mac_addr_t mac_addr;

	/* node in the vdev's list of peers */
	TAILQ_ENTRY(ol_txrx_peer_t) peer_list_elem;
	/* node in the hash table bin's list of peers */
	TAILQ_ENTRY(ol_txrx_peer_t) hash_list_elem;

	/*
	 * per TID info -
	 * stored in separate arrays to avoid alignment padding mem overhead
	 */
	struct ol_rx_reorder_t tids_rx_reorder[OL_TXRX_NUM_EXT_TIDS];
	union htt_rx_pn_t tids_last_pn[OL_TXRX_NUM_EXT_TIDS];
	uint8_t tids_last_pn_valid[OL_TXRX_NUM_EXT_TIDS];
	uint8_t tids_rekey_flag[OL_TXRX_NUM_EXT_TIDS];
	uint16_t tids_next_rel_idx[OL_TXRX_NUM_EXT_TIDS];
	uint16_t tids_last_seq[OL_TXRX_NUM_EXT_TIDS];
	uint16_t tids_mcast_last_seq[OL_TXRX_NUM_EXT_TIDS];

	struct {
		enum htt_sec_type sec_type;
		uint32_t michael_key[2];        /* relevant for TKIP */
	} security[2];          /* 0 -> multicast, 1 -> unicast */

	/*
	 * rx proc function: this either is a copy of pdev's rx_opt_proc for
	 * regular rx processing, or has been redirected to a /dev/null discard
	 * function when peer deletion is in progress.
	 */
	void (*rx_opt_proc)(struct ol_txrx_vdev_t *vdev,
			    struct ol_txrx_peer_t *peer,
			    unsigned int tid, qdf_nbuf_t msdu_list);

#if defined(CONFIG_HL_SUPPORT)
	struct ol_tx_frms_queue_t txqs[OL_TX_NUM_TIDS];
#endif

#ifdef QCA_ENABLE_OL_TXRX_PEER_STATS
	ol_txrx_peer_stats_t stats;
#endif
	int16_t rssi_dbm;

	/* NAWDS Flag and Bss Peer bit */
	uint16_t nawds_enabled:1, bss_peer:1, valid:1;

	/* QoS info */
	uint8_t qos_capable;
	/* U-APSD tid mask */
	uint8_t uapsd_mask;
	/*flag indicating key installed */
	uint8_t keyinstalled;

	/* Bit to indicate if PN check is done in fw */
	qdf_atomic_t fw_pn_check;

#ifdef WLAN_FEATURE_11W
	/* PN counter for Robust Management Frames */
	uint64_t last_rmf_pn;
	uint32_t rmf_pn_replays;
	uint8_t last_rmf_pn_valid;
#endif

	/* Properties of the last received PPDU */
	int16_t last_pkt_rssi_cmb;
	int16_t last_pkt_rssi[4];
	uint8_t last_pkt_legacy_rate;
	uint8_t last_pkt_legacy_rate_sel;
	uint32_t last_pkt_timestamp_microsec;
	uint8_t last_pkt_timestamp_submicrosec;
	uint32_t last_pkt_tsf;
	uint8_t last_pkt_tid;
	uint16_t last_pkt_center_freq;
#if defined(CONFIG_HL_SUPPORT) && defined(QCA_BAD_PEER_TX_FLOW_CL)
	u_int16_t tx_limit;
	u_int16_t tx_limit_flag;
	u_int16_t tx_pause_flag;
#endif
	qdf_time_t last_assoc_rcvd;
	qdf_time_t last_disassoc_rcvd;
	qdf_time_t last_deauth_rcvd;
	qdf_atomic_t fw_create_pending;
	qdf_timer_t peer_unmap_timer;
};

enum ol_rx_err_type {
	OL_RX_ERR_DEFRAG_MIC,
	OL_RX_ERR_PN,
	OL_RX_ERR_UNKNOWN_PEER,
	OL_RX_ERR_MALFORMED,
	OL_RX_ERR_TKIP_MIC,
	OL_RX_ERR_DECRYPT,
	OL_RX_ERR_MPDU_LENGTH,
	OL_RX_ERR_ENCRYPT_REQUIRED,
	OL_RX_ERR_DUP,
	OL_RX_ERR_UNKNOWN,
	OL_RX_ERR_FCS,
	OL_RX_ERR_PRIVACY,
	OL_RX_ERR_NONE_FRAG,
	OL_RX_ERR_NONE = 0xFF
};

/**
 * ol_mic_error_info - carries the information associated with
 * a MIC error
 * @vdev_id: virtual device ID
 * @key_id: Key ID
 * @pn: packet number
 * @sa: source address
 * @da: destination address
 * @ta: transmitter address
 */
struct ol_mic_error_info {
	uint8_t vdev_id;
	uint32_t key_id;
	uint64_t pn;
	uint8_t sa[OL_TXRX_MAC_ADDR_LEN];
	uint8_t da[OL_TXRX_MAC_ADDR_LEN];
	uint8_t ta[OL_TXRX_MAC_ADDR_LEN];
};

/**
 * ol_error_info - carries the information associated with an
 * error indicated by the firmware
 * @mic_err: MIC error information
 */
struct ol_error_info {
	union {
		struct ol_mic_error_info mic_err;
	} u;
};

struct ol_rx_remote_data {
	qdf_nbuf_t msdu;
	uint8_t mac_id;
};

struct ol_fw_data {
	void *data;
	uint32_t len;
};

#define INVALID_REORDER_INDEX 0xFFFF

#endif /* _OL_TXRX_TYPES__H_ */<|MERGE_RESOLUTION|>--- conflicted
+++ resolved
@@ -556,8 +556,6 @@
     int offset;
 };
 
-<<<<<<< HEAD
-=======
 struct ol_txrx_fw_stats_desc_t {
 	struct ol_txrx_stats_req_internal *req;
 	unsigned char desc_id;
@@ -567,7 +565,6 @@
 	struct ol_txrx_fw_stats_desc_elem_t *next;
 	struct ol_txrx_fw_stats_desc_t desc;
 };
->>>>>>> e2d6f5af
 
 /*
  * As depicted in the diagram below, the pdev contains an array of
