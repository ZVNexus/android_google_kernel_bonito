--- conflicted
+++ resolved
@@ -128,22 +128,6 @@
 		{ CP_DISCARD,	"Discard" },				\
 		{ CP_UMOUNT,	"Umount" },				\
 		{ CP_TRIMMED,	"Trimmed" })
-<<<<<<< HEAD
-
-#define show_fsync_cpreason(type)					\
-	__print_symbolic(type,						\
-		{ CP_NO_NEEDED,		"no needed" },			\
-		{ CP_NON_REGULAR,	"non regular" },		\
-		{ CP_HARDLINK,		"hardlink" },			\
-		{ CP_SB_NEED_CP,	"sb needs cp" },		\
-		{ CP_WRONG_PINO,	"wrong pino" },			\
-		{ CP_NO_SPC_ROLL,	"no space roll forward" },	\
-		{ CP_NODE_NEED_CP,	"node needs cp" },		\
-		{ CP_FASTBOOT_MODE,	"fastboot mode" },		\
-		{ CP_SPEC_LOG_NUM,	"log type is 2" },		\
-		{ CP_RECOVER_DIR,	"dir needs recovery" })
-=======
->>>>>>> ae6c134c
 
 #define show_fsync_cpreason(type)					\
 	__print_symbolic(type,						\
@@ -1073,8 +1057,6 @@
 );
 
 DEFINE_EVENT_CONDITION(f2fs__bio, f2fs_prepare_read_bio,
-<<<<<<< HEAD
-=======
 
 	TP_PROTO(struct super_block *sb, int type, struct bio *bio),
 
@@ -1084,7 +1066,6 @@
 );
 
 DEFINE_EVENT_CONDITION(f2fs__bio, f2fs_submit_read_bio,
->>>>>>> ae6c134c
 
 	TP_PROTO(struct super_block *sb, int type, struct bio *bio),
 
@@ -1093,27 +1074,11 @@
 	TP_CONDITION(bio)
 );
 
-<<<<<<< HEAD
-DEFINE_EVENT_CONDITION(f2fs__bio, f2fs_submit_read_bio,
-=======
 DEFINE_EVENT_CONDITION(f2fs__bio, f2fs_submit_write_bio,
->>>>>>> ae6c134c
 
 	TP_PROTO(struct super_block *sb, int type, struct bio *bio),
 
 	TP_ARGS(sb, type, bio),
-<<<<<<< HEAD
-
-	TP_CONDITION(bio)
-);
-
-DEFINE_EVENT_CONDITION(f2fs__bio, f2fs_submit_write_bio,
-
-	TP_PROTO(struct super_block *sb, int type, struct bio *bio),
-
-	TP_ARGS(sb, type, bio),
-=======
->>>>>>> ae6c134c
 
 	TP_CONDITION(bio)
 );
