--- conflicted
+++ resolved
@@ -472,16 +472,9 @@
 	__u8 payload[0];
 };
 
-<<<<<<< HEAD
-struct msm_pcm_drv_data {
-	const char *config_name;
-};
-
-=======
 #if defined(CONFIG_CIRRUS_SPKR_PROTECTION)
 struct msm_pcm_drv_data {
 	const char *config_name;
 };
 #endif
->>>>>>> 9586e022
 #endif