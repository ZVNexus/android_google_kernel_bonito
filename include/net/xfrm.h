--- conflicted
+++ resolved
@@ -157,11 +157,7 @@
 		int		header_len;
 		int		trailer_len;
 		u32		extra_flags;
-<<<<<<< HEAD
-		u32		output_mark;
-=======
 		struct xfrm_mark	smark;
->>>>>>> ca975794
 	} props;
 
 	struct xfrm_lifetime_cfg lft;
