--- conflicted
+++ resolved
@@ -109,23 +109,16 @@
 	struct f2fs_device devs[MAX_DEVICES];	/* device list */
 	__le32 qf_ino[F2FS_MAX_QUOTAS];	/* quota inode numbers */
 	__u8 hot_ext_count;		/* # of hot file extension */
-<<<<<<< HEAD
-	__u8 reserved[314];		/* valid reserved region */
-=======
 	__u8 reserved[310];		/* valid reserved region */
 	__le32 crc;			/* checksum of superblock */
->>>>>>> ae6c134c
 } __packed;
 
 /*
  * For checkpoint
  */
-<<<<<<< HEAD
-=======
 #define CP_DISABLED_QUICK_FLAG		0x00002000
 #define CP_DISABLED_FLAG		0x00001000
 #define CP_QUOTA_NEED_FSCK_FLAG		0x00000800
->>>>>>> ae6c134c
 #define CP_LARGE_NAT_BITMAP_FLAG	0x00000400
 #define CP_NOCRC_RECOVERY_FLAG	0x00000200
 #define CP_TRIMMED_FLAG		0x00000100
@@ -312,11 +305,6 @@
  * For NAT entries
  */
 #define NAT_ENTRY_PER_BLOCK (PAGE_SIZE / sizeof(struct f2fs_nat_entry))
-#define NAT_ENTRY_BITMAP_SIZE	((NAT_ENTRY_PER_BLOCK + 7) / 8)
-#define NAT_ENTRY_BITMAP_SIZE_ALIGNED				\
-	((NAT_ENTRY_BITMAP_SIZE + BITS_PER_LONG - 1) /		\
-	BITS_PER_LONG * BITS_PER_LONG)
-
 
 struct f2fs_nat_entry {
 	__u8 version;		/* latest version of cached nat entry */
@@ -502,21 +490,12 @@
 
 /*
  * space utilization of regular dentry and inline dentry (w/o extra reservation)
-<<<<<<< HEAD
- *		regular dentry			inline dentry
- * bitmap	1 * 27 = 27			1 * 23 = 23
- * reserved	1 * 3 = 3			1 * 7 = 7
- * dentry	11 * 214 = 2354			11 * 182 = 2002
- * filename	8 * 214 = 1712			8 * 182 = 1456
- * total	4096				3488
-=======
  *		regular dentry		inline dentry (def)	inline dentry (min)
  * bitmap	1 * 27 = 27		1 * 23 = 23		1 * 1 = 1
  * reserved	1 * 3 = 3		1 * 7 = 7		1 * 1 = 1
  * dentry	11 * 214 = 2354		11 * 182 = 2002		11 * 2 = 22
  * filename	8 * 214 = 1712		8 * 182 = 1456		8 * 2 = 16
  * total	4096			3488			40
->>>>>>> ae6c134c
  *
  * Note: there are more reserved space in inline dentry than in regular
  * dentry, when converting inline dentry we should handle this carefully.
