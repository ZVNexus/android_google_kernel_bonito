--- conflicted
+++ resolved
@@ -636,11 +636,8 @@
 #define MMF_OOM_SKIP		21	/* mm is of no interest for the OOM killer */
 #define MMF_UNSTABLE		22	/* mm is unstable for copy_from_user */
 #define MMF_HUGE_ZERO_PAGE	23      /* mm has ever used the global huge zero page */
-<<<<<<< HEAD
 #define MMF_OOM_VICTIM		25      /* mm is the oom victim */
-=======
 #define MMF_OOM_REAP_QUEUED	26	/* mm was queued for oom_reaper */
->>>>>>> fd5657a6
 
 #define MMF_INIT_MASK		(MMF_DUMPABLE_MASK | MMF_DUMP_FILTER_MASK)
 
