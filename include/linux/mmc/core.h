--- conflicted
+++ resolved
@@ -142,10 +142,6 @@
 
 	/* Allow other commands during this ongoing data transfer or busy wait */
 	bool			cap_cmd_during_tfr;
-<<<<<<< HEAD
-
-=======
->>>>>>> dcb61100
 	ktime_t			io_start;
 #ifdef CONFIG_BLOCK
 	int			lat_hist_enabled;
