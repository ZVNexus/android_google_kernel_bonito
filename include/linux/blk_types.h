--- conflicted
+++ resolved
@@ -70,18 +70,9 @@
 #ifdef CONFIG_PFK
 	/* Encryption key to use (NULL if none) */
 	const struct blk_encryption_key	*bi_crypt_key;
-<<<<<<< HEAD
+
 #ifdef CONFIG_DM_DEFAULT_KEY
 	int bi_crypt_skip;
-=======
-
-	/*
-	* When using dircet-io (O_DIRECT), we can't get the inode from a bio
-	* by walking bio->bi_io_vec->bv_page->mapping->host
-	* since the page is anon.
-	*/
-	struct inode            *bi_dio_inode;
->>>>>>> 56828b8b
 #endif
 
 	/*
