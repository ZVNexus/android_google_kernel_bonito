--- conflicted
+++ resolved
@@ -25,7 +25,20 @@
 #endif
 
 /*
-<<<<<<< HEAD
+ * Not all versions of clang implement the the type-generic versions
+ * of the builtin overflow checkers. Fortunately, clang implements
+ * __has_builtin allowing us to avoid awkward version
+ * checks. Unfortunately, we don't know which version of gcc clang
+ * pretends to be, so the macro may or may not be defined.
+ */
+#undef COMPILER_HAS_GENERIC_BUILTIN_OVERFLOW
+#if __has_builtin(__builtin_mul_overflow) && \
+    __has_builtin(__builtin_add_overflow) && \
+    __has_builtin(__builtin_sub_overflow)
+#define COMPILER_HAS_GENERIC_BUILTIN_OVERFLOW 1
+#endif
+
+/*
  * GCC does not warn about unused static inline functions for
  * -Wunused-function.  This turns out to avoid the need for complex #ifdef
  * directives.  Suppress the warning in clang as well.
@@ -57,17 +70,4 @@
 #define __no_sanitize_address __attribute__((no_sanitize("kernel-address")))
 #else
 #define __no_sanitize_address
-=======
- * Not all versions of clang implement the the type-generic versions
- * of the builtin overflow checkers. Fortunately, clang implements
- * __has_builtin allowing us to avoid awkward version
- * checks. Unfortunately, we don't know which version of gcc clang
- * pretends to be, so the macro may or may not be defined.
- */
-#undef COMPILER_HAS_GENERIC_BUILTIN_OVERFLOW
-#if __has_builtin(__builtin_mul_overflow) && \
-    __has_builtin(__builtin_add_overflow) && \
-    __has_builtin(__builtin_sub_overflow)
-#define COMPILER_HAS_GENERIC_BUILTIN_OVERFLOW 1
->>>>>>> a4d0a091
 #endif