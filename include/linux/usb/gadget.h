--- conflicted
+++ resolved
@@ -539,10 +539,7 @@
 	u32				extra_buf_alloc;
 	bool				l1_supported;
 	bool				is_chipidea;
-<<<<<<< HEAD
-=======
 	bool				self_powered;
->>>>>>> ae6c134c
 };
 #define work_to_gadget(w)	(container_of((w), struct usb_gadget, work))
 
