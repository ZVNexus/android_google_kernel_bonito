/*
 * SH7786 Setup
 *
 * Copyright (C) 2009 - 2011  Renesas Solutions Corp.
 * Kuninori Morimoto <morimoto.kuninori@renesas.com>
 * Paul Mundt <paul.mundt@renesas.com>
 *
 * Based on SH7785 Setup
 *
 *  Copyright (C) 2007  Paul Mundt
 *
 * This file is subject to the terms and conditions of the GNU General Public
 * License.  See the file "COPYING" in the main directory of this archive
 * for more details.
 */
#include <linux/platform_device.h>
#include <linux/init.h>
#include <linux/serial.h>
#include <linux/serial_sci.h>
#include <linux/io.h>
#include <linux/mm.h>
#include <linux/dma-mapping.h>
#include <linux/sh_timer.h>
#include <linux/sh_dma.h>
#include <linux/sh_intc.h>
#include <cpu/dma-register.h>
#include <asm/mmzone.h>

static struct plat_sci_port scif0_platform_data = {
	.mapbase	= 0xffea0000,
	.flags		= UPF_BOOT_AUTOCONF,
	.scscr		= SCSCR_RE | SCSCR_TE | SCSCR_REIE | SCSCR_CKE1,
	.scbrr_algo_id	= SCBRR_ALGO_1,
	.type		= PORT_SCIF,
	.irqs		= { evt2irq(0x700),
			    evt2irq(0x720),
			    evt2irq(0x760),
			    evt2irq(0x740) },
	.regtype	= SCIx_SH4_SCIF_FIFODATA_REGTYPE,
};

static struct platform_device scif0_device = {
	.name		= "sh-sci",
	.id		= 0,
	.dev		= {
		.platform_data	= &scif0_platform_data,
	},
};

/*
 * The rest of these all have multiplexed IRQs
 */
static struct plat_sci_port scif1_platform_data = {
	.mapbase	= 0xffeb0000,
	.flags		= UPF_BOOT_AUTOCONF,
	.scscr		= SCSCR_RE | SCSCR_TE | SCSCR_REIE | SCSCR_CKE1,
	.scbrr_algo_id	= SCBRR_ALGO_1,
	.type		= PORT_SCIF,
	.irqs		= SCIx_IRQ_MUXED(evt2irq(0x780)),
	.regtype	= SCIx_SH4_SCIF_FIFODATA_REGTYPE,
};

static struct platform_device scif1_device = {
	.name		= "sh-sci",
	.id		= 1,
	.dev		= {
		.platform_data	= &scif1_platform_data,
	},
};

static struct plat_sci_port scif2_platform_data = {
	.mapbase	= 0xffec0000,
	.flags		= UPF_BOOT_AUTOCONF,
	.scscr		= SCSCR_RE | SCSCR_TE | SCSCR_REIE | SCSCR_CKE1,
	.scbrr_algo_id	= SCBRR_ALGO_1,
	.type		= PORT_SCIF,
	.irqs		= SCIx_IRQ_MUXED(evt2irq(0x840)),
	.regtype	= SCIx_SH4_SCIF_FIFODATA_REGTYPE,
};

static struct platform_device scif2_device = {
	.name		= "sh-sci",
	.id		= 2,
	.dev		= {
		.platform_data	= &scif2_platform_data,
	},
};

static struct plat_sci_port scif3_platform_data = {
	.mapbase	= 0xffed0000,
	.flags		= UPF_BOOT_AUTOCONF,
	.scscr		= SCSCR_RE | SCSCR_TE | SCSCR_REIE | SCSCR_CKE1,
	.scbrr_algo_id	= SCBRR_ALGO_1,
	.type		= PORT_SCIF,
	.irqs		= SCIx_IRQ_MUXED(evt2irq(0x860)),
	.regtype	= SCIx_SH4_SCIF_FIFODATA_REGTYPE,
};

static struct platform_device scif3_device = {
	.name		= "sh-sci",
	.id		= 3,
	.dev		= {
		.platform_data	= &scif3_platform_data,
	},
};

static struct plat_sci_port scif4_platform_data = {
	.mapbase	= 0xffee0000,
	.flags		= UPF_BOOT_AUTOCONF,
	.scscr		= SCSCR_RE | SCSCR_TE | SCSCR_REIE | SCSCR_CKE1,
	.scbrr_algo_id	= SCBRR_ALGO_1,
	.type		= PORT_SCIF,
	.irqs		= SCIx_IRQ_MUXED(evt2irq(0x880)),
	.regtype	= SCIx_SH4_SCIF_FIFODATA_REGTYPE,
};

static struct platform_device scif4_device = {
	.name		= "sh-sci",
	.id		= 4,
	.dev		= {
		.platform_data	= &scif4_platform_data,
	},
};

static struct plat_sci_port scif5_platform_data = {
	.mapbase	= 0xffef0000,
	.flags		= UPF_BOOT_AUTOCONF,
	.scscr		= SCSCR_RE | SCSCR_TE | SCSCR_REIE | SCSCR_CKE1,
	.scbrr_algo_id	= SCBRR_ALGO_1,
	.type		= PORT_SCIF,
<<<<<<< HEAD
	.irqs		= SCIx_IRQ_MUXED(evt2irq(0x8A0)),
=======
	.irqs		= SCIx_IRQ_MUXED(evt2irq(0x8a0)),
>>>>>>> 58796ce6
	.regtype	= SCIx_SH4_SCIF_FIFODATA_REGTYPE,
};

static struct platform_device scif5_device = {
	.name		= "sh-sci",
	.id		= 5,
	.dev		= {
		.platform_data	= &scif5_platform_data,
	},
};

static struct sh_timer_config tmu0_platform_data = {
	.channel_offset = 0x04,
	.timer_bit = 0,
	.clockevent_rating = 200,
};

static struct resource tmu0_resources[] = {
	[0] = {
		.start	= 0xffd80008,
		.end	= 0xffd80013,
		.flags	= IORESOURCE_MEM,
	},
	[1] = {
		.start	= evt2irq(0x400),
		.flags	= IORESOURCE_IRQ,
	},
};

static struct platform_device tmu0_device = {
	.name		= "sh_tmu",
	.id		= 0,
	.dev = {
		.platform_data	= &tmu0_platform_data,
	},
	.resource	= tmu0_resources,
	.num_resources	= ARRAY_SIZE(tmu0_resources),
};

static struct sh_timer_config tmu1_platform_data = {
	.channel_offset = 0x10,
	.timer_bit = 1,
	.clocksource_rating = 200,
};

static struct resource tmu1_resources[] = {
	[0] = {
		.start	= 0xffd80014,
		.end	= 0xffd8001f,
		.flags	= IORESOURCE_MEM,
	},
	[1] = {
		.start	= evt2irq(0x420),
		.flags	= IORESOURCE_IRQ,
	},
};

static struct platform_device tmu1_device = {
	.name		= "sh_tmu",
	.id		= 1,
	.dev = {
		.platform_data	= &tmu1_platform_data,
	},
	.resource	= tmu1_resources,
	.num_resources	= ARRAY_SIZE(tmu1_resources),
};

static struct sh_timer_config tmu2_platform_data = {
	.channel_offset = 0x1c,
	.timer_bit = 2,
};

static struct resource tmu2_resources[] = {
	[0] = {
		.start	= 0xffd80020,
		.end	= 0xffd8002f,
		.flags	= IORESOURCE_MEM,
	},
	[1] = {
		.start	= evt2irq(0x440),
		.flags	= IORESOURCE_IRQ,
	},
};

static struct platform_device tmu2_device = {
	.name		= "sh_tmu",
	.id		= 2,
	.dev = {
		.platform_data	= &tmu2_platform_data,
	},
	.resource	= tmu2_resources,
	.num_resources	= ARRAY_SIZE(tmu2_resources),
};

static struct sh_timer_config tmu3_platform_data = {
	.channel_offset = 0x04,
	.timer_bit = 0,
};

static struct resource tmu3_resources[] = {
	[0] = {
		.start	= 0xffda0008,
		.end	= 0xffda0013,
		.flags	= IORESOURCE_MEM,
	},
	[1] = {
		.start	= evt2irq(0x480),
		.flags	= IORESOURCE_IRQ,
	},
};

static struct platform_device tmu3_device = {
	.name		= "sh_tmu",
	.id		= 3,
	.dev = {
		.platform_data	= &tmu3_platform_data,
	},
	.resource	= tmu3_resources,
	.num_resources	= ARRAY_SIZE(tmu3_resources),
};

static struct sh_timer_config tmu4_platform_data = {
	.channel_offset = 0x10,
	.timer_bit = 1,
};

static struct resource tmu4_resources[] = {
	[0] = {
		.start	= 0xffda0014,
		.end	= 0xffda001f,
		.flags	= IORESOURCE_MEM,
	},
	[1] = {
		.start	= evt2irq(0x4a0),
		.flags	= IORESOURCE_IRQ,
	},
};

static struct platform_device tmu4_device = {
	.name		= "sh_tmu",
	.id		= 4,
	.dev = {
		.platform_data	= &tmu4_platform_data,
	},
	.resource	= tmu4_resources,
	.num_resources	= ARRAY_SIZE(tmu4_resources),
};

static struct sh_timer_config tmu5_platform_data = {
	.channel_offset = 0x1c,
	.timer_bit = 2,
};

static struct resource tmu5_resources[] = {
	[0] = {
		.start	= 0xffda0020,
		.end	= 0xffda002b,
		.flags	= IORESOURCE_MEM,
	},
	[1] = {
		.start	= evt2irq(0x4c0),
		.flags	= IORESOURCE_IRQ,
	},
};

static struct platform_device tmu5_device = {
	.name		= "sh_tmu",
	.id		= 5,
	.dev = {
		.platform_data	= &tmu5_platform_data,
	},
	.resource	= tmu5_resources,
	.num_resources	= ARRAY_SIZE(tmu5_resources),
};

static struct sh_timer_config tmu6_platform_data = {
	.channel_offset = 0x04,
	.timer_bit = 0,
};

static struct resource tmu6_resources[] = {
	[0] = {
		.start	= 0xffdc0008,
		.end	= 0xffdc0013,
		.flags	= IORESOURCE_MEM,
	},
	[1] = {
		.start	= evt2irq(0x7a0),
		.flags	= IORESOURCE_IRQ,
	},
};

static struct platform_device tmu6_device = {
	.name		= "sh_tmu",
	.id		= 6,
	.dev = {
		.platform_data	= &tmu6_platform_data,
	},
	.resource	= tmu6_resources,
	.num_resources	= ARRAY_SIZE(tmu6_resources),
};

static struct sh_timer_config tmu7_platform_data = {
	.channel_offset = 0x10,
	.timer_bit = 1,
};

static struct resource tmu7_resources[] = {
	[0] = {
		.start	= 0xffdc0014,
		.end	= 0xffdc001f,
		.flags	= IORESOURCE_MEM,
	},
	[1] = {
		.start	= evt2irq(0x7a0),
		.flags	= IORESOURCE_IRQ,
	},
};

static struct platform_device tmu7_device = {
	.name		= "sh_tmu",
	.id		= 7,
	.dev = {
		.platform_data	= &tmu7_platform_data,
	},
	.resource	= tmu7_resources,
	.num_resources	= ARRAY_SIZE(tmu7_resources),
};

static struct sh_timer_config tmu8_platform_data = {
	.channel_offset = 0x1c,
	.timer_bit = 2,
};

static struct resource tmu8_resources[] = {
	[0] = {
		.start	= 0xffdc0020,
		.end	= 0xffdc002b,
		.flags	= IORESOURCE_MEM,
	},
	[1] = {
		.start	= evt2irq(0x7a0),
		.flags	= IORESOURCE_IRQ,
	},
};

static struct platform_device tmu8_device = {
	.name		= "sh_tmu",
	.id		= 8,
	.dev = {
		.platform_data	= &tmu8_platform_data,
	},
	.resource	= tmu8_resources,
	.num_resources	= ARRAY_SIZE(tmu8_resources),
};

static struct sh_timer_config tmu9_platform_data = {
	.channel_offset = 0x04,
	.timer_bit = 0,
};

static struct resource tmu9_resources[] = {
	[0] = {
		.start	= 0xffde0008,
		.end	= 0xffde0013,
		.flags	= IORESOURCE_MEM,
	},
	[1] = {
		.start	= evt2irq(0x7c0),
		.flags	= IORESOURCE_IRQ,
	},
};

static struct platform_device tmu9_device = {
	.name		= "sh_tmu",
	.id		= 9,
	.dev = {
		.platform_data	= &tmu9_platform_data,
	},
	.resource	= tmu9_resources,
	.num_resources	= ARRAY_SIZE(tmu9_resources),
};

static struct sh_timer_config tmu10_platform_data = {
	.channel_offset = 0x10,
	.timer_bit = 1,
};

static struct resource tmu10_resources[] = {
	[0] = {
		.start	= 0xffde0014,
		.end	= 0xffde001f,
		.flags	= IORESOURCE_MEM,
	},
	[1] = {
		.start	= evt2irq(0x7c0),
		.flags	= IORESOURCE_IRQ,
	},
};

static struct platform_device tmu10_device = {
	.name		= "sh_tmu",
	.id		= 10,
	.dev = {
		.platform_data	= &tmu10_platform_data,
	},
	.resource	= tmu10_resources,
	.num_resources	= ARRAY_SIZE(tmu10_resources),
};

static struct sh_timer_config tmu11_platform_data = {
	.channel_offset = 0x1c,
	.timer_bit = 2,
};

static struct resource tmu11_resources[] = {
	[0] = {
		.start	= 0xffde0020,
		.end	= 0xffde002b,
		.flags	= IORESOURCE_MEM,
	},
	[1] = {
		.start	= evt2irq(0x7c0),
		.flags	= IORESOURCE_IRQ,
	},
};

static struct platform_device tmu11_device = {
	.name		= "sh_tmu",
	.id		= 11,
	.dev = {
		.platform_data	= &tmu11_platform_data,
	},
	.resource	= tmu11_resources,
	.num_resources	= ARRAY_SIZE(tmu11_resources),
};

static const struct sh_dmae_channel dmac0_channels[] = {
	{
		.offset = 0,
		.dmars = 0,
		.dmars_bit = 0,
	}, {
		.offset = 0x10,
		.dmars = 0,
		.dmars_bit = 8,
	}, {
		.offset = 0x20,
		.dmars = 4,
		.dmars_bit = 0,
	}, {
		.offset = 0x30,
		.dmars = 4,
		.dmars_bit = 8,
	}, {
		.offset = 0x50,
		.dmars = 8,
		.dmars_bit = 0,
	}, {
		.offset = 0x60,
		.dmars = 8,
		.dmars_bit = 8,
	}
};

static const unsigned int ts_shift[] = TS_SHIFT;

static struct sh_dmae_pdata dma0_platform_data = {
	.channel	= dmac0_channels,
	.channel_num	= ARRAY_SIZE(dmac0_channels),
	.ts_low_shift	= CHCR_TS_LOW_SHIFT,
	.ts_low_mask	= CHCR_TS_LOW_MASK,
	.ts_high_shift	= CHCR_TS_HIGH_SHIFT,
	.ts_high_mask	= CHCR_TS_HIGH_MASK,
	.ts_shift	= ts_shift,
	.ts_shift_num	= ARRAY_SIZE(ts_shift),
	.dmaor_init	= DMAOR_INIT,
};

/* Resource order important! */
static struct resource dmac0_resources[] = {
	{
		/* Channel registers and DMAOR */
		.start	= 0xfe008020,
		.end	= 0xfe00808f,
		.flags	= IORESOURCE_MEM,
	}, {
		/* DMARSx */
		.start	= 0xfe009000,
		.end	= 0xfe00900b,
		.flags	= IORESOURCE_MEM,
	}, {
		.name	= "error_irq",
		.start	= evt2irq(0x5c0),
		.end	= evt2irq(0x5c0),
		.flags	= IORESOURCE_IRQ,
	}, {
		/* IRQ for channels 0-5 */
		.start	= evt2irq(0x500),
		.end	= evt2irq(0x5a0),
		.flags	= IORESOURCE_IRQ,
	},
};

static struct platform_device dma0_device = {
	.name		= "sh-dma-engine",
	.id		= 0,
	.resource	= dmac0_resources,
	.num_resources	= ARRAY_SIZE(dmac0_resources),
	.dev		= {
		.platform_data	= &dma0_platform_data,
	},
};

#define USB_EHCI_START 0xffe70000
#define USB_OHCI_START 0xffe70400

static struct resource usb_ehci_resources[] = {
	[0] = {
		.start	= USB_EHCI_START,
		.end	= USB_EHCI_START + 0x3ff,
		.flags	= IORESOURCE_MEM,
	},
	[1] = {
		.start	= evt2irq(0xba0),
		.end	= evt2irq(0xba0),
		.flags	= IORESOURCE_IRQ,
	},
};

static struct platform_device usb_ehci_device = {
	.name		= "sh_ehci",
	.id		= -1,
	.dev = {
		.dma_mask		= &usb_ehci_device.dev.coherent_dma_mask,
		.coherent_dma_mask	= DMA_BIT_MASK(32),
	},
	.num_resources	= ARRAY_SIZE(usb_ehci_resources),
	.resource	= usb_ehci_resources,
};

static struct resource usb_ohci_resources[] = {
	[0] = {
		.start	= USB_OHCI_START,
		.end	= USB_OHCI_START + 0x3ff,
		.flags	= IORESOURCE_MEM,
	},
	[1] = {
		.start	= evt2irq(0xba0),
		.end	= evt2irq(0xba0),
		.flags	= IORESOURCE_IRQ,
	},
};

static struct platform_device usb_ohci_device = {
	.name		= "sh_ohci",
	.id		= -1,
	.dev = {
		.dma_mask		= &usb_ohci_device.dev.coherent_dma_mask,
		.coherent_dma_mask	= DMA_BIT_MASK(32),
	},
	.num_resources	= ARRAY_SIZE(usb_ohci_resources),
	.resource	= usb_ohci_resources,
};

static struct platform_device *sh7786_early_devices[] __initdata = {
	&scif0_device,
	&scif1_device,
	&scif2_device,
	&scif3_device,
	&scif4_device,
	&scif5_device,
	&tmu0_device,
	&tmu1_device,
	&tmu2_device,
	&tmu3_device,
	&tmu4_device,
	&tmu5_device,
	&tmu6_device,
	&tmu7_device,
	&tmu8_device,
	&tmu9_device,
	&tmu10_device,
	&tmu11_device,
};

static struct platform_device *sh7786_devices[] __initdata = {
	&dma0_device,
	&usb_ehci_device,
	&usb_ohci_device,
};

/*
 * Please call this function if your platform board
 * use external clock for USB
 * */
#define USBCTL0		0xffe70858
#define CLOCK_MODE_MASK 0xffffff7f
#define EXT_CLOCK_MODE  0x00000080

void __init sh7786_usb_use_exclock(void)
{
	u32 val = __raw_readl(USBCTL0) & CLOCK_MODE_MASK;
	__raw_writel(val | EXT_CLOCK_MODE, USBCTL0);
}

#define USBINITREG1	0xffe70094
#define USBINITREG2	0xffe7009c
#define USBINITVAL1	0x00ff0040
#define USBINITVAL2	0x00000001

#define USBPCTL1	0xffe70804
#define USBST		0xffe70808
#define PHY_ENB		0x00000001
#define PLL_ENB		0x00000002
#define PHY_RST		0x00000004
#define ACT_PLL_STATUS	0xc0000000

static void __init sh7786_usb_setup(void)
{
	int i = 1000000;

	/*
	 * USB initial settings
	 *
	 * The following settings are necessary
	 * for using the USB modules.
	 *
	 * see "USB Initial Settings" for detail
	 */
	__raw_writel(USBINITVAL1, USBINITREG1);
	__raw_writel(USBINITVAL2, USBINITREG2);

	/*
	 * Set the PHY and PLL enable bit
	 */
	__raw_writel(PHY_ENB | PLL_ENB, USBPCTL1);
	while (i--) {
		if (ACT_PLL_STATUS == (__raw_readl(USBST) & ACT_PLL_STATUS)) {
			/* Set the PHY RST bit */
			__raw_writel(PHY_ENB | PLL_ENB | PHY_RST, USBPCTL1);
			printk(KERN_INFO "sh7786 usb setup done\n");
			break;
		}
		cpu_relax();
	}
}

enum {
	UNUSED = 0,

	/* interrupt sources */
	IRL0_LLLL, IRL0_LLLH, IRL0_LLHL, IRL0_LLHH,
	IRL0_LHLL, IRL0_LHLH, IRL0_LHHL, IRL0_LHHH,
	IRL0_HLLL, IRL0_HLLH, IRL0_HLHL, IRL0_HLHH,
	IRL0_HHLL, IRL0_HHLH, IRL0_HHHL,

	IRL4_LLLL, IRL4_LLLH, IRL4_LLHL, IRL4_LLHH,
	IRL4_LHLL, IRL4_LHLH, IRL4_LHHL, IRL4_LHHH,
	IRL4_HLLL, IRL4_HLLH, IRL4_HLHL, IRL4_HLHH,
	IRL4_HHLL, IRL4_HHLH, IRL4_HHHL,

	IRQ0, IRQ1, IRQ2, IRQ3, IRQ4, IRQ5, IRQ6, IRQ7,
	WDT,
	TMU0_0, TMU0_1, TMU0_2, TMU0_3,
	TMU1_0, TMU1_1, TMU1_2,
	DMAC0_0, DMAC0_1, DMAC0_2, DMAC0_3, DMAC0_4, DMAC0_5, DMAC0_6,
	HUDI1, HUDI0,
	DMAC1_0, DMAC1_1, DMAC1_2, DMAC1_3,
	HPB_0, HPB_1, HPB_2,
	SCIF0_0, SCIF0_1, SCIF0_2, SCIF0_3,
	SCIF1,
	TMU2, TMU3,
	SCIF2, SCIF3, SCIF4, SCIF5,
	Eth_0, Eth_1,
	PCIeC0_0, PCIeC0_1, PCIeC0_2,
	PCIeC1_0, PCIeC1_1, PCIeC1_2,
	USB,
	I2C0, I2C1,
	DU,
	SSI0, SSI1, SSI2, SSI3,
	PCIeC2_0, PCIeC2_1, PCIeC2_2,
	HAC0, HAC1,
	FLCTL,
	HSPI,
	GPIO0, GPIO1,
	Thermal,
	INTICI0, INTICI1, INTICI2, INTICI3,
	INTICI4, INTICI5, INTICI6, INTICI7,

	/* Muxed sub-events */
	TXI1, BRI1, RXI1, ERI1,
};

static struct intc_vect sh7786_vectors[] __initdata = {
	INTC_VECT(WDT, 0x3e0),
	INTC_VECT(TMU0_0, 0x400), INTC_VECT(TMU0_1, 0x420),
	INTC_VECT(TMU0_2, 0x440), INTC_VECT(TMU0_3, 0x460),
	INTC_VECT(TMU1_0, 0x480), INTC_VECT(TMU1_1, 0x4a0),
	INTC_VECT(TMU1_2, 0x4c0),
	INTC_VECT(DMAC0_0, 0x500), INTC_VECT(DMAC0_1, 0x520),
	INTC_VECT(DMAC0_2, 0x540), INTC_VECT(DMAC0_3, 0x560),
	INTC_VECT(DMAC0_4, 0x580), INTC_VECT(DMAC0_5, 0x5a0),
	INTC_VECT(DMAC0_6, 0x5c0),
	INTC_VECT(HUDI1, 0x5e0), INTC_VECT(HUDI0, 0x600),
	INTC_VECT(DMAC1_0, 0x620), INTC_VECT(DMAC1_1, 0x640),
	INTC_VECT(DMAC1_2, 0x660), INTC_VECT(DMAC1_3, 0x680),
	INTC_VECT(HPB_0, 0x6a0), INTC_VECT(HPB_1, 0x6c0),
	INTC_VECT(HPB_2, 0x6e0),
	INTC_VECT(SCIF0_0, 0x700), INTC_VECT(SCIF0_1, 0x720),
	INTC_VECT(SCIF0_2, 0x740), INTC_VECT(SCIF0_3, 0x760),
	INTC_VECT(SCIF1, 0x780),
	INTC_VECT(TMU2, 0x7a0), INTC_VECT(TMU3, 0x7c0),
	INTC_VECT(SCIF2, 0x840), INTC_VECT(SCIF3, 0x860),
	INTC_VECT(SCIF4, 0x880), INTC_VECT(SCIF5, 0x8a0),
	INTC_VECT(Eth_0, 0x8c0), INTC_VECT(Eth_1, 0x8e0),
	INTC_VECT(PCIeC0_0, 0xae0), INTC_VECT(PCIeC0_1, 0xb00),
	INTC_VECT(PCIeC0_2, 0xb20),
	INTC_VECT(PCIeC1_0, 0xb40), INTC_VECT(PCIeC1_1, 0xb60),
	INTC_VECT(PCIeC1_2, 0xb80),
	INTC_VECT(USB, 0xba0),
	INTC_VECT(I2C0, 0xcc0), INTC_VECT(I2C1, 0xce0),
	INTC_VECT(DU, 0xd00),
	INTC_VECT(SSI0, 0xd20), INTC_VECT(SSI1, 0xd40),
	INTC_VECT(SSI2, 0xd60), INTC_VECT(SSI3, 0xd80),
	INTC_VECT(PCIeC2_0, 0xda0), INTC_VECT(PCIeC2_1, 0xdc0),
	INTC_VECT(PCIeC2_2, 0xde0),
	INTC_VECT(HAC0, 0xe00), INTC_VECT(HAC1, 0xe20),
	INTC_VECT(FLCTL, 0xe40),
	INTC_VECT(HSPI, 0xe80),
	INTC_VECT(GPIO0, 0xea0), INTC_VECT(GPIO1, 0xec0),
	INTC_VECT(Thermal, 0xee0),
	INTC_VECT(INTICI0, 0xf00), INTC_VECT(INTICI1, 0xf20),
	INTC_VECT(INTICI2, 0xf40), INTC_VECT(INTICI3, 0xf60),
	INTC_VECT(INTICI4, 0xf80), INTC_VECT(INTICI5, 0xfa0),
	INTC_VECT(INTICI6, 0xfc0), INTC_VECT(INTICI7, 0xfe0),
};

#define CnINTMSK0	0xfe410030
#define CnINTMSK1	0xfe410040
#define CnINTMSKCLR0	0xfe410050
#define CnINTMSKCLR1	0xfe410060
#define CnINT2MSKR0	0xfe410a20
#define CnINT2MSKR1	0xfe410a24
#define CnINT2MSKR2	0xfe410a28
#define CnINT2MSKR3	0xfe410a2c
#define CnINT2MSKCR0	0xfe410a30
#define CnINT2MSKCR1	0xfe410a34
#define CnINT2MSKCR2	0xfe410a38
#define CnINT2MSKCR3	0xfe410a3c
#define INTMSK2		0xfe410068
#define INTMSKCLR2	0xfe41006c

#define INTDISTCR0	0xfe4100b0
#define INTDISTCR1	0xfe4100b4
#define INT2DISTCR0	0xfe410900
#define INT2DISTCR1	0xfe410904
#define INT2DISTCR2	0xfe410908
#define INT2DISTCR3	0xfe41090c

static struct intc_mask_reg sh7786_mask_registers[] __initdata = {
	{ CnINTMSK0, CnINTMSKCLR0, 32,
	  { IRQ0, IRQ1, IRQ2, IRQ3, IRQ4, IRQ5, IRQ6, IRQ7 },
	    INTC_SMP_BALANCING(INTDISTCR0) },
	{ INTMSK2, INTMSKCLR2, 32,
	  { IRL0_LLLL, IRL0_LLLH, IRL0_LLHL, IRL0_LLHH,
	    IRL0_LHLL, IRL0_LHLH, IRL0_LHHL, IRL0_LHHH,
	    IRL0_HLLL, IRL0_HLLH, IRL0_HLHL, IRL0_HLHH,
	    IRL0_HHLL, IRL0_HHLH, IRL0_HHHL, 0,
	    IRL4_LLLL, IRL4_LLLH, IRL4_LLHL, IRL4_LLHH,
	    IRL4_LHLL, IRL4_LHLH, IRL4_LHHL, IRL4_LHHH,
	    IRL4_HLLL, IRL4_HLLH, IRL4_HLHL, IRL4_HLHH,
	    IRL4_HHLL, IRL4_HHLH, IRL4_HHHL, 0, } },
	{ CnINT2MSKR0, CnINT2MSKCR0 , 32,
	  { 0, 0, 0, 0, 0, 0, 0, 0, 0, 0, 0, 0, 0, 0, 0, 0,
	    0, 0, 0, 0, 0, 0, 0, 0, 0, 0, 0, 0, 0, 0, 0, WDT },
	    INTC_SMP_BALANCING(INT2DISTCR0) },
	{ CnINT2MSKR1, CnINT2MSKCR1, 32,
	  { TMU0_0, TMU0_1, TMU0_2, TMU0_3, TMU1_0, TMU1_1, TMU1_2, 0,
	    DMAC0_0, DMAC0_1, DMAC0_2, DMAC0_3, DMAC0_4, DMAC0_5, DMAC0_6,
	    HUDI1, HUDI0,
	    DMAC1_0, DMAC1_1, DMAC1_2, DMAC1_3,
	    HPB_0, HPB_1, HPB_2,
	    SCIF0_0, SCIF0_1, SCIF0_2, SCIF0_3,
	    SCIF1,
	    TMU2, TMU3, 0, }, INTC_SMP_BALANCING(INT2DISTCR1) },
	{ CnINT2MSKR2, CnINT2MSKCR2, 32,
	  { 0, 0, SCIF2, SCIF3, SCIF4, SCIF5,
	    Eth_0, Eth_1,
	    0, 0, 0, 0, 0, 0, 0, 0, 0, 0, 0, 0, 0, 0, 0,
	    PCIeC0_0, PCIeC0_1, PCIeC0_2,
	    PCIeC1_0, PCIeC1_1, PCIeC1_2,
	    USB, 0, 0 }, INTC_SMP_BALANCING(INT2DISTCR2) },
	{ CnINT2MSKR3, CnINT2MSKCR3, 32,
	  { 0, 0, 0, 0, 0, 0,
	    I2C0, I2C1,
	    DU, SSI0, SSI1, SSI2, SSI3,
	    PCIeC2_0, PCIeC2_1, PCIeC2_2,
	    HAC0, HAC1,
	    FLCTL, 0,
	    HSPI, GPIO0, GPIO1, Thermal,
	    0, 0, 0, 0, 0, 0, 0, 0 }, INTC_SMP_BALANCING(INT2DISTCR3) },
};

static struct intc_prio_reg sh7786_prio_registers[] __initdata = {
	{ 0xfe410010, 0, 32, 4, /* INTPRI */   { IRQ0, IRQ1, IRQ2, IRQ3,
						 IRQ4, IRQ5, IRQ6, IRQ7 } },
	{ 0xfe410800, 0, 32, 8, /* INT2PRI0 */ { 0, 0, 0, WDT } },
	{ 0xfe410804, 0, 32, 8, /* INT2PRI1 */ { TMU0_0, TMU0_1,
						 TMU0_2, TMU0_3 } },
	{ 0xfe410808, 0, 32, 8, /* INT2PRI2 */ { TMU1_0, TMU1_1,
						 TMU1_2, 0 } },
	{ 0xfe41080c, 0, 32, 8, /* INT2PRI3 */ { DMAC0_0, DMAC0_1,
						 DMAC0_2, DMAC0_3 } },
	{ 0xfe410810, 0, 32, 8, /* INT2PRI4 */ { DMAC0_4, DMAC0_5,
						 DMAC0_6, HUDI1 } },
	{ 0xfe410814, 0, 32, 8, /* INT2PRI5 */ { HUDI0, DMAC1_0,
						 DMAC1_1, DMAC1_2 } },
	{ 0xfe410818, 0, 32, 8, /* INT2PRI6 */ { DMAC1_3, HPB_0,
						 HPB_1, HPB_2 } },
	{ 0xfe41081c, 0, 32, 8, /* INT2PRI7 */ { SCIF0_0, SCIF0_1,
						 SCIF0_2, SCIF0_3 } },
	{ 0xfe410820, 0, 32, 8, /* INT2PRI8 */ { SCIF1, TMU2, TMU3, 0 } },
	{ 0xfe410824, 0, 32, 8, /* INT2PRI9 */ { 0, 0, SCIF2, SCIF3 } },
	{ 0xfe410828, 0, 32, 8, /* INT2PRI10 */ { SCIF4, SCIF5,
						  Eth_0, Eth_1 } },
	{ 0xfe41082c, 0, 32, 8, /* INT2PRI11 */ { 0, 0, 0, 0 } },
	{ 0xfe410830, 0, 32, 8, /* INT2PRI12 */ { 0, 0, 0, 0 } },
	{ 0xfe410834, 0, 32, 8, /* INT2PRI13 */ { 0, 0, 0, 0 } },
	{ 0xfe410838, 0, 32, 8, /* INT2PRI14 */ { 0, 0, 0, PCIeC0_0 } },
	{ 0xfe41083c, 0, 32, 8, /* INT2PRI15 */ { PCIeC0_1, PCIeC0_2,
						  PCIeC1_0, PCIeC1_1 } },
	{ 0xfe410840, 0, 32, 8, /* INT2PRI16 */ { PCIeC1_2, USB, 0, 0 } },
	{ 0xfe410844, 0, 32, 8, /* INT2PRI17 */ { 0, 0, 0, 0 } },
	{ 0xfe410848, 0, 32, 8, /* INT2PRI18 */ { 0, 0, I2C0, I2C1 } },
	{ 0xfe41084c, 0, 32, 8, /* INT2PRI19 */ { DU, SSI0, SSI1, SSI2 } },
	{ 0xfe410850, 0, 32, 8, /* INT2PRI20 */ { SSI3, PCIeC2_0,
						  PCIeC2_1, PCIeC2_2 } },
	{ 0xfe410854, 0, 32, 8, /* INT2PRI21 */ { HAC0, HAC1, FLCTL, 0 } },
	{ 0xfe410858, 0, 32, 8, /* INT2PRI22 */ { HSPI, GPIO0,
						  GPIO1, Thermal } },
	{ 0xfe41085c, 0, 32, 8, /* INT2PRI23 */ { 0, 0, 0, 0 } },
	{ 0xfe410860, 0, 32, 8, /* INT2PRI24 */ { 0, 0, 0, 0 } },
	{ 0xfe410090, 0xfe4100a0, 32, 4, /* CnICIPRI / CnICIPRICLR */
	  { INTICI7, INTICI6, INTICI5, INTICI4,
	    INTICI3, INTICI2, INTICI1, INTICI0 }, INTC_SMP(4, 2) },
};

static struct intc_subgroup sh7786_subgroups[] __initdata = {
	{ 0xfe410c20, 32, SCIF1,
	  { 0, 0, 0, 0, 0, 0, 0, 0, 0, 0, 0, 0, 0, 0, 0, 0,
	    0, 0, 0, 0, 0, 0, 0, 0, 0, 0, 0, 0, TXI1, BRI1, RXI1, ERI1 } },
};

static struct intc_desc sh7786_intc_desc __initdata = {
	.name		= "sh7786",
	.hw		= {
		.vectors	= sh7786_vectors,
		.nr_vectors	= ARRAY_SIZE(sh7786_vectors),
		.mask_regs	= sh7786_mask_registers,
		.nr_mask_regs	= ARRAY_SIZE(sh7786_mask_registers),
		.subgroups	= sh7786_subgroups,
		.nr_subgroups	= ARRAY_SIZE(sh7786_subgroups),
		.prio_regs	= sh7786_prio_registers,
		.nr_prio_regs	= ARRAY_SIZE(sh7786_prio_registers),
	},
};

/* Support for external interrupt pins in IRQ mode */
static struct intc_vect vectors_irq0123[] __initdata = {
	INTC_VECT(IRQ0, 0x200), INTC_VECT(IRQ1, 0x240),
	INTC_VECT(IRQ2, 0x280), INTC_VECT(IRQ3, 0x2c0),
};

static struct intc_vect vectors_irq4567[] __initdata = {
	INTC_VECT(IRQ4, 0x300), INTC_VECT(IRQ5, 0x340),
	INTC_VECT(IRQ6, 0x380), INTC_VECT(IRQ7, 0x3c0),
};

static struct intc_sense_reg sh7786_sense_registers[] __initdata = {
	{ 0xfe41001c, 32, 2, /* ICR1 */   { IRQ0, IRQ1, IRQ2, IRQ3,
					    IRQ4, IRQ5, IRQ6, IRQ7 } },
};

static struct intc_mask_reg sh7786_ack_registers[] __initdata = {
	{ 0xfe410024, 0, 32, /* INTREQ */
	  { IRQ0, IRQ1, IRQ2, IRQ3, IRQ4, IRQ5, IRQ6, IRQ7 } },
};

static DECLARE_INTC_DESC_ACK(intc_desc_irq0123, "sh7786-irq0123",
			     vectors_irq0123, NULL, sh7786_mask_registers,
			     sh7786_prio_registers, sh7786_sense_registers,
			     sh7786_ack_registers);

static DECLARE_INTC_DESC_ACK(intc_desc_irq4567, "sh7786-irq4567",
			     vectors_irq4567, NULL, sh7786_mask_registers,
			     sh7786_prio_registers, sh7786_sense_registers,
			     sh7786_ack_registers);

/* External interrupt pins in IRL mode */

static struct intc_vect vectors_irl0123[] __initdata = {
	INTC_VECT(IRL0_LLLL, 0x200), INTC_VECT(IRL0_LLLH, 0x220),
	INTC_VECT(IRL0_LLHL, 0x240), INTC_VECT(IRL0_LLHH, 0x260),
	INTC_VECT(IRL0_LHLL, 0x280), INTC_VECT(IRL0_LHLH, 0x2a0),
	INTC_VECT(IRL0_LHHL, 0x2c0), INTC_VECT(IRL0_LHHH, 0x2e0),
	INTC_VECT(IRL0_HLLL, 0x300), INTC_VECT(IRL0_HLLH, 0x320),
	INTC_VECT(IRL0_HLHL, 0x340), INTC_VECT(IRL0_HLHH, 0x360),
	INTC_VECT(IRL0_HHLL, 0x380), INTC_VECT(IRL0_HHLH, 0x3a0),
	INTC_VECT(IRL0_HHHL, 0x3c0),
};

static struct intc_vect vectors_irl4567[] __initdata = {
	INTC_VECT(IRL4_LLLL, 0x900), INTC_VECT(IRL4_LLLH, 0x920),
	INTC_VECT(IRL4_LLHL, 0x940), INTC_VECT(IRL4_LLHH, 0x960),
	INTC_VECT(IRL4_LHLL, 0x980), INTC_VECT(IRL4_LHLH, 0x9a0),
	INTC_VECT(IRL4_LHHL, 0x9c0), INTC_VECT(IRL4_LHHH, 0x9e0),
	INTC_VECT(IRL4_HLLL, 0xa00), INTC_VECT(IRL4_HLLH, 0xa20),
	INTC_VECT(IRL4_HLHL, 0xa40), INTC_VECT(IRL4_HLHH, 0xa60),
	INTC_VECT(IRL4_HHLL, 0xa80), INTC_VECT(IRL4_HHLH, 0xaa0),
	INTC_VECT(IRL4_HHHL, 0xac0),
};

static DECLARE_INTC_DESC(intc_desc_irl0123, "sh7786-irl0123", vectors_irl0123,
			 NULL, sh7786_mask_registers, NULL, NULL);

static DECLARE_INTC_DESC(intc_desc_irl4567, "sh7786-irl4567", vectors_irl4567,
			 NULL, sh7786_mask_registers, NULL, NULL);

#define INTC_ICR0	0xfe410000
#define INTC_INTMSK0	CnINTMSK0
#define INTC_INTMSK1	CnINTMSK1
#define INTC_INTMSK2	INTMSK2
#define INTC_INTMSKCLR1	CnINTMSKCLR1
#define INTC_INTMSKCLR2	INTMSKCLR2

void __init plat_irq_setup(void)
{
	/* disable IRQ3-0 + IRQ7-4 */
	__raw_writel(0xff000000, INTC_INTMSK0);

	/* disable IRL3-0 + IRL7-4 */
	__raw_writel(0xc0000000, INTC_INTMSK1);
	__raw_writel(0xfffefffe, INTC_INTMSK2);

	/* select IRL mode for IRL3-0 + IRL7-4 */
	__raw_writel(__raw_readl(INTC_ICR0) & ~0x00c00000, INTC_ICR0);

	register_intc_controller(&sh7786_intc_desc);
}

void __init plat_irq_setup_pins(int mode)
{
	switch (mode) {
	case IRQ_MODE_IRQ7654:
		/* select IRQ mode for IRL7-4 */
		__raw_writel(__raw_readl(INTC_ICR0) | 0x00400000, INTC_ICR0);
		register_intc_controller(&intc_desc_irq4567);
		break;
	case IRQ_MODE_IRQ3210:
		/* select IRQ mode for IRL3-0 */
		__raw_writel(__raw_readl(INTC_ICR0) | 0x00800000, INTC_ICR0);
		register_intc_controller(&intc_desc_irq0123);
		break;
	case IRQ_MODE_IRL7654:
		/* enable IRL7-4 but don't provide any masking */
		__raw_writel(0x40000000, INTC_INTMSKCLR1);
		__raw_writel(0x0000fffe, INTC_INTMSKCLR2);
		break;
	case IRQ_MODE_IRL3210:
		/* enable IRL0-3 but don't provide any masking */
		__raw_writel(0x80000000, INTC_INTMSKCLR1);
		__raw_writel(0xfffe0000, INTC_INTMSKCLR2);
		break;
	case IRQ_MODE_IRL7654_MASK:
		/* enable IRL7-4 and mask using cpu intc controller */
		__raw_writel(0x40000000, INTC_INTMSKCLR1);
		register_intc_controller(&intc_desc_irl4567);
		break;
	case IRQ_MODE_IRL3210_MASK:
		/* enable IRL0-3 and mask using cpu intc controller */
		__raw_writel(0x80000000, INTC_INTMSKCLR1);
		register_intc_controller(&intc_desc_irl0123);
		break;
	default:
		BUG();
	}
}

void __init plat_mem_setup(void)
{
}

static int __init sh7786_devices_setup(void)
{
	int ret, irq;

	sh7786_usb_setup();

	/*
	 * De-mux SCIF1 IRQs if possible
	 */
	irq = intc_irq_lookup(sh7786_intc_desc.name, TXI1);
	if (irq > 0) {
		scif1_platform_data.irqs[SCIx_TXI_IRQ] = irq;
		scif1_platform_data.irqs[SCIx_ERI_IRQ] =
			intc_irq_lookup(sh7786_intc_desc.name, ERI1);
		scif1_platform_data.irqs[SCIx_BRI_IRQ] =
			intc_irq_lookup(sh7786_intc_desc.name, BRI1);
		scif1_platform_data.irqs[SCIx_RXI_IRQ] =
			intc_irq_lookup(sh7786_intc_desc.name, RXI1);
	}

	ret = platform_add_devices(sh7786_early_devices,
				   ARRAY_SIZE(sh7786_early_devices));
	if (unlikely(ret != 0))
		return ret;

	return platform_add_devices(sh7786_devices,
				    ARRAY_SIZE(sh7786_devices));
}
arch_initcall(sh7786_devices_setup);

void __init plat_early_device_setup(void)
{
	early_platform_add_devices(sh7786_early_devices,
				   ARRAY_SIZE(sh7786_early_devices));
}<|MERGE_RESOLUTION|>--- conflicted
+++ resolved
@@ -128,11 +128,7 @@
 	.scscr		= SCSCR_RE | SCSCR_TE | SCSCR_REIE | SCSCR_CKE1,
 	.scbrr_algo_id	= SCBRR_ALGO_1,
 	.type		= PORT_SCIF,
-<<<<<<< HEAD
-	.irqs		= SCIx_IRQ_MUXED(evt2irq(0x8A0)),
-=======
 	.irqs		= SCIx_IRQ_MUXED(evt2irq(0x8a0)),
->>>>>>> 58796ce6
 	.regtype	= SCIx_SH4_SCIF_FIFODATA_REGTYPE,
 };
 
