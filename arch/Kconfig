--- conflicted
+++ resolved
@@ -530,10 +530,7 @@
 	bool "Use clang Link Time Optimization (LTO) (EXPERIMENTAL)"
 	depends on ARCH_SUPPORTS_LTO_CLANG
 	depends on !FTRACE_MCOUNT_RECORD || HAVE_C_RECORDMCOUNT
-<<<<<<< HEAD
-=======
 	depends on !KASAN
->>>>>>> ae6c134c
 	select LTO
 	select THIN_ARCHIVES
 	select LD_DEAD_CODE_DATA_ELIMINATION
@@ -578,33 +575,6 @@
 	  If you select this option, the kernel builds a fast look-up table of
 	  CFI check functions in loaded modules to reduce overhead.
 
-<<<<<<< HEAD
-config ARCH_SUPPORTS_SAFESTACK
-	bool
-	help
-	  An architecture should select this if it supports clang SafeStack,
-	  has asm/safestack.h, and implements __safestack_pointer_address().
-
-config SAFESTACK
-	bool "Use clang SafeStack"
-	depends on ARCH_SUPPORTS_SAFESTACK
-	help
-	  This option enables clang SafeStack, which protects function return
-	  addresses against attacks based on stack buffer overflows.
-
-	  SafeStack splits the kernel stack into safe and unsafe parts. Safe
-	  stack is used only for data that's at compile time determined to be
-	  only accessed in a safe way. This prevents a buffer overflow in the
-	  unsafe stack from overwriting any data in the safe stack, including
-	  the return address.
-
-config SAFESTACK_COLORING
-	bool "Use clang SafeStack coloring (EXPERIMENTAL)"
-	depends on SAFESTACK
-	help
-	  This option enables clang SafeStack coloring, which reduces unsafe
-	  stack usage.
-=======
 config ARCH_SUPPORTS_SHADOW_CALL_STACK
 	bool
 	help
@@ -635,7 +605,6 @@
 	    https://clang.llvm.org/docs/ShadowCallStack.html
 
 endchoice
->>>>>>> ae6c134c
 
 config HAVE_ARCH_WITHIN_STACK_FRAMES
 	bool
