config ARM64
	def_bool y
	select ACPI_CCA_REQUIRED if ACPI
	select ACPI_GENERIC_GSI if ACPI
	select ACPI_REDUCED_HARDWARE_ONLY if ACPI
	select ACPI_MCFG if ACPI
	select ACPI_SPCR_TABLE if ACPI
	select ARCH_CLOCKSOURCE_DATA
	select ARCH_HAS_DEVMEM_IS_ALLOWED
	select ARCH_HAS_ACPI_TABLE_UPGRADE if ACPI
	select ARCH_HAS_ELF_RANDOMIZE
	select ARCH_HAS_FORTIFY_SOURCE
	select ARCH_HAS_GCOV_PROFILE_ALL
	select ARCH_HAS_GIGANTIC_PAGE
	select ARCH_HAS_KCOV
	select ARCH_HAS_SG_CHAIN
	select ARCH_HAS_TICK_BROADCAST if GENERIC_CLOCKEVENTS_BROADCAST
	select ARCH_USE_CMPXCHG_LOCKREF
	select ARCH_SUPPORTS_ATOMIC_RMW
	select ARCH_SUPPORTS_NUMA_BALANCING
	select ARCH_WANT_COMPAT_IPC_PARSE_VERSION
	select ARCH_WANT_FRAME_POINTERS
	select ARCH_HAS_UBSAN_SANITIZE_ALL
	select ARM_AMBA
	select ARM_ARCH_TIMER
	select ARM_GIC
	select AUDIT_ARCH_COMPAT_GENERIC
	select ARM_GIC_V2M if PCI
	select ARM_GIC_V3
	select ARM_GIC_V3_ITS if PCI
	select ARM_PSCI_FW
	select BUILDTIME_EXTABLE_SORT
	select CLONE_BACKWARDS
	select COMMON_CLK if !ARCH_QCOM
	select CPU_PM if (SUSPEND || CPU_IDLE)
	select DCACHE_WORD_ACCESS
	select EDAC_SUPPORT
	select FRAME_POINTER
	select GENERIC_ALLOCATOR
	select GENERIC_CLOCKEVENTS
	select GENERIC_CLOCKEVENTS_BROADCAST
	select GENERIC_CPU_AUTOPROBE
	select GENERIC_EARLY_IOREMAP
	select GENERIC_IDLE_POLL_SETUP
	select GENERIC_IRQ_PROBE
	select GENERIC_IRQ_SHOW
	select GENERIC_IRQ_SHOW_LEVEL
	select GENERIC_PCI_IOMAP
	select GENERIC_SCHED_CLOCK
	select GENERIC_SMP_IDLE_THREAD
	select GENERIC_STRNCPY_FROM_USER
	select GENERIC_STRNLEN_USER
	select GENERIC_TIME_VSYSCALL
	select HANDLE_DOMAIN_IRQ
	select HARDIRQS_SW_RESEND
	select HAVE_ALIGNED_STRUCT_PAGE if SLUB
	select HAVE_ARCH_AUDITSYSCALL
	select HAVE_ARCH_BITREVERSE
	select HAVE_ARCH_HARDENED_USERCOPY
	select HAVE_ARCH_HUGE_VMAP
	select HAVE_ARCH_JUMP_LABEL
	select HAVE_ARCH_KASAN if SPARSEMEM_VMEMMAP && !(ARM64_16K_PAGES && ARM64_VA_BITS_48)
	select HAVE_ARCH_KGDB
	select HAVE_ARCH_MMAP_RND_BITS
	select HAVE_ARCH_MMAP_RND_COMPAT_BITS if COMPAT
	select HAVE_ARCH_SECCOMP_FILTER
	select HAVE_ARCH_TRACEHOOK
	select HAVE_ARCH_TRANSPARENT_HUGEPAGE
	select HAVE_ARM_SMCCC
	select HAVE_EBPF_JIT
	select HAVE_C_RECORDMCOUNT
	select HAVE_CC_STACKPROTECTOR
	select HAVE_CMPXCHG_DOUBLE
	select HAVE_CMPXCHG_LOCAL
	select HAVE_CONTEXT_TRACKING
	select HAVE_DEBUG_BUGVERBOSE
	select HAVE_DEBUG_KMEMLEAK
	select HAVE_DMA_API_DEBUG
	select HAVE_DMA_CONTIGUOUS
	select HAVE_DYNAMIC_FTRACE
	select HAVE_EFFICIENT_UNALIGNED_ACCESS
	select HAVE_FTRACE_MCOUNT_RECORD
	select HAVE_FUNCTION_TRACER
	select HAVE_FUNCTION_GRAPH_TRACER
	select HAVE_GCC_PLUGINS
	select HAVE_GENERIC_DMA_COHERENT
	select HAVE_IRQ_TIME_ACCOUNTING
	select HAVE_MEMBLOCK
	select HAVE_MEMBLOCK_NODE_MAP if NUMA
	select HAVE_PATA_PLATFORM
	select HAVE_PERF_EVENTS
	select HAVE_PERF_REGS
	select HAVE_PERF_USER_STACK_DUMP
	select HAVE_REGS_AND_STACK_ACCESS_API
	select HAVE_RCU_TABLE_FREE
	select HAVE_SYSCALL_TRACEPOINTS
	select HAVE_KPROBES
	select HAVE_KRETPROBES if HAVE_KPROBES
	select IOMMU_DMA if IOMMU_SUPPORT
	select IRQ_DOMAIN
	select IRQ_FORCED_THREADING
	select MODULES_USE_ELF_RELA
	select NO_BOOTMEM
	select OF
	select OF_EARLY_FLATTREE
	select OF_RESERVED_MEM
	select PCI_ECAM if ACPI
	select POWER_RESET
	select POWER_SUPPLY
	select SPARSE_IRQ
	select SYSCTL_EXCEPTION_TRACE
	select THREAD_INFO_IN_TASK
	help
	  ARM 64-bit (AArch64) Linux support.

config 64BIT
	def_bool y

config ARCH_PHYS_ADDR_T_64BIT
	def_bool y

config MMU
	def_bool y

config DEBUG_RODATA
	def_bool y

config ARM64_PAGE_SHIFT
	int
	default 16 if ARM64_64K_PAGES
	default 14 if ARM64_16K_PAGES
	default 12

config ARM64_CONT_SHIFT
	int
	default 5 if ARM64_64K_PAGES
	default 7 if ARM64_16K_PAGES
	default 4

config ARCH_MMAP_RND_BITS_MIN
       default 14 if ARM64_64K_PAGES
       default 16 if ARM64_16K_PAGES
       default 18

# max bits determined by the following formula:
#  VA_BITS - PAGE_SHIFT - 3
config ARCH_MMAP_RND_BITS_MAX
       default 19 if ARM64_VA_BITS=36
       default 24 if ARM64_VA_BITS=39
       default 27 if ARM64_VA_BITS=42
       default 30 if ARM64_VA_BITS=47
       default 29 if ARM64_VA_BITS=48 && ARM64_64K_PAGES
       default 31 if ARM64_VA_BITS=48 && ARM64_16K_PAGES
       default 33 if ARM64_VA_BITS=48
       default 14 if ARM64_64K_PAGES
       default 16 if ARM64_16K_PAGES
       default 18

config ARCH_MMAP_RND_COMPAT_BITS_MIN
       default 7 if ARM64_64K_PAGES
       default 9 if ARM64_16K_PAGES
       default 11

config ARCH_MMAP_RND_COMPAT_BITS_MAX
       default 16

config NO_IOPORT_MAP
	def_bool y if !PCI

config ILLEGAL_POINTER_VALUE
	hex
	default 0xdead000000000000

config STACKTRACE_SUPPORT
	def_bool y

config ILLEGAL_POINTER_VALUE
	hex
	default 0xdead000000000000

config LOCKDEP_SUPPORT
	def_bool y

config TRACE_IRQFLAGS_SUPPORT
	def_bool y

config RWSEM_XCHGADD_ALGORITHM
	def_bool y

config GENERIC_BUG
	def_bool y
	depends on BUG

config GENERIC_BUG_RELATIVE_POINTERS
	def_bool y
	depends on GENERIC_BUG

config GENERIC_HWEIGHT
	def_bool y

config GENERIC_CSUM
        def_bool y

config GENERIC_CALIBRATE_DELAY
	def_bool y

config ZONE_DMA
	def_bool y

config HAVE_GENERIC_RCU_GUP
	def_bool y

config ARCH_DMA_ADDR_T_64BIT
	def_bool y

config NEED_DMA_MAP_STATE
	def_bool y

config NEED_SG_DMA_LENGTH
	def_bool y

config SMP
	def_bool y

config SWIOTLB
	def_bool y

config IOMMU_HELPER
	def_bool SWIOTLB

config KERNEL_MODE_NEON
	def_bool y

config FIX_EARLYCON_MEM
	def_bool y

config PGTABLE_LEVELS
	int
	default 2 if ARM64_16K_PAGES && ARM64_VA_BITS_36
	default 2 if ARM64_64K_PAGES && ARM64_VA_BITS_42
	default 3 if ARM64_64K_PAGES && ARM64_VA_BITS_48
	default 3 if ARM64_4K_PAGES && ARM64_VA_BITS_39
	default 3 if ARM64_16K_PAGES && ARM64_VA_BITS_47
	default 4 if !ARM64_64K_PAGES && ARM64_VA_BITS_48

source "init/Kconfig"

source "kernel/Kconfig.freezer"

source "arch/arm64/Kconfig.platforms"

menu "Bus support"

config PCI
	bool "PCI support"
	help
	  This feature enables support for PCI bus system. If you say Y
	  here, the kernel will include drivers and infrastructure code
	  to support PCI bus devices.

config PCI_DOMAINS
	def_bool PCI

config PCI_DOMAINS_GENERIC
	def_bool PCI

config PCI_SYSCALL
	def_bool PCI

source "drivers/pci/Kconfig"

endmenu

menu "Kernel Features"

menu "ARM errata workarounds via the alternatives framework"

config ARM64_ERRATUM_826319
	bool "Cortex-A53: 826319: System might deadlock if a write cannot complete until read data is accepted"
	default y
	help
	  This option adds an alternative code sequence to work around ARM
	  erratum 826319 on Cortex-A53 parts up to r0p2 with an AMBA 4 ACE or
	  AXI master interface and an L2 cache.

	  If a Cortex-A53 uses an AMBA AXI4 ACE interface to other processors
	  and is unable to accept a certain write via this interface, it will
	  not progress on read data presented on the read data channel and the
	  system can deadlock.

	  The workaround promotes data cache clean instructions to
	  data cache clean-and-invalidate.
	  Please note that this does not necessarily enable the workaround,
	  as it depends on the alternative framework, which will only patch
	  the kernel if an affected CPU is detected.

	  If unsure, say Y.

config ARM64_ERRATUM_827319
	bool "Cortex-A53: 827319: Data cache clean instructions might cause overlapping transactions to the interconnect"
	default y
	help
	  This option adds an alternative code sequence to work around ARM
	  erratum 827319 on Cortex-A53 parts up to r0p2 with an AMBA 5 CHI
	  master interface and an L2 cache.

	  Under certain conditions this erratum can cause a clean line eviction
	  to occur at the same time as another transaction to the same address
	  on the AMBA 5 CHI interface, which can cause data corruption if the
	  interconnect reorders the two transactions.

	  The workaround promotes data cache clean instructions to
	  data cache clean-and-invalidate.
	  Please note that this does not necessarily enable the workaround,
	  as it depends on the alternative framework, which will only patch
	  the kernel if an affected CPU is detected.

	  If unsure, say Y.

config ARM64_ERRATUM_824069
	bool "Cortex-A53: 824069: Cache line might not be marked as clean after a CleanShared snoop"
	default y
	help
	  This option adds an alternative code sequence to work around ARM
	  erratum 824069 on Cortex-A53 parts up to r0p2 when it is connected
	  to a coherent interconnect.

	  If a Cortex-A53 processor is executing a store or prefetch for
	  write instruction at the same time as a processor in another
	  cluster is executing a cache maintenance operation to the same
	  address, then this erratum might cause a clean cache line to be
	  incorrectly marked as dirty.

	  The workaround promotes data cache clean instructions to
	  data cache clean-and-invalidate.
	  Please note that this option does not necessarily enable the
	  workaround, as it depends on the alternative framework, which will
	  only patch the kernel if an affected CPU is detected.

	  If unsure, say Y.

config ARM64_ERRATUM_819472
	bool "Cortex-A53: 819472: Store exclusive instructions might cause data corruption"
	default y
	help
	  This option adds an alternative code sequence to work around ARM
	  erratum 819472 on Cortex-A53 parts up to r0p1 with an L2 cache
	  present when it is connected to a coherent interconnect.

	  If the processor is executing a load and store exclusive sequence at
	  the same time as a processor in another cluster is executing a cache
	  maintenance operation to the same address, then this erratum might
	  cause data corruption.

	  The workaround promotes data cache clean instructions to
	  data cache clean-and-invalidate.
	  Please note that this does not necessarily enable the workaround,
	  as it depends on the alternative framework, which will only patch
	  the kernel if an affected CPU is detected.

	  If unsure, say Y.

config ARM64_ERRATUM_832075
	bool "Cortex-A57: 832075: possible deadlock on mixing exclusive memory accesses with device loads"
	default y
	help
	  This option adds an alternative code sequence to work around ARM
	  erratum 832075 on Cortex-A57 parts up to r1p2.

	  Affected Cortex-A57 parts might deadlock when exclusive load/store
	  instructions to Write-Back memory are mixed with Device loads.

	  The workaround is to promote device loads to use Load-Acquire
	  semantics.
	  Please note that this does not necessarily enable the workaround,
	  as it depends on the alternative framework, which will only patch
	  the kernel if an affected CPU is detected.

	  If unsure, say Y.

config ARM64_ERRATUM_834220
	bool "Cortex-A57: 834220: Stage 2 translation fault might be incorrectly reported in presence of a Stage 1 fault"
	depends on KVM
	default y
	help
	  This option adds an alternative code sequence to work around ARM
	  erratum 834220 on Cortex-A57 parts up to r1p2.

	  Affected Cortex-A57 parts might report a Stage 2 translation
	  fault as the result of a Stage 1 fault for load crossing a
	  page boundary when there is a permission or device memory
	  alignment fault at Stage 1 and a translation fault at Stage 2.

	  The workaround is to verify that the Stage 1 translation
	  doesn't generate a fault before handling the Stage 2 fault.
	  Please note that this does not necessarily enable the workaround,
	  as it depends on the alternative framework, which will only patch
	  the kernel if an affected CPU is detected.

	  If unsure, say Y.

config ARM64_ERRATUM_845719
	bool "Cortex-A53: 845719: a load might read incorrect data"
	depends on COMPAT
	default y
	help
	  This option adds an alternative code sequence to work around ARM
	  erratum 845719 on Cortex-A53 parts up to r0p4.

	  When running a compat (AArch32) userspace on an affected Cortex-A53
	  part, a load at EL0 from a virtual address that matches the bottom 32
	  bits of the virtual address used by a recent load at (AArch64) EL1
	  might return incorrect data.

	  The workaround is to write the contextidr_el1 register on exception
	  return to a 32-bit task.
	  Please note that this does not necessarily enable the workaround,
	  as it depends on the alternative framework, which will only patch
	  the kernel if an affected CPU is detected.

	  If unsure, say Y.

config ARM64_ERRATUM_843419
	bool "Cortex-A53: 843419: A load or store might access an incorrect address"
	default y
	select ARM64_MODULE_CMODEL_LARGE if MODULES
	help
	  This option links the kernel with '--fix-cortex-a53-843419' and
	  builds modules using the large memory model in order to avoid the use
	  of the ADRP instruction, which can cause a subsequent memory access
	  to use an incorrect address on Cortex-A53 parts up to r0p4.

	  If unsure, say Y.

config ARM64_ERRATUM_1024718
	bool "Cortex-A55: 1024718: Update of DBM/AP bits without break before make might result in incorrect update"
	default y
	help
	  This option adds work around for Arm Cortex-A55 Erratum 1024718.

	  Affected Cortex-A55 cores (r0p0, r0p1, r1p0) could cause incorrect
	  update of the hardware dirty bit when the DBM/AP bits are updated
	  without a break-before-make. The work around is to disable the usage
	  of hardware DBM locally on the affected cores. CPUs not affected by
	  erratum will continue to use the feature.

	  If unsure, say Y.

config CAVIUM_ERRATUM_22375
	bool "Cavium erratum 22375, 24313"
	default y
	help
	  Enable workaround for erratum 22375, 24313.

	  This implements two gicv3-its errata workarounds for ThunderX. Both
	  with small impact affecting only ITS table allocation.

	    erratum 22375: only alloc 8MB table size
	    erratum 24313: ignore memory access type

	  The fixes are in ITS initialization and basically ignore memory access
	  type and table size provided by the TYPER and BASER registers.

	  If unsure, say Y.

config CAVIUM_ERRATUM_23144
	bool "Cavium erratum 23144: ITS SYNC hang on dual socket system"
	depends on NUMA
	default y
	help
	  ITS SYNC command hang for cross node io and collections/cpu mapping.

	  If unsure, say Y.

config CAVIUM_ERRATUM_23154
	bool "Cavium erratum 23154: Access to ICC_IAR1_EL1 is not sync'ed"
	default y
	help
	  The gicv3 of ThunderX requires a modified version for
	  reading the IAR status to ensure data synchronization
	  (access to icc_iar1_el1 is not sync'ed before and after).

	  If unsure, say Y.

config CAVIUM_ERRATUM_27456
	bool "Cavium erratum 27456: Broadcast TLBI instructions may cause icache corruption"
	default y
	help
	  On ThunderX T88 pass 1.x through 2.1 parts, broadcast TLBI
	  instructions may cause the icache to become corrupted if it
	  contains data for a non-current ASID.  The fix is to
	  invalidate the icache when changing the mm context.

	  If unsure, say Y.

config QCOM_QDF2400_ERRATUM_0065
	bool "QDF2400 E0065: Incorrect GITS_TYPER.ITT_Entry_size"
	default y
	help
	  On Qualcomm Datacenter Technologies QDF2400 SoC, ITS hardware reports
	  ITE size incorrectly. The GITS_TYPER.ITT_Entry_size field should have
	  been indicated as 16Bytes (0xf), not 8Bytes (0x7).

	  If unsure, say Y.

endmenu


choice
	prompt "Page size"
	default ARM64_4K_PAGES
	help
	  Page size (translation granule) configuration.

config ARM64_4K_PAGES
	bool "4KB"
	help
	  This feature enables 4KB pages support.

config ARM64_16K_PAGES
	bool "16KB"
	help
	  The system will use 16KB pages support. AArch32 emulation
	  requires applications compiled with 16K (or a multiple of 16K)
	  aligned segments.

config ARM64_64K_PAGES
	bool "64KB"
	help
	  This feature enables 64KB pages support (4KB by default)
	  allowing only two levels of page tables and faster TLB
	  look-up. AArch32 emulation requires applications compiled
	  with 64K aligned segments.

endchoice

choice
	prompt "Virtual address space size"
	default ARM64_VA_BITS_39 if ARM64_4K_PAGES
	default ARM64_VA_BITS_47 if ARM64_16K_PAGES
	default ARM64_VA_BITS_42 if ARM64_64K_PAGES
	help
	  Allows choosing one of multiple possible virtual address
	  space sizes. The level of translation table is determined by
	  a combination of page size and virtual address space size.

config ARM64_VA_BITS_36
	bool "36-bit" if EXPERT
	depends on ARM64_16K_PAGES

config ARM64_VA_BITS_39
	bool "39-bit"
	depends on ARM64_4K_PAGES

config ARM64_VA_BITS_42
	bool "42-bit"
	depends on ARM64_64K_PAGES

config ARM64_VA_BITS_47
	bool "47-bit"
	depends on ARM64_16K_PAGES

config ARM64_VA_BITS_48
	bool "48-bit"

endchoice

config ARM64_VA_BITS
	int
	default 36 if ARM64_VA_BITS_36
	default 39 if ARM64_VA_BITS_39
	default 42 if ARM64_VA_BITS_42
	default 47 if ARM64_VA_BITS_47
	default 48 if ARM64_VA_BITS_48

config CPU_BIG_ENDIAN
       bool "Build big-endian kernel"
       help
         Say Y if you plan on running a kernel in big-endian mode.

config SCHED_MC
	bool "Multi-core scheduler support"
	help
	  Multi-core scheduler support improves the CPU scheduler's decision
	  making when dealing with multi-core CPU chips at a cost of slightly
	  increased overhead in some places. If unsure say N here.

config SCHED_SMT
	bool "SMT scheduler support"
	help
	  Improves the CPU scheduler's decision making when dealing with
	  MultiThreading at a cost of slightly increased overhead in some
	  places. If unsure say N here.

config NR_CPUS
	int "Maximum number of CPUs (2-4096)"
	range 2 4096
	# These have to remain sorted largest to smallest
	default "64"

config HOTPLUG_CPU
	bool "Support for hot-pluggable CPUs"
	select GENERIC_IRQ_MIGRATION
	help
	  Say Y here to experiment with turning CPUs off and on.  CPUs
	  can be controlled through /sys/devices/system/cpu.

# The GPIO number here must be sorted by descending number. In case of
# a multiplatform kernel, we just want the highest value required by the
# selected platforms.
config ARCH_NR_GPIO
	int
	default 1280 if ARCH_QCOM
	default 256
	help
	  Maximum number of GPIOs in the system.

	  If unsure, leave the default value.

# Common NUMA Features
config NUMA
	bool "Numa Memory Allocation and Scheduler Support"
	select ACPI_NUMA if ACPI
	select OF_NUMA
	help
	  Enable NUMA (Non Uniform Memory Access) support.

	  The kernel will try to allocate memory used by a CPU on the
	  local memory of the CPU and add some more
	  NUMA awareness to the kernel.

config NODES_SHIFT
	int "Maximum NUMA Nodes (as a power of 2)"
	range 1 10
	default "2"
	depends on NEED_MULTIPLE_NODES
	help
	  Specify the maximum number of NUMA Nodes available on the target
	  system.  Increases memory reserved to accommodate various tables.

config USE_PERCPU_NUMA_NODE_ID
	def_bool y
	depends on NUMA

config HAVE_SETUP_PER_CPU_AREA
	def_bool y
	depends on NUMA

config NEED_PER_CPU_EMBED_FIRST_CHUNK
	def_bool y
	depends on NUMA

source kernel/Kconfig.preempt
source kernel/Kconfig.hz

config ARCH_SUPPORTS_DEBUG_PAGEALLOC
	def_bool y

config ARCH_HAS_HOLES_MEMORYMODEL
	def_bool y if SPARSEMEM

config ARCH_SPARSEMEM_ENABLE
	def_bool y
	select SPARSEMEM_VMEMMAP_ENABLE

config ARCH_SPARSEMEM_DEFAULT
	def_bool ARCH_SPARSEMEM_ENABLE

config ARCH_SELECT_MEMORY_MODEL
	def_bool ARCH_SPARSEMEM_ENABLE

config HAVE_ARCH_PFN_VALID
	def_bool ARCH_HAS_HOLES_MEMORYMODEL || !SPARSEMEM

config HW_PERF_EVENTS
	def_bool y
	depends on ARM_PMU

config SYS_SUPPORTS_HUGETLBFS
	def_bool y

config ARCH_WANT_HUGE_PMD_SHARE
	def_bool y if ARM64_4K_PAGES || (ARM64_16K_PAGES && !ARM64_VA_BITS_36)

config ARCH_HAS_CACHE_LINE_SIZE
	def_bool y

source "mm/Kconfig"

config ARM64_DMA_USE_IOMMU
	bool "ARM64 DMA iommu integration"
	select ARM_HAS_SG_CHAIN
	select NEED_SG_DMA_LENGTH
	help
	  Enable using iommu through the standard dma apis.
	  dma_alloc_coherent() will allocate scatter-gather memory
	  which is made virtually contiguous via iommu.
	  Enable if system contains IOMMU hardware.

if ARM64_DMA_USE_IOMMU

config ARM64_DMA_IOMMU_ALIGNMENT
	int "Maximum PAGE_SIZE order of alignment for DMA IOMMU buffers"
	range 4 9
	default 9
	help
	  DMA mapping framework by default aligns all buffers to the smallest
	  PAGE_SIZE order which is greater than or equal to the requested buffer
	  size. This works well for buffers up to a few hundreds kilobytes, but
	  for larger buffers it just a waste of address space. Drivers which has
	  relatively small addressing window (like 64Mib) might run out of
	  virtual space with just a few allocations.

	  With this parameter you can specify the maximum PAGE_SIZE order for
	  DMA IOMMU buffers. Larger buffers will be aligned only to this
	  specified order. The order is expressed as a power of two multiplied
	  by the PAGE_SIZE.

endif

config SECCOMP
	bool "Enable seccomp to safely compute untrusted bytecode"
	---help---
	  This kernel feature is useful for number crunching applications
	  that may need to compute untrusted bytecode during their
	  execution. By using pipes or other transports made available to
	  the process as file descriptors supporting the read/write
	  syscalls, it's possible to isolate those applications in
	  their own address space using seccomp. Once seccomp is
	  enabled via prctl(PR_SET_SECCOMP), it cannot be disabled
	  and the task is only allowed to execute a few safe syscalls
	  defined by each seccomp mode.

config PARAVIRT
	bool "Enable paravirtualization code"
	help
	  This changes the kernel so it can modify itself when it is run
	  under a hypervisor, potentially improving performance significantly
	  over full virtualization.

config PARAVIRT_TIME_ACCOUNTING
	bool "Paravirtual steal time accounting"
	select PARAVIRT
	default n
	help
	  Select this option to enable fine granularity task steal time
	  accounting. Time spent executing other tasks in parallel with
	  the current vCPU is discounted from the vCPU power. To account for
	  that, there can be a small performance impact.

	  If in doubt, say N here.

config KEXEC
	depends on PM_SLEEP_SMP
	select KEXEC_CORE
	bool "kexec system call"
	---help---
	  kexec is a system call that implements the ability to shutdown your
	  current kernel, and to start another kernel.  It is like a reboot
	  but it is independent of the system firmware.   And like a reboot
	  you can start any kernel with it, not just Linux.

config XEN_DOM0
	def_bool y
	depends on XEN

config XEN
	bool "Xen guest support on ARM64"
	depends on ARM64 && OF
	select SWIOTLB_XEN
	select PARAVIRT
	help
	  Say Y if you want to run Linux in a Virtual Machine on Xen on ARM64.

config FORCE_MAX_ZONEORDER
	int
	default "14" if (ARM64_64K_PAGES && TRANSPARENT_HUGEPAGE)
	default "12" if (ARM64_16K_PAGES && TRANSPARENT_HUGEPAGE)
	default "11"
	help
	  The kernel memory allocator divides physically contiguous memory
	  blocks into "zones", where each zone is a power of two number of
	  pages.  This option selects the largest power of two that the kernel
	  keeps in the memory allocator.  If you need to allocate very large
	  blocks of physically contiguous memory, then you may need to
	  increase this value.

	  This config option is actually maximum order plus one. For example,
	  a value of 11 means that the largest free memory block is 2^10 pages.

	  We make sure that we can allocate upto a HugePage size for each configuration.
	  Hence we have :
		MAX_ORDER = (PMD_SHIFT - PAGE_SHIFT) + 1 => PAGE_SHIFT - 2

	  However for 4K, we choose a higher default value, 11 as opposed to 10, giving us
	  4M allocations matching the default size used by generic code.

config UNMAP_KERNEL_AT_EL0
	bool "Unmap kernel when running in userspace (aka \"KAISER\")" if EXPERT
	default y
	help
	  Speculation attacks against some high-performance processors can
	  be used to bypass MMU permission checks and leak kernel data to
	  userspace. This can be defended against by unmapping the kernel
	  when running in userspace, mapping it back in on exception entry
	  via a trampoline page in the vector table.

	  If unsure, say Y.

<<<<<<< HEAD
config HARDEN_BRANCH_PREDICTOR
	bool "Harden the branch predictor against aliasing attacks" if EXPERT
	help
	  Speculation attacks against some high-performance processors rely on
	  being able to manipulate the branch predictor for a victim context by
	  executing aliasing branches in the attacker context.  Such attacks
	  can be partially mitigated against by clearing internal branch
	  predictor state and limiting the prediction logic in some situations.

	  This config option will take CPU-specific actions to harden the
	  branch predictor against aliasing attacks and may rely on specific
	  instruction sequences or control bits being set by the system
	  firmware.

	  If unsure, say Y.

=======
>>>>>>> a9d02737
menuconfig ARMV8_DEPRECATED
	bool "Emulate deprecated/obsolete ARMv8 instructions"
	depends on COMPAT
	help
	  Legacy software support may require certain instructions
	  that have been deprecated or obsoleted in the architecture.

	  Enable this config to enable selective emulation of these
	  features.

	  If unsure, say Y

if ARMV8_DEPRECATED

config SWP_EMULATION
	bool "Emulate SWP/SWPB instructions"
	help
	  ARMv8 obsoletes the use of A32 SWP/SWPB instructions such that
	  they are always undefined. Say Y here to enable software
	  emulation of these instructions for userspace using LDXR/STXR.

	  In some older versions of glibc [<=2.8] SWP is used during futex
	  trylock() operations with the assumption that the code will not
	  be preempted. This invalid assumption may be more likely to fail
	  with SWP emulation enabled, leading to deadlock of the user
	  application.

	  NOTE: when accessing uncached shared regions, LDXR/STXR rely
	  on an external transaction monitoring block called a global
	  monitor to maintain update atomicity. If your system does not
	  implement a global monitor, this option can cause programs that
	  perform SWP operations to uncached memory to deadlock.

	  If unsure, say Y

config CP15_BARRIER_EMULATION
	bool "Emulate CP15 Barrier instructions"
	help
	  The CP15 barrier instructions - CP15ISB, CP15DSB, and
	  CP15DMB - are deprecated in ARMv8 (and ARMv7). It is
	  strongly recommended to use the ISB, DSB, and DMB
	  instructions instead.

	  Say Y here to enable software emulation of these
	  instructions for AArch32 userspace code. When this option is
	  enabled, CP15 barrier usage is traced which can help
	  identify software that needs updating.

	  If unsure, say Y

config SETEND_EMULATION
	bool "Emulate SETEND instruction"
	help
	  The SETEND instruction alters the data-endianness of the
	  AArch32 EL0, and is deprecated in ARMv8.

	  Say Y here to enable software emulation of the instruction
	  for AArch32 userspace code.

	  Note: All the cpus on the system must have mixed endian support at EL0
	  for this feature to be enabled. If a new CPU - which doesn't support mixed
	  endian - is hotplugged in after this feature has been enabled, there could
	  be unexpected results in the applications.

	  If unsure, say Y
endif

config ARM64_SW_TTBR0_PAN
	bool "Emulate Privileged Access Never using TTBR0_EL1 switching"
	help
	  Enabling this option prevents the kernel from accessing
	  user-space memory directly by pointing TTBR0_EL1 to a reserved
	  zeroed area and reserved ASID. The user access routines
	  restore the valid TTBR0_EL1 temporarily.

menu "ARMv8.1 architectural features"

config ARM64_HW_AFDBM
	bool "Support for hardware updates of the Access and Dirty page flags"
	default y
	help
	  The ARMv8.1 architecture extensions introduce support for
	  hardware updates of the access and dirty information in page
	  table entries. When enabled in TCR_EL1 (HA and HD bits) on
	  capable processors, accesses to pages with PTE_AF cleared will
	  set this bit instead of raising an access flag fault.
	  Similarly, writes to read-only pages with the DBM bit set will
	  clear the read-only bit (AP[2]) instead of raising a
	  permission fault.

	  Kernels built with this configuration option enabled continue
	  to work on pre-ARMv8.1 hardware and the performance impact is
	  minimal. If unsure, say Y.

config ARM64_PAN
	bool "Enable support for Privileged Access Never (PAN)"
	default y
	help
	 Privileged Access Never (PAN; part of the ARMv8.1 Extensions)
	 prevents the kernel or hypervisor from accessing user-space (EL0)
	 memory directly.

	 Choosing this option will cause any unprotected (not using
	 copy_to_user et al) memory access to fail with a permission fault.

	 The feature is detected at runtime, and will remain as a 'nop'
	 instruction if the cpu does not implement the feature.

config ARM64_LSE_ATOMICS
	bool "Atomic instructions"
	help
	  As part of the Large System Extensions, ARMv8.1 introduces new
	  atomic instructions that are designed specifically to scale in
	  very large systems.

	  Say Y here to make use of these instructions for the in-kernel
	  atomic routines. This incurs a small overhead on CPUs that do
	  not support these instructions and requires the kernel to be
	  built with binutils >= 2.25.

config ARM64_VHE
	bool "Enable support for Virtualization Host Extensions (VHE)"
	default y
	help
	  Virtualization Host Extensions (VHE) allow the kernel to run
	  directly at EL2 (instead of EL1) on processors that support
	  it. This leads to better performance for KVM, as they reduce
	  the cost of the world switch.

	  Selecting this option allows the VHE feature to be detected
	  at runtime, and does not affect processors that do not
	  implement this feature.

endmenu

menu "ARMv8.2 architectural features"

config ARM64_UAO
	bool "Enable support for User Access Override (UAO)"
	default y
	help
	  User Access Override (UAO; part of the ARMv8.2 Extensions)
	  causes the 'unprivileged' variant of the load/store instructions to
	  be overriden to be privileged.

	  This option changes get_user() and friends to use the 'unprivileged'
	  variant of the load/store instructions. This ensures that user-space
	  really did have access to the supplied memory. When addr_limit is
	  set to kernel memory the UAO bit will be set, allowing privileged
	  access to kernel memory.

	  Choosing this option will cause copy_to_user() et al to use user-space
	  memory permissions.

	  The feature is detected at runtime, the kernel will use the
	  regular load/store instructions if the cpu does not implement the
	  feature.

endmenu

config ARM64_MODULE_CMODEL_LARGE
	bool

config ARM64_MODULE_PLTS
	bool
	select ARM64_MODULE_CMODEL_LARGE
	select HAVE_MOD_ARCH_SPECIFIC

config RELOCATABLE
	bool
	help
	  This builds the kernel as a Position Independent Executable (PIE),
	  which retains all relocation metadata required to relocate the
	  kernel binary at runtime to a different virtual address than the
	  address it was linked at.
	  Since AArch64 uses the RELA relocation format, this requires a
	  relocation pass at runtime even if the kernel is loaded at the
	  same address it was linked at.

config RANDOMIZE_BASE
	bool "Randomize the address of the kernel image"
	select ARM64_MODULE_PLTS if MODULES
	select RELOCATABLE
	help
	  Randomizes the virtual address at which the kernel image is
	  loaded, as a security feature that deters exploit attempts
	  relying on knowledge of the location of kernel internals.

	  It is the bootloader's job to provide entropy, by passing a
	  random u64 value in /chosen/kaslr-seed at kernel entry.

	  When booting via the UEFI stub, it will invoke the firmware's
	  EFI_RNG_PROTOCOL implementation (if available) to supply entropy
	  to the kernel proper. In addition, it will randomise the physical
	  location of the kernel Image as well.

	  If unsure, say N.

config RANDOMIZE_MODULE_REGION_FULL
	bool "Randomize the module region independently from the core kernel"
	depends on RANDOMIZE_BASE && !DYNAMIC_FTRACE
	default y
	help
	  Randomizes the location of the module region without considering the
	  location of the core kernel. This way, it is impossible for modules
	  to leak information about the location of core kernel data structures
	  but it does imply that function calls between modules and the core
	  kernel will need to be resolved via veneers in the module PLT.

	  When this option is not set, the module region will be randomized over
	  a limited range that contains the [_stext, _etext] interval of the
	  core kernel, so branch relocations are always in range.

endmenu

menu "Boot options"

config ARM64_ACPI_PARKING_PROTOCOL
	bool "Enable support for the ARM64 ACPI parking protocol"
	depends on ACPI
	help
	  Enable support for the ARM64 ACPI parking protocol. If disabled
	  the kernel will not allow booting through the ARM64 ACPI parking
	  protocol even if the corresponding data is present in the ACPI
	  MADT table.

config CMDLINE
	string "Default kernel command string"
	default ""
	help
	  Provide a set of default command-line options at build time by
	  entering them here. As a minimum, you should specify the the
	  root device (e.g. root=/dev/nfs).

choice
	prompt "Kernel command line type" if CMDLINE != ""
	default CMDLINE_FROM_BOOTLOADER

config CMDLINE_FROM_BOOTLOADER
	bool "Use bootloader kernel arguments if available"
	help
	  Uses the command-line options passed by the boot loader. If
	  the boot loader doesn't provide any, the default kernel command
	  string provided in CMDLINE will be used.

config CMDLINE_EXTEND
	bool "Extend bootloader kernel arguments"
	help
	  The command-line arguments provided by the boot loader will be
	  appended to the default kernel command string.

config CMDLINE_FORCE
	bool "Always use the default kernel command string"
	help
	  Always use the default kernel command string, even if the boot
	  loader passes other arguments to the kernel.
	  This is useful if you cannot or don't want to change the
	  command-line options your boot loader passes to the kernel.
endchoice

config EFI_STUB
	bool

config EFI
	bool "UEFI runtime support"
	depends on OF && !CPU_BIG_ENDIAN
	select LIBFDT
	select UCS2_STRING
	select EFI_PARAMS_FROM_FDT
	select EFI_RUNTIME_WRAPPERS
	select EFI_STUB
	select EFI_ARMSTUB
	default y
	help
	  This option provides support for runtime services provided
	  by UEFI firmware (such as non-volatile variables, realtime
          clock, and platform reset). A UEFI stub is also provided to
	  allow the kernel to be booted as an EFI application. This
	  is only useful on systems that have UEFI firmware.

config DMI
	bool "Enable support for SMBIOS (DMI) tables"
	depends on EFI
	default y
	help
	  This enables SMBIOS/DMI feature for systems.

	  This option is only useful on systems that have UEFI firmware.
	  However, even with this option, the resultant kernel should
	  continue to boot on existing non-UEFI platforms.

config BUILD_ARM64_APPENDED_DTB_IMAGE
	bool "Build a concatenated Image.gz/dtb by default"
	depends on OF
	help
	  Enabling this option will cause a concatenated Image.gz and list of
	  DTBs to be built by default (instead of a standalone Image.gz.)
	  The image will built in arch/arm64/boot/Image.gz-dtb

choice
	prompt "Appended DTB Kernel Image name"
	depends on BUILD_ARM64_APPENDED_DTB_IMAGE
	help
	  Enabling this option will cause a specific kernel image Image or
	  Image.gz to be used for final image creation.
	  The image will built in arch/arm64/boot/IMAGE-NAME-dtb

	config IMG_GZ_DTB
		bool "Image.gz-dtb"
	config IMG_DTB
		bool "Image-dtb"
endchoice

config BUILD_ARM64_APPENDED_KERNEL_IMAGE_NAME
	string
	depends on BUILD_ARM64_APPENDED_DTB_IMAGE
	default "Image.gz-dtb" if IMG_GZ_DTB
	default "Image-dtb" if IMG_DTB

config BUILD_ARM64_APPENDED_DTB_IMAGE_NAMES
	string "Default dtb names"
	depends on BUILD_ARM64_APPENDED_DTB_IMAGE
	help
	  Space separated list of names of dtbs to append when
	  building a concatenated Image.gz-dtb.

<<<<<<< HEAD
config BUILD_ARM64_DT_OVERLAY
	bool "enable DT overlay compilation support"
	depends on OF
	help
	  This option enables support for DT overlay compilation.
=======
>>>>>>> a9d02737
endmenu

menu "Userspace binary formats"

source "fs/Kconfig.binfmt"

config COMPAT
	bool "Kernel support for 32-bit EL0"
	depends on ARM64_4K_PAGES || EXPERT
	select COMPAT_BINFMT_ELF if BINFMT_ELF
	select HAVE_UID16
	select OLD_SIGSUSPEND3
	select COMPAT_OLD_SIGACTION
	help
	  This option enables support for a 32-bit EL0 running under a 64-bit
	  kernel at EL1. AArch32-specific components such as system calls,
	  the user helper functions, VFP support and the ptrace interface are
	  handled appropriately by the kernel.

	  If you use a page size other than 4KB (i.e, 16KB or 64KB), please be aware
	  that you will only be able to execute AArch32 binaries that were compiled
	  with page size aligned segments.

	  If you want to execute 32-bit userspace applications, say Y.

config SYSVIPC_COMPAT
	def_bool y
	depends on COMPAT && SYSVIPC

endmenu

menu "Power management options"

source "kernel/power/Kconfig"

config ARCH_HIBERNATION_POSSIBLE
	def_bool y
	depends on CPU_PM

config ARCH_HIBERNATION_HEADER
	def_bool y
	depends on HIBERNATION

config ARCH_SUSPEND_POSSIBLE
	def_bool y

endmenu

menu "CPU Power Management"

source "drivers/cpuidle/Kconfig"

source "drivers/cpufreq/Kconfig"

endmenu

source "net/Kconfig"

source "drivers/Kconfig"

source "drivers/firmware/Kconfig"

source "drivers/acpi/Kconfig"

source "fs/Kconfig"

source "arch/arm64/kvm/Kconfig"

source "arch/arm64/Kconfig.debug"

source "security/Kconfig"

source "crypto/Kconfig"
if CRYPTO
source "arch/arm64/crypto/Kconfig"
endif

source "lib/Kconfig"<|MERGE_RESOLUTION|>--- conflicted
+++ resolved
@@ -807,7 +807,6 @@
 
 	  If unsure, say Y.
 
-<<<<<<< HEAD
 config HARDEN_BRANCH_PREDICTOR
 	bool "Harden the branch predictor against aliasing attacks" if EXPERT
 	help
@@ -824,8 +823,6 @@
 
 	  If unsure, say Y.
 
-=======
->>>>>>> a9d02737
 menuconfig ARMV8_DEPRECATED
 	bool "Emulate deprecated/obsolete ARMv8 instructions"
 	depends on COMPAT
@@ -1152,14 +1149,11 @@
 	  Space separated list of names of dtbs to append when
 	  building a concatenated Image.gz-dtb.
 
-<<<<<<< HEAD
 config BUILD_ARM64_DT_OVERLAY
 	bool "enable DT overlay compilation support"
 	depends on OF
 	help
 	  This option enables support for DT overlay compilation.
-=======
->>>>>>> a9d02737
 endmenu
 
 menu "Userspace binary formats"
