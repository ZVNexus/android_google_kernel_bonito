--- conflicted
+++ resolved
@@ -215,21 +215,16 @@
 
 	put_task_stack(tsk);
 }
-<<<<<<< HEAD
+
+void save_stack_trace_tsk(struct task_struct *tsk, struct stack_trace *trace)
+{
+	__save_stack_trace(tsk, trace, 1);
+}
 EXPORT_SYMBOL(save_stack_trace_tsk);
-=======
->>>>>>> ae6c134c
-
-void save_stack_trace_tsk(struct task_struct *tsk, struct stack_trace *trace)
-{
-	__save_stack_trace(tsk, trace, 1);
-}
-EXPORT_SYMBOL(save_stack_trace_tsk);
 
 void save_stack_trace(struct stack_trace *trace)
 {
 	__save_stack_trace(current, trace, 0);
 }
-
 EXPORT_SYMBOL_GPL(save_stack_trace);
 #endif