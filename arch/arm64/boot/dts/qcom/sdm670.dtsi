/* Copyright (c) 2017-2018, The Linux Foundation. All rights reserved.
 *
 * This program is free software; you can redistribute it and/or modify
 * it under the terms of the GNU General Public License version 2 and
 * only version 2 as published by the Free Software Foundation.
 *
 * This program is distributed in the hope that it will be useful,
 * but WITHOUT ANY WARRANTY; without even the implied warranty of
 * MERCHANTABILITY or FITNESS FOR A PARTICULAR PURPOSE.  See the
 * GNU General Public License for more details.
 */

#include "skeleton64.dtsi"
#include <dt-bindings/interrupt-controller/arm-gic.h>
#include <dt-bindings/clock/qcom,gcc-sdm845.h>
#include <dt-bindings/clock/qcom,camcc-sdm845.h>
#include <dt-bindings/clock/qcom,dispcc-sdm845.h>
#include <dt-bindings/clock/qcom,gpucc-sdm845.h>
#include <dt-bindings/clock/qcom,videocc-sdm845.h>
#include <dt-bindings/clock/qcom,cpucc-sdm845.h>
#include <dt-bindings/clock/qcom,rpmh.h>
#include <dt-bindings/soc/qcom,tcs-mbox.h>
#include <dt-bindings/regulator/qcom,rpmh-regulator.h>
#include <dt-bindings/clock/qcom,aop-qmp.h>

#define MHZ_TO_MBPS(mhz, w) ((mhz * 1000000 * w) / (1024 * 1024))

/ {
	model = "Qualcomm Technologies, Inc. SDM670";
	compatible = "qcom,sdm670";
	qcom,msm-id = <336 0x0>;
	interrupt-parent = <&pdc>;

	aliases {
		ufshc1 = &ufshc_mem; /* Embedded UFS slot */
		sdhc1 = &sdhc_1; /* SDC1 eMMC slot */
		sdhc2 = &sdhc_2; /* SDC2 SD Card slot */
		serial0 = &qupv3_se12_2uart;
		spi0 = &qupv3_se8_spi;
		i2c0 = &qupv3_se10_i2c;
		i2c1 = &qupv3_se3_i2c;
		hsuart0 = &qupv3_se6_4uart;
	};

	chosen {
		bootargs = "rcupdate.rcu_expedited=1";
	};

	cpus {
		#address-cells = <2>;
		#size-cells = <0>;

		CPU0: cpu@0 {
			device_type = "cpu";
			compatible = "arm,armv8";
			reg = <0x0 0x0>;
			enable-method = "psci";
			efficiency = <1024>;
			cache-size = <0x10000>;
			cpu-release-addr = <0x0 0x90000000>;
			next-level-cache = <&L2_0>;
			sched-energy-costs = <&CPU_COST_0 &CLUSTER_COST_0>;
			qcom,lmh-dcvs = <&lmh_dcvs0>;
			#cooling-cells = <2>;
			L2_0: l2-cache {
				compatible = "arm,arch-cache";
				cache-size = <0x20000>;
				cache-level = <2>;
				next-level-cache = <&L3_0>;
				L3_0: l3-cache {
					compatible = "arm,arch-cache";
					cache-size = <0x100000>;
					cache-level = <3>;
				};
			};
			L1_I_0: l1-icache {
				compatible = "arm,arch-cache";
				qcom,dump-size = <0x12000>;
			};
			L1_D_0: l1-dcache {
				compatible = "arm,arch-cache";
				qcom,dump-size = <0xa000>;
			};
			L1_TLB_0: l1-tlb {
				qcom,dump-size = <0x3000>;
			};
		};

		CPU1: cpu@100 {
			device_type = "cpu";
			compatible = "arm,armv8";
			reg = <0x0 0x100>;
			enable-method = "psci";
			efficiency = <1024>;
			cache-size = <0x10000>;
			cpu-release-addr = <0x0 0x90000000>;
			next-level-cache = <&L2_100>;
			sched-energy-costs = <&CPU_COST_0 &CLUSTER_COST_0>;
			qcom,lmh-dcvs = <&lmh_dcvs0>;
			#cooling-cells = <2>;
			L2_100: l2-cache {
				compatible = "arm,arch-cache";
				cache-size = <0x20000>;
				cache-level = <2>;
				next-level-cache = <&L3_0>;
			};
			L1_I_100: l1-icache {
				compatible = "arm,arch-cache";
				qcom,dump-size = <0x12000>;
			};
			L1_D_100: l1-dcache {
				compatible = "arm,arch-cache";
				qcom,dump-size = <0xa000>;
			};
			L1_TLB_100: l1-tlb {
				qcom,dump-size = <0x3000>;
			};
		};

		CPU2: cpu@200 {
			device_type = "cpu";
			compatible = "arm,armv8";
			reg = <0x0 0x200>;
			enable-method = "psci";
			efficiency = <1024>;
			cache-size = <0x10000>;
			cpu-release-addr = <0x0 0x90000000>;
			next-level-cache = <&L2_200>;
			sched-energy-costs = <&CPU_COST_0 &CLUSTER_COST_0>;
			qcom,lmh-dcvs = <&lmh_dcvs0>;
			#cooling-cells = <2>;
			L2_200: l2-cache {
				compatible = "arm,arch-cache";
				cache-size = <0x20000>;
				cache-level = <2>;
				next-level-cache = <&L3_0>;
			};
			L1_I_200: l1-icache {
				compatible = "arm,arch-cache";
				qcom,dump-size = <0x12000>;
			};
			L1_D_200: l1-dcache {
				compatible = "arm,arch-cache";
				qcom,dump-size = <0xa000>;
			};
			L1_TLB_200: l1-tlb {
				qcom,dump-size = <0x3000>;
			};
		};

		CPU3: cpu@300 {
			device_type = "cpu";
			compatible = "arm,armv8";
			reg = <0x0 0x300>;
			enable-method = "psci";
			efficiency = <1024>;
			cache-size = <0x10000>;
			cpu-release-addr = <0x0 0x90000000>;
			next-level-cache = <&L2_300>;
			sched-energy-costs = <&CPU_COST_0 &CLUSTER_COST_0>;
			qcom,lmh-dcvs = <&lmh_dcvs0>;
			#cooling-cells = <2>;
			L2_300: l2-cache {
				compatible = "arm,arch-cache";
				cache-size = <0x20000>;
				cache-level = <2>;
				next-level-cache = <&L3_0>;
			};
			L1_I_300: l1-icache {
				compatible = "arm,arch-cache";
				qcom,dump-size = <0x12000>;
			};
			L1_D_300: l1-dcache {
				compatible = "arm,arch-cache";
				qcom,dump-size = <0xa000>;
			};
			L1_TLB_300: l1-tlb {
				qcom,dump-size = <0x3000>;
			};
		};

		CPU4: cpu@400 {
			device_type = "cpu";
			compatible = "arm,armv8";
			reg = <0x0 0x400>;
			enable-method = "psci";
			efficiency = <1024>;
			cache-size = <0x10000>;
			cpu-release-addr = <0x0 0x90000000>;
			next-level-cache = <&L2_400>;
			sched-energy-costs = <&CPU_COST_0 &CLUSTER_COST_0>;
			qcom,lmh-dcvs = <&lmh_dcvs0>;
			#cooling-cells = <2>;
			L2_400: l2-cache {
				compatible = "arm,arch-cache";
				cache-size = <0x20000>;
				cache-level = <2>;
				next-level-cache = <&L3_0>;
			};
			L1_I_400: l1-icache {
				compatible = "arm,arch-cache";
				qcom,dump-size = <0x12000>;
			};
			L1_D_400: l1-dcache {
				compatible = "arm,arch-cache";
				qcom,dump-size = <0xa000>;
			};
			L1_TLB_400: l1-tlb {
				qcom,dump-size = <0x3000>;
			};
		};

		CPU5: cpu@500 {
			device_type = "cpu";
			compatible = "arm,armv8";
			reg = <0x0 0x500>;
			enable-method = "psci";
			efficiency = <1024>;
			cache-size = <0x10000>;
			cpu-release-addr = <0x0 0x90000000>;
			next-level-cache = <&L2_500>;
			sched-energy-costs = <&CPU_COST_0 &CLUSTER_COST_0>;
			qcom,lmh-dcvs = <&lmh_dcvs0>;
			#cooling-cells = <2>;
			L2_500: l2-cache {
				compatible = "arm,arch-cache";
				cache-size = <0x20000>;
				cache-level = <2>;
				next-level-cache = <&L3_0>;
			};
			L1_I_500: l1-icache {
				compatible = "arm,arch-cache";
				qcom,dump-size = <0x12000>;
			};
			L1_D_500: l1-dcache {
				compatible = "arm,arch-cache";
				qcom,dump-size = <0xa000>;
			};
			L1_TLB_500: l1-tlb {
				qcom,dump-size = <0x3000>;
			};
		};

		CPU6: cpu@600 {
			device_type = "cpu";
			compatible = "arm,armv8";
			reg = <0x0 0x600>;
			enable-method = "psci";
			efficiency = <1740>;
			cache-size = <0x20000>;
			cpu-release-addr = <0x0 0x90000000>;
			next-level-cache = <&L2_600>;
			sched-energy-costs = <&CPU_COST_1 &CLUSTER_COST_1>;
			qcom,lmh-dcvs = <&lmh_dcvs1>;
			#cooling-cells = <2>;
			L2_600: l2-cache {
				compatible = "arm,arch-cache";
				cache-size = <0x40000>;
				cache-level = <2>;
				next-level-cache = <&L3_0>;
			};
			L1_I_600: l1-icache {
				compatible = "arm,arch-cache";
				qcom,dump-size = <0x24000>;
			};
			L1_D_600: l1-dcache {
				compatible = "arm,arch-cache";
				qcom,dump-size = <0x14000>;
			};
			L1_TLB_600: l1-tlb {
				qcom,dump-size = <0x3c000>;
			};
		};

		CPU7: cpu@700 {
			device_type = "cpu";
			compatible = "arm,armv8";
			reg = <0x0 0x700>;
			enable-method = "psci";
			efficiency = <1740>;
			cache-size = <0x20000>;
			cpu-release-addr = <0x0 0x90000000>;
			next-level-cache = <&L2_700>;
			sched-energy-costs = <&CPU_COST_1 &CLUSTER_COST_1>;
			qcom,lmh-dcvs = <&lmh_dcvs1>;
			#cooling-cells = <2>;
			L2_700: l2-cache {
				compatible = "arm,arch-cache";
				cache-size = <0x40000>;
				cache-level = <2>;
				next-level-cache = <&L3_0>;
			};
			L1_I_700: l1-icache {
				compatible = "arm,arch-cache";
				qcom,dump-size = <0x24000>;
			};
			L1_D_700: l1-dcache {
				compatible = "arm,arch-cache";
				qcom,dump-size = <0x14000>;
			};
			L1_TLB_700: l1-tlb {
				qcom,dump-size = <0x3c000>;
			};
		};

		cpu-map {
			cluster0 {
				core0 {
					cpu = <&CPU0>;
				};

				core1 {
					cpu = <&CPU1>;
				};

				core2 {
					cpu = <&CPU2>;
				};

				core3 {
					cpu = <&CPU3>;
				};

				core4 {
					cpu = <&CPU4>;
				};

				core5 {
					cpu = <&CPU5>;
				};
			};
			cluster1 {
				core0 {
					cpu = <&CPU6>;
				};

				core1 {
					cpu = <&CPU7>;
				};
			};
		};
	};

	energy_costs: energy-costs {
		compatible = "sched-energy";

		CPU_COST_0: core-cost0 {
			busy-cost-data = <
				 300000    14
				 576000    28
				 748800    37
				 998400    57
				1209600    73
				1324800    89
				1516800   110
				1612800   124
				1708800   144
			>;
			idle-cost-data = <
				12 10 8 6 4
			>;
		};
		CPU_COST_1: core-cost1 {
			busy-cost-data = <
				 300000    111
				 652800    106
				 825600    110
				 979200    144
				1132800    194
				1363200    268
				1536000    338
				1747200    427
				1843200    569
				1996800    689
				2016000    737
				2054400    876
				2169600    900
				2208000    924
				2361600    948
				2400000   1170
				2457600   1200
				2515200   1300
				2611200   1400
			>;
			idle-cost-data = <
<<<<<<< HEAD
				100 80 60 40 20
=======
				30 25 20 15 10
>>>>>>> 766ebbc8
			>;
		};
		CLUSTER_COST_0: cluster-cost0 {
			busy-cost-data = <
				 300000    6
				 576000    7
				 748800    8
				 998400    9
				1209600   10
				1324800   13
				1516800   15
				1612800   16
				1708800   19
			>;
			idle-cost-data = <
				5 4 3 2 1
			>;
		};
		CLUSTER_COST_1: cluster-cost1 {
			busy-cost-data = <
				 300000    25
				 652800    30
				 825600    33
				 979200    38
				1132800    40
				1363200    44
				1536000    58
				1747200    64
				1843200    65
				1996800    69
				2016000    85
				2054400    87
				2169600    90
				2208000    92
				2361600    94
				2400000   117
				2457600   120
				2515200   130
				2611200   140
			>;
			idle-cost-data = <
				5 4 3 2 1
			>;
		};
	};

	psci {
		compatible = "arm,psci-1.0";
		method = "smc";
	};

	soc: soc { };

	vendor: vendor {
		#address-cells = <1>;
		#size-cells = <1>;
		ranges = <0 0 0 0xffffffff>;
		compatible = "simple-bus";
	};

	firmware: firmware {
		android {
			compatible = "android,firmware";

			vbmeta {
				compatible = "android,vbmeta";
				parts = "vbmeta,boot,system,vendor,dtbo";
			};

			android_fstab: fstab {
				compatible = "android,fstab";
				vendor {
					compatible = "android,vendor";
					dev = "/dev/block/platform/soc/1d84000.ufshc/by-name/vendor";
					type = "ext4";
					mnt_flags = "ro,barrier=1,discard";
					fsmgr_flags = "wait,slotselect,avb";
				};
			};
		};
	};

	reserved_memory: reserved-memory {
		#address-cells = <2>;
		#size-cells = <2>;
		ranges;

		hyp_region: hyp_region@85700000 {
			compatible = "removed-dma-pool";
			no-map;
			reg = <0 0x85700000 0 0x600000>;
		};

		xbl_region: xbl_region@85e00000 {
			compatible = "removed-dma-pool";
			no-map;
			reg = <0 0x85e00000 0 0x100000>;
		};

		removed_region: removed_region@85fc0000 {
			compatible = "removed-dma-pool";
			no-map;
			reg = <0 0x85fc0000 0 0x2f40000>;
		};

		pil_camera_mem: camera_region@8ab00000 {
			compatible = "removed-dma-pool";
			no-map;
			reg = <0 0x8ab00000 0 0x500000>;
		};

		pil_modem_mem: modem_region@8b000000 {
			compatible = "removed-dma-pool";
			no-map;
			reg = <0 0x8b000000 0 0x7e00000>;
		};

		pil_video_mem: pil_video_region@92e00000 {
			compatible = "removed-dma-pool";
			no-map;
			reg = <0 0x92e00000 0 0x500000>;
		};

		wlan_msa_mem: wlan_msa_region@93300000 {
			compatible = "removed-dma-pool";
			no-map;
			reg = <0 0x93300000 0 0x100000>;
		};

		pil_cdsp_mem: cdsp_regions@93400000 {
			compatible = "removed-dma-pool";
			no-map;
			reg = <0 0x93400000 0 0x800000>;
		};

		pil_mba_mem: pil_mba_region@0x93c00000 {
			compatible = "removed-dma-pool";
			no-map;
			reg = <0 0x93c00000 0 0x200000>;
		};

		pil_adsp_mem: pil_adsp_region@93e00000 {
			compatible = "removed-dma-pool";
			no-map;
			reg = <0 0x93e00000 0 0x1e00000>;
		};

		pil_ipa_fw_mem: ips_fw_region@0x95c00000 {
			compatible = "removed-dma-pool";
			no-map;
			reg = <0 0x95c00000 0 0x10000>;
		};

		pil_ipa_gsi_mem: ipa_gsi_region@0x95c10000 {
			compatible = "removed-dma-pool";
			no-map;
			reg = <0 0x95c10000 0 0x5000>;
		};

		pil_gpu_mem: gpu_region@0x95c15000 {
			compatible = "removed-dma-pool";
			no-map;
			reg = <0 0x95c15000 0 0x2000>;
		};

		qseecom_mem: qseecom_region@0x9e400000 {
			compatible = "shared-dma-pool";
			no-map;
			reg = <0 0x9e400000 0 0x1400000>;
		};

		adsp_mem: adsp_region {
			compatible = "shared-dma-pool";
			alloc-ranges = <0 0x00000000 0 0xffffffff>;
			reusable;
			alignment = <0 0x400000>;
			size = <0 0x800000>;
		};

		sdsp_mem: sdsp_region {
			compatible = "shared-dma-pool";
			alloc-ranges = <0 0x00000000 0 0xffffffff>;
			reusable;
			alignment = <0 0x400000>;
			size = <0 0x400000>;
		};

		qseecom_ta_mem: qseecom_ta_region {
			compatible = "shared-dma-pool";
			alloc-ranges = <0 0x00000000 0 0xffffffff>;
			reusable;
			alignment = <0 0x400000>;
			size = <0 0x1000000>;
		};

		sp_mem: sp_region {  /* SPSS-HLOS ION shared mem */
			compatible = "shared-dma-pool";
			alloc-ranges = <0 0x00000000 0 0xffffffff>; /* 32-bit */
			reusable;
			alignment = <0 0x400000>;
			size = <0 0x800000>;
		};

		secure_display_memory: secure_display_region {
			compatible = "shared-dma-pool";
			alloc-ranges = <0 0x00000000 0 0xffffffff>;
			reusable;
			alignment = <0 0x400000>;
			size = <0 0x5c00000>;
		};

		cont_splash_memory: cont_splash_region@9c000000 {
			reg = <0x0 0x9c000000 0x0 0x02400000>;
			label = "cont_splash_region";
		};

		dump_mem: mem_dump_region {
			compatible = "shared-dma-pool";
			reusable;
			size = <0 0x2400000>;
		};

		/* global autoconfigured region for contiguous allocations */
		linux,cma {
			compatible = "shared-dma-pool";
			alloc-ranges = <0 0x00000000 0 0xffffffff>;
			reusable;
			alignment = <0 0x400000>;
			size = <0 0x2000000>;
			linux,cma-default;
		};
	};
};

#include "sdm670-ion.dtsi"

#include "sdm670-smp2p.dtsi"

#include "msm-rdbg.dtsi"

#include "sdm670-qupv3.dtsi"

#include "sdm670-coresight.dtsi"

#include "sdm670-vidc.dtsi"

#include "sdm670-sde-pll.dtsi"

#include "sdm670-sde.dtsi"

&soc {
	#address-cells = <1>;
	#size-cells = <1>;
	ranges = <0 0 0 0xffffffff>;
	compatible = "simple-bus";

	jtag_mm0: jtagmm@7040000 {
		compatible = "qcom,jtagv8-mm";
		reg = <0x7040000 0x1000>;
		reg-names = "etm-base";

		clocks = <&clock_aop QDSS_CLK>;
		clock-names = "core_clk";

		qcom,coresight-jtagmm-cpu = <&CPU0>;
	};

	jtag_mm1: jtagmm@7140000 {
		compatible = "qcom,jtagv8-mm";
		reg = <0x7140000 0x1000>;
		reg-names = "etm-base";

		clocks = <&clock_aop QDSS_CLK>;
		clock-names = "core_clk";

		qom,coresight-jtagmm-cpu = <&CPU1>;
	};

	jtag_mm2: jtagmm@7240000 {
		compatible = "qcom,jtagv8-mm";
		reg = <0x7240000 0x1000>;
		reg-names = "etm-base";

		clocks = <&clock_aop QDSS_CLK>;
		clock-names = "core_clk";

		qcom,coresight-jtagmm-cpu = <&CPU2>;
	};

	jtag_mm3: jtagmm@7340000 {
		compatible = "qcom,jtagv8-mm";
		reg = <0x7340000 0x1000>;
		reg-names = "etm-base";

		clocks = <&clock_aop QDSS_CLK>;
		clock-names = "core_clk";

		qcom,coresight-jtagmm-cpu = <&CPU3>;
	};

	jtag_mm4: jtagmm@7440000 {
		compatible = "qcom,jtagv8-mm";
		reg = <0x7440000 0x1000>;
		reg-names = "etm-base";

		clocks = <&clock_aop QDSS_CLK>;
		clock-names = "core_clk";

		qcom,coresight-jtagmm-cpu = <&CPU4>;
	};

	jtag_mm5: jtagmm@7540000 {
		compatible = "qcom,jtagv8-mm";
		reg = <0x7540000 0x1000>;
		reg-names = "etm-base";

		clocks = <&clock_aop QDSS_CLK>;
		clock-names = "core_clk";

		qcom,coresight-jtagmm-cpu = <&CPU5>;
	};

	jtag_mm6: jtagmm@7640000 {
		compatible = "qcom,jtagv8-mm";
		reg = <0x7640000 0x1000>;
		reg-names = "etm-base";

		clocks = <&clock_aop QDSS_CLK>;
		clock-names = "core_clk";

		qcom,coresight-jtagmm-cpu = <&CPU6>;
	};

	jtag_mm7: jtagmm@7740000 {
		compatible = "qcom,jtagv8-mm";
		reg = <0x7740000 0x1000>;
		reg-names = "etm-base";

		clocks = <&clock_aop QDSS_CLK>;
		clock-names = "core_clk";

		qcom,coresight-jtagmm-cpu = <&CPU7>;
	};

	intc: interrupt-controller@17a00000 {
		compatible = "arm,gic-v3";
		#interrupt-cells = <3>;
		interrupt-controller;
		#redistributor-regions = <1>;
		redistributor-stride = <0x0 0x20000>;
		reg = <0x17a00000 0x10000>,     /* GICD */
		      <0x17a60000 0x100000>;    /* GICR * 8 */
		interrupts = <1 9 4>;
		interrupt-parent = <&intc>;
		ignored-save-restore-irqs = <38>;
	};

	pdc: interrupt-controller@b220000{
		compatible = "qcom,pdc-sdm670";
		reg = <0xb220000 0x400>;
		#interrupt-cells = <3>;
		interrupt-parent = <&intc>;
		interrupt-controller;
	};

	timer {
		compatible = "arm,armv8-timer";
		interrupts = <1 1 0xf08>,
			     <1 2 0xf08>,
			     <1 3 0xf08>,
			     <1 0 0xf08>;
		clock-frequency = <19200000>;
	};

	qcom,memshare {
		compatible = "qcom,memshare";

		qcom,client_1 {
			compatible = "qcom,memshare-peripheral";
			qcom,peripheral-size = <0x0>;
			qcom,client-id = <0>;
			qcom,allocate-boot-time;
			label = "modem";
		};

		qcom,client_2 {
			compatible = "qcom,memshare-peripheral";
			qcom,peripheral-size = <0x0>;
			qcom,client-id = <2>;
			label = "modem";
		};

		mem_client_3_size: qcom,client_3 {
			compatible = "qcom,memshare-peripheral";
			qcom,peripheral-size = <0x500000>;
			qcom,client-id = <1>;
			qcom,allocate-boot-time;
			label = "modem";
		};
	};

	qcom,sps {
		compatible = "qcom,msm_sps_4k";
		qcom,pipe-attr-ee;
	};

	qcom_cedev: qcedev@1de0000 {
		compatible = "qcom,qcedev";
		reg = <0x1de0000 0x20000>,
			<0x1dc4000 0x24000>;
		reg-names = "crypto-base","crypto-bam-base";
		interrupts = <0 272 0>;
		qcom,bam-pipe-pair = <3>;
		qcom,ce-hw-instance = <0>;
		qcom,ce-device = <0>;
		qcom,ce-hw-shared;
		qcom,bam-ee = <0>;
		qcom,msm-bus,name = "qcedev-noc";
		qcom,msm-bus,num-cases = <2>;
		qcom,msm-bus,num-paths = <1>;
		qcom,msm-bus,vectors-KBps =
				<125 512 0 0>,
				<125 512 393600 393600>;
		clock-names = "core_clk_src", "core_clk",
				"iface_clk", "bus_clk";
		clocks = <&clock_gcc GCC_CE1_CLK>,
				 <&clock_gcc GCC_CE1_CLK>,
				 <&clock_gcc GCC_CE1_AHB_CLK>,
				 <&clock_gcc GCC_CE1_AXI_CLK>;
		qcom,ce-opp-freq = <171430000>;
		qcom,request-bw-before-clk;
		qcom,smmu-s1-enable;
		iommus = <&apps_smmu 0x706 0x1>,
			 <&apps_smmu 0x716 0x1>;
	};

	qcom_msmhdcp: qcom,msm_hdcp {
		compatible = "qcom,msm-hdcp";
	};

	qcom_crypto: qcrypto@1de0000 {
		compatible = "qcom,qcrypto";
		reg = <0x1de0000 0x20000>,
			<0x1dc4000 0x24000>;
		reg-names = "crypto-base","crypto-bam-base";
		interrupts = <0 272 0>;
		qcom,bam-pipe-pair = <2>;
		qcom,ce-hw-instance = <0>;
		qcom,ce-device = <0>;
		qcom,bam-ee = <0>;
		qcom,ce-hw-shared;
		qcom,clk-mgmt-sus-res;
		qcom,msm-bus,name = "qcrypto-noc";
		qcom,msm-bus,num-cases = <2>;
		qcom,msm-bus,num-paths = <1>;
		qcom,msm-bus,vectors-KBps =
			<125 512 0 0>,
			<125 512 393600 393600>;
		clock-names = "core_clk_src", "core_clk",
				"iface_clk", "bus_clk";
		clocks = <&clock_gcc GCC_CE1_CLK>,
				 <&clock_gcc GCC_CE1_CLK>,
				 <&clock_gcc GCC_CE1_AHB_CLK>,
				 <&clock_gcc GCC_CE1_AXI_CLK>;
		qcom,ce-opp-freq = <171430000>;
		qcom,request-bw-before-clk;
		qcom,use-sw-aes-cbc-ecb-ctr-algo;
		qcom,use-sw-aes-xts-algo;
		qcom,use-sw-aes-ccm-algo;
		qcom,use-sw-aead-algo;
		qcom,use-sw-ahash-algo;
		qcom,use-sw-hmac-algo;
		qcom,smmu-s1-enable;
		iommus = <&apps_smmu 0x704 0x1>,
			 <&apps_smmu 0x714 0x1>;
	};

	qcom,qbt1000 {
		compatible = "qcom,qbt1000";
		clock-names = "core", "iface";
		clock-frequency = <25000000>;
		qcom,ipc-gpio = <&tlmm 121 0>;
		qcom,finger-detect-gpio = <&tlmm 122 0>;
	};

	qcom_seecom: qseecom@86d00000 {
		compatible = "qcom,qseecom";
		reg = <0x86d00000 0x2200000>;
		reg-names = "secapp-region";
		qcom,hlos-num-ce-hw-instances = <1>;
		qcom,hlos-ce-hw-instance = <0>;
		qcom,qsee-ce-hw-instance = <0>;
		qcom,disk-encrypt-pipe-pair = <2>;
		qcom,support-fde;
		qcom,no-clock-support;
		qcom,fde-key-size;
		qcom,appsbl-qseecom-support;
		qcom,msm-bus,name = "qseecom-noc";
		qcom,msm-bus,num-cases = <4>;
		qcom,msm-bus,num-paths = <1>;
		qcom,msm-bus,vectors-KBps =
				<125 512 0 0>,
				<125 512 200000 400000>,
				<125 512 300000 800000>,
				<125 512 400000 1000000>;
		clock-names = "core_clk_src", "core_clk",
					 "iface_clk", "bus_clk";
		clocks = <&clock_gcc GCC_CE1_CLK>,
			 <&clock_gcc GCC_CE1_CLK>,
			 <&clock_gcc GCC_CE1_AHB_CLK>,
			 <&clock_gcc GCC_CE1_AXI_CLK>;
		qcom,ce-opp-freq = <171430000>;
		qcom,qsee-reentrancy-support = <2>;
	};

	qcom_tzlog: tz-log@146bf720 {
		compatible = "qcom,tz-log";
		reg = <0x146bf720 0x3000>;
		qcom,hyplog-enabled;
		hyplog-address-offset = <0x410>;
		hyplog-size-offset = <0x414>;
	};

	qcom_rng: qrng@793000{
		compatible = "qcom,msm-rng";
		reg = <0x793000 0x1000>;
		qcom,msm-rng-iface-clk;
		qcom,no-qrng-config;
		qcom,msm-bus,name = "msm-rng-noc";
		qcom,msm-bus,num-cases = <2>;
		qcom,msm-bus,num-paths = <1>;
		qcom,msm-bus,vectors-KBps =
			<1 618 0 0>,    /* No vote */
			<1 618 0 800>;  /* 100 KHz */
		clocks = <&clock_gcc GCC_PRNG_AHB_CLK>;
		clock-names = "iface_clk";
	};

	thermal_zones: thermal-zones {};

	tsens0: tsens@c222000 {
		compatible = "qcom,tsens24xx";
		reg = <0xc222000 0x4>,
		      <0xc263000 0x1ff>;
		reg-names = "tsens_srot_physical",
			    "tsens_tm_physical";
		interrupts = <0 506 0>, <0 508 0>;
		interrupt-names = "tsens-upper-lower", "tsens-critical";
		#thermal-sensor-cells = <1>;
	};

	tsens1: tsens@c223000 {
		compatible = "qcom,tsens24xx";
		reg = <0xc223000 0x4>,
		      <0xc265000 0x1ff>;
		reg-names = "tsens_srot_physical",
			    "tsens_tm_physical";
		interrupts = <0 507 0>, <0 509 0>;
		interrupt-names = "tsens-upper-lower", "tsens-critical";
		#thermal-sensor-cells = <1>;
	};

	timer@0x17c90000{
		#address-cells = <1>;
		#size-cells = <1>;
		ranges;
		compatible = "arm,armv7-timer-mem";
		reg = <0x17c90000 0x1000>;
		clock-frequency = <19200000>;

		frame@0x17ca0000 {
			frame-number = <0>;
			interrupts = <0 7 0x4>,
				     <0 6 0x4>;
			reg = <0x17ca0000 0x1000>,
			      <0x17cb0000 0x1000>;
		};

		frame@17cc0000 {
			frame-number = <1>;
			interrupts = <0 8 0x4>;
			reg = <0x17cc0000 0x1000>;
			status = "disabled";
		};

		frame@17cd0000 {
			frame-number = <2>;
			interrupts = <0 9 0x4>;
			reg = <0x17cd0000 0x1000>;
			status = "disabled";
		};

		frame@17ce0000 {
			frame-number = <3>;
			interrupts = <0 10 0x4>;
			reg = <0x17ce0000 0x1000>;
			status = "disabled";
		};

		frame@17cf0000 {
			frame-number = <4>;
			interrupts = <0 11 0x4>;
			reg = <0x17cf0000 0x1000>;
			status = "disabled";
		};

		frame@17d00000 {
			frame-number = <5>;
			interrupts = <0 12 0x4>;
			reg = <0x17d00000 0x1000>;
			status = "disabled";
		};

		frame@17d10000 {
			frame-number = <6>;
			interrupts = <0 13 0x4>;
			reg = <0x17d10000 0x1000>;
			status = "disabled";
		};
	};

	restart@10ac000 {
		compatible = "qcom,pshold";
		reg = <0xC264000 0x4>,
		      <0x1fd3000 0x4>;
		reg-names = "pshold-base", "tcsr-boot-misc-detect";
	};

	aop-msg-client {
		compatible = "qcom,debugfs-qmp-client";
		mboxes = <&qmp_aop 0>;
		mbox-names = "aop";
	};

	clock_rpmh: qcom,rpmhclk {
		compatible = "qcom,rpmh-clk-sdm670";
		#clock-cells = <1>;
		mboxes = <&apps_rsc 0>;
		mbox-names = "apps";
	};

	clock_gcc: qcom,gcc@100000 {
		compatible = "qcom,gcc-sdm670", "syscon";
		reg = <0x100000 0x1f0000>;
		reg-names = "cc_base";
		vdd_cx-supply = <&pm660l_s3_level>;
		vdd_cx_ao-supply = <&pm660l_s3_level_ao>;
		#clock-cells = <1>;
		#reset-cells = <1>;
	};

	clock_videocc: qcom,videocc@ab00000 {
		compatible = "qcom,video_cc-sdm670", "syscon";
		reg = <0xab00000 0x10000>;
		reg-names = "cc_base";
		vdd_cx-supply = <&pm660l_s3_level>;
		#clock-cells = <1>;
		#reset-cells = <1>;
	};

	clock_camcc: qcom,camcc@ad00000 {
		compatible = "qcom,cam_cc-sdm670", "syscon";
		reg = <0xad00000 0x10000>;
		reg-names = "cc_base";
		vdd_cx-supply = <&pm660l_s3_level>;
		vdd_mx-supply = <&pm660l_s1_level>;
		#clock-cells = <1>;
		#reset-cells = <1>;
		qcom,cam_cc_csi0phytimer_clk_src-opp-handle = <&cam_csiphy0>;
		qcom,cam_cc_csi1phytimer_clk_src-opp-handle = <&cam_csiphy1>;
		qcom,cam_cc_csi2phytimer_clk_src-opp-handle = <&cam_csiphy2>;
		qcom,cam_cc_cci_clk_src-opp-handle = <&cam_cci>;
		qcom,cam_cc_ife_0_csid_clk_src-opp-handle = <&cam_csid0>;
		qcom,cam_cc_ife_0_clk_src-opp-handle = <&cam_vfe0>;
		qcom,cam_cc_ife_1_csid_clk_src-opp-handle = <&cam_csid1>;
		qcom,cam_cc_ife_1_clk_src-opp-handle = <&cam_vfe1>;
		qcom,cam_cc_ife_lite_csid_clk_src-opp-handle = <&cam_csid_lite>;
		qcom,cam_cc_ife_lite_clk_src-opp-handle = <&cam_vfe_lite>;
		qcom,cam_cc_icp_clk_src-opp-handle = <&cam_a5>;
		qcom,cam_cc_ipe_0_clk_src-opp-handle = <&cam_ipe0>;
		qcom,cam_cc_ipe_1_clk_src-opp-handle = <&cam_ipe1>;
		qcom,cam_cc_bps_clk_src-opp-handle = <&cam_bps>;
	};

	clock_dispcc: qcom,dispcc@af00000 {
		compatible = "qcom,dispcc-sdm670", "syscon";
		reg = <0xaf00000 0x10000>;
		reg-names = "cc_base";
		vdd_cx-supply = <&pm660l_s3_level>;
		#clock-cells = <1>;
		#reset-cells = <1>;
	};

	clock_gpucc: qcom,gpucc@5090000 {
		compatible = "qcom,gpucc-sdm670", "syscon";
		reg = <0x5090000 0x9000>;
		reg-names = "cc_base";
		vdd_cx-supply = <&pm660l_s3_level>;
		vdd_mx-supply = <&pm660l_s1_level>;
		qcom,gpu_cc_gmu_clk_src-opp-handle = <&gmu>;
		#clock-cells = <1>;
		#reset-cells = <1>;
	};

	clock_gfx: qcom,gfxcc@5090000  {
		compatible = "qcom,gfxcc-sdm670";
		reg = <0x5090000 0x9000>;
		reg-names = "cc_base";
		vdd_gfx-supply = <&pm660l_s2_level>;
		qcom,gpu_cc_gx_gfx3d_clk_src-opp-handle = <&msm_gpu>;
		#clock-cells = <1>;
		#reset-cells = <1>;
	};

	cpucc_debug: syscon@17970018 {
		compatible = "syscon";
		reg = <0x17970018 0x4>;
	};

	clock_debug: qcom,cc-debug {
		compatible = "qcom,debugcc-sdm845";
		qcom,cc-count = <6>;
		qcom,gcc = <&clock_gcc>;
		qcom,videocc = <&clock_videocc>;
		qcom,camcc = <&clock_camcc>;
		qcom,dispcc = <&clock_dispcc>;
		qcom,gpucc = <&clock_gpucc>;
		qcom,cpucc = <&cpucc_debug>;
		clock-names = "xo_clk_src";
		clocks = <&clock_rpmh RPMH_CXO_CLK>;
		#clock-cells = <1>;
	};

	clock_cpucc: qcom,cpucc@0x17d41000 {
		compatible = "qcom,clk-cpu-osm-sdm670";
		reg = <0x17d41000 0x1400>,
			<0x17d43000 0x1400>,
			<0x17d45800 0x1400>;
		reg-names = "osm_l3_base", "osm_pwrcl_base", "osm_perfcl_base";
		vdd_l3_mx_ao-supply = <&pm660l_s1_level_ao>;
		vdd_pwrcl_mx_ao-supply = <&pm660l_s1_level_ao>;

		qcom,mx-turbo-freq = <1440000000 1708000000 3300000001>;
		l3-devs = <&l3_cpu0 &l3_cpu6 &l3_cdsp>;

		clock-names = "xo_ao";
		clocks = <&clock_rpmh RPMH_CXO_CLK_A>;
		#clock-cells = <1>;
	};

	clock_aop: qcom,aopclk {
		compatible = "qcom,aop-qmp-clk-v1";
		#clock-cells = <1>;
		mboxes = <&qmp_aop 0>;
		mbox-names = "qdss_clk";
	};

	slim_aud: slim@62dc0000 {
		cell-index = <1>;
		compatible = "qcom,slim-ngd";
		reg = <0x62dc0000 0x2c000>,
			<0x62d84000 0x2a000>;
		reg-names = "slimbus_physical", "slimbus_bam_physical";
		interrupts = <0 163 0>, <0 164 0>;
		interrupt-names = "slimbus_irq", "slimbus_bam_irq";
		qcom,apps-ch-pipes = <0x780000>;
		qcom,ea-pc = <0x290>;
		status = "disabled";
		qcom,iommu-s1-bypass;

		iommu_slim_aud_ctrl_cb: qcom,iommu_slim_ctrl_cb {
			compatible = "qcom,iommu-slim-ctrl-cb";
			iommus = <&apps_smmu 0x1826 0x0>,
				 <&apps_smmu 0x182d 0x0>,
				 <&apps_smmu 0x182e 0x1>,
				 <&apps_smmu 0x1830 0x1>;
		};

	};

	slim_qca: slim@62e40000 {
		cell-index = <3>;
		compatible = "qcom,slim-ngd";
		reg = <0x62e40000 0x2c000>,
			<0x62e04000 0x20000>;
		reg-names = "slimbus_physical", "slimbus_bam_physical";
		interrupts = <0 291 0>, <0 292 0>;
		interrupt-names = "slimbus_irq", "slimbus_bam_irq";
		status = "ok";
		qcom,iommu-s1-bypass;

		iommu_slim_qca_ctrl_cb: qcom,iommu_slim_ctrl_cb {
			compatible = "qcom,iommu-slim-ctrl-cb";
			iommus = <&apps_smmu 0x1833 0x0>;
		};

		/* Slimbus Slave DT for WCN3990 */
		btfmslim_codec: wcn3990 {
			compatible = "qcom,btfmslim_slave";
			elemental-addr = [00 01 20 02 17 02];
			qcom,btfm-slim-ifd = "btfmslim_slave_ifd";
			qcom,btfm-slim-ifd-elemental-addr = [00 00 20 02 17 02];
		};
	};

	wdog: qcom,wdt@17980000{
		compatible = "qcom,msm-watchdog";
		reg = <0x17980000 0x1000>;
		reg-names = "wdt-base";
		interrupts = <0 0 0>, <0 1 0>;
		qcom,bark-time = <11000>;
		qcom,pet-time = <9360>;
		qcom,ipi-ping;
		qcom,wakeup-enable;
	};

	qcom,msm-rtb {
		compatible = "qcom,msm-rtb";
		qcom,rtb-size = <0x100000>;
	};

	qcom,mpm2-sleep-counter@c221000 {
		compatible = "qcom,mpm2-sleep-counter";
		reg = <0x0c221000 0x1000>;
		clock-frequency = <32768>;
	};

	qcom,msm-imem@146bf000 {
		compatible = "qcom,msm-imem";
		reg = <0x146bf000 0x1000>;
		ranges = <0x0 0x146bf000 0x1000>;
		#address-cells = <1>;
		#size-cells = <1>;

		mem_dump_table@10 {
			compatible = "qcom,msm-imem-mem_dump_table";
			reg = <0x10 8>;
		};

		dload_type@1c {
			compatible = "qcom,msm-imem-dload-type";
			reg = <0x1c 0x4>;
		};

		restart_reason@65c {
			compatible = "qcom,msm-imem-restart_reason";
			reg = <0x65c 4>;
		};

		pil@94c {
			compatible = "qcom,msm-imem-pil";
			reg = <0x94c 200>;
		};

		kaslr_offset@6d0 {
			compatible = "qcom,msm-imem-kaslr_offset";
			reg = <0x6d0 12>;
		};

		boot_stats@6b0 {
			compatible = "qcom,msm-imem-boot_stats";
			reg = <0x6b0 0x20>;
		};

		diag_dload@c8 {
			compatible = "qcom,msm-imem-diag-dload";
			reg = <0xc8 0xc8>;
		};
	};

	gpi_dma0: qcom,gpi-dma@0x800000 {
		#dma-cells = <5>;
		compatible = "qcom,gpi-dma";
		reg = <0x800000 0x60000>;
		reg-names = "gpi-top";
		interrupts = <0 244 0>, <0 245 0>, <0 246 0>, <0 247 0>,
			     <0 248 0>, <0 249 0>, <0 250 0>, <0 251 0>,
			     <0 252 0>, <0 253 0>, <0 254 0>, <0 255 0>,
			     <0 256 0>;
		qcom,max-num-gpii = <13>;
		qcom,gpii-mask = <0xfa>;
		qcom,ev-factor = <2>;
		iommus = <&apps_smmu 0x0016 0x0>;
		qcom,smmu-cfg = <0x1>;
		qcom,iova-range = <0x0 0x100000 0x0 0x100000>;
		status = "ok";
	};

	gpi_dma1: qcom,gpi-dma@0xa00000 {
		#dma-cells = <5>;
		compatible = "qcom,gpi-dma";
		reg = <0xa00000 0x60000>;
		reg-names = "gpi-top";
		interrupts = <0 279 0>, <0 280 0>, <0 281 0>, <0 282 0>,
			     <0 283 0>, <0 284 0>, <0 293 0>, <0 294 0>,
			     <0 295 0>, <0 296 0>, <0 297 0>, <0 298 0>,
			     <0 299 0>;
		qcom,max-num-gpii = <13>;
		qcom,gpii-mask = <0xfa>;
		qcom,ev-factor = <2>;
		qcom,smmu-cfg = <0x1>;
		qcom,iova-range = <0x0 0x100000 0x0 0x100000>;
		iommus = <&apps_smmu 0x06d6 0x0>;
		status = "ok";
	};

	cpuss_dump {
		compatible = "qcom,cpuss-dump";
		qcom,l1_i_cache0 {
			qcom,dump-node = <&L1_I_0>;
			qcom,dump-id = <0x60>;
		};
		qcom,l1_i_cache100 {
			qcom,dump-node = <&L1_I_100>;
			qcom,dump-id = <0x61>;
		};
		qcom,l1_i_cache200 {
			qcom,dump-node = <&L1_I_200>;
			qcom,dump-id = <0x62>;
		};
		qcom,l1_i_cache300 {
			qcom,dump-node = <&L1_I_300>;
			qcom,dump-id = <0x63>;
		};
		qcom,l1_i_cache400 {
			qcom,dump-node = <&L1_I_400>;
			qcom,dump-id = <0x64>;
		};
		qcom,l1_i_cache500 {
			qcom,dump-node = <&L1_I_500>;
			qcom,dump-id = <0x65>;
		};
		qcom,l1_i_cache600 {
			qcom,dump-node = <&L1_I_600>;
			qcom,dump-id = <0x66>;
		};
		qcom,l1_i_cache700 {
			qcom,dump-node = <&L1_I_700>;
			qcom,dump-id = <0x67>;
		};
		qcom,l1_d_cache0 {
			qcom,dump-node = <&L1_D_0>;
			qcom,dump-id = <0x80>;
		};
		qcom,l1_d_cache100 {
			qcom,dump-node = <&L1_D_100>;
			qcom,dump-id = <0x81>;
		};
		qcom,l1_d_cache200 {
			qcom,dump-node = <&L1_D_200>;
			qcom,dump-id = <0x82>;
		};
		qcom,l1_d_cache300 {
			qcom,dump-node = <&L1_D_300>;
			qcom,dump-id = <0x83>;
		};
		qcom,l1_d_cache400 {
			qcom,dump-node = <&L1_D_400>;
			qcom,dump-id = <0x84>;
		};
		qcom,l1_d_cache500 {
			qcom,dump-node = <&L1_D_500>;
			qcom,dump-id = <0x85>;
		};
		qcom,l1_d_cache600 {
			qcom,dump-node = <&L1_D_600>;
			qcom,dump-id = <0x86>;
		};
		qcom,l1_d_cache700 {
			qcom,dump-node = <&L1_D_700>;
			qcom,dump-id = <0x87>;
		};
		qcom,llcc1_d_cache {
			qcom,dump-node = <&LLCC_1>;
			qcom,dump-id = <0x140>;
		};
		qcom,llcc2_d_cache {
			qcom,dump-node = <&LLCC_2>;
			qcom,dump-id = <0x141>;
		};
		qcom,l1_tlb_dump0 {
			qcom,dump-node = <&L1_TLB_0>;
			qcom,dump-id = <0x20>;
		};
		qcom,l1_tlb_dump100 {
			qcom,dump-node = <&L1_TLB_100>;
			qcom,dump-id = <0x21>;
		};
		qcom,l1_tlb_dump200 {
			qcom,dump-node = <&L1_TLB_200>;
			qcom,dump-id = <0x22>;
		};
		qcom,l1_tlb_dump300 {
			qcom,dump-node = <&L1_TLB_300>;
			qcom,dump-id = <0x23>;
		};
		qcom,l1_tlb_dump400 {
			qcom,dump-node = <&L1_TLB_400>;
			qcom,dump-id = <0x24>;
		};
		qcom,l1_tlb_dump500 {
			qcom,dump-node = <&L1_TLB_500>;
			qcom,dump-id = <0x25>;
		};
		qcom,l1_tlb_dump600 {
			qcom,dump-node = <&L1_TLB_600>;
			qcom,dump-id = <0x26>;
		};
		qcom,l1_tlb_dump700 {
			qcom,dump-node = <&L1_TLB_700>;
			qcom,dump-id = <0x27>;
		};
	};

	mem_dump: mem_dump {
		compatible = "qcom,mem-dump";
		memory-region = <&dump_mem>;

		rpmh {
			qcom,dump-size = <0x2000000>;
			qcom,dump-id = <0xec>;
		};

		rpm_sw {
			qcom,dump-size = <0x28000>;
			qcom,dump-id = <0xea>;
		};

		pmic {
			qcom,dump-size = <0x10000>;
			qcom,dump-id = <0xe4>;
		};

		tmc_etf {
			qcom,dump-size = <0x10000>;
			qcom,dump-id = <0xf0>;
		};

		tmc_etfswao {
			qcom,dump-size = <0x8400>;
			qcom,dump-id = <0xf1>;
		};

		tmc_etr_reg {
			qcom,dump-size = <0x1000>;
			qcom,dump-id = <0x100>;
		};

		tmc_etf_reg {
			qcom,dump-size = <0x1000>;
			qcom,dump-id = <0x101>;
		};

		etfswao_reg {
			qcom,dump-size = <0x1000>;
			qcom,dump-id = <0x102>;
		};

		misc_data {
			qcom,dump-size = <0x1000>;
			qcom,dump-id = <0xe8>;
		};

		power_regs {
			qcom,dump-size = <0x100000>;
			qcom,dump-id = <0xed>;
		};
	};

	kryo3xx-erp {
		compatible = "arm,arm64-kryo3xx-cpu-erp";
		interrupts = <1 6 4>,
			     <1 7 4>,
			     <0 34 4>,
			     <0 35 4>;

		interrupt-names = "l1-l2-faultirq",
				  "l1-l2-errirq",
				  "l3-scu-errirq",
				  "l3-scu-faultirq";
	};

	qcom,ipc-spinlock@1f40000 {
		compatible = "qcom,ipc-spinlock-sfpb";
		reg = <0x1f40000 0x8000>;
		qcom,num-locks = <8>;
	};

	qcom,smem@86000000 {
		compatible = "qcom,smem";
		reg = <0x86000000 0x200000>,
			<0x17911008 0x4>,
			<0x778000 0x7000>,
			<0x1fd4000 0x8>;
		reg-names = "smem", "irq-reg-base", "aux-mem1",
			"smem_targ_info_reg";
		qcom,mpu-enabled;
	};

	qmp_aop: qcom,qmp-aop@c300000 {
		compatible = "qcom,qmp-mbox";
		label = "aop";
		reg = <0xc300000 0x100000>,
			<0x1799000c 0x4>;
		reg-names = "msgram", "irq-reg-base";
		qcom,irq-mask = <0x1>;
		interrupts = <0 389 1>;
		priority = <0>;
		mbox-desc-offset = <0x0>;
		#mbox-cells = <1>;
	};

	qcom,glink-smem-native-xprt-modem@86000000 {
		compatible = "qcom,glink-smem-native-xprt";
		reg = <0x86000000 0x200000>,
			<0x1799000c 0x4>;
		reg-names = "smem", "irq-reg-base";
		qcom,irq-mask = <0x1000>;
		interrupts = <GIC_SPI 449 IRQ_TYPE_EDGE_RISING>;
		label = "mpss";
	};

	qcom,glink-smem-native-xprt-adsp@86000000 {
		compatible = "qcom,glink-smem-native-xprt";
		reg = <0x86000000 0x200000>,
			<0x1799000c 0x4>;
		reg-names = "smem", "irq-reg-base";
		qcom,irq-mask = <0x1000000>;
		interrupts = <GIC_SPI 170 IRQ_TYPE_EDGE_RISING>;
		label = "lpass";
		qcom,qos-config = <&glink_qos_adsp>;
		qcom,ramp-time = <0xaf>;
	};

	glink_qos_adsp: qcom,glink-qos-config-adsp {
		compatible = "qcom,glink-qos-config";
		qcom,flow-info = <0x3c 0x0>,
				<0x3c 0x0>,
				<0x3c 0x0>,
				<0x3c 0x0>;
		qcom,mtu-size = <0x800>;
		qcom,tput-stats-cycle = <0xa>;
	};

	glink_spi_xprt_wdsp: qcom,glink-spi-xprt-wdsp {
		compatible = "qcom,glink-spi-xprt";
		label = "wdsp";
		qcom,remote-fifo-config = <&glink_fifo_wdsp>;
		qcom,qos-config = <&glink_qos_wdsp>;
		qcom,ramp-time = <0x10>,
				     <0x20>,
				     <0x30>,
				     <0x40>;
	};

	glink_fifo_wdsp: qcom,glink-fifo-config-wdsp {
		compatible = "qcom,glink-fifo-config";
		qcom,out-read-idx-reg = <0x12000>;
		qcom,out-write-idx-reg = <0x12004>;
		qcom,in-read-idx-reg = <0x1200C>;
		qcom,in-write-idx-reg = <0x12010>;
	};

	glink_qos_wdsp: qcom,glink-qos-config-wdsp {
		compatible = "qcom,glink-qos-config";
		qcom,flow-info = <0x80 0x0>,
				 <0x70 0x1>,
				 <0x60 0x2>,
				 <0x50 0x3>;
		qcom,mtu-size = <0x800>;
		qcom,tput-stats-cycle = <0xa>;
	};

	qcom,glink-smem-native-xprt-cdsp@86000000 {
		compatible = "qcom,glink-smem-native-xprt";
		reg = <0x86000000 0x200000>,
			<0x1799000c 0x4>;
		reg-names = "smem", "irq-reg-base";
		qcom,irq-mask = <0x10>;
		interrupts = <GIC_SPI 574 IRQ_TYPE_EDGE_RISING>;
		label = "cdsp";
	};

	glink_mpss: qcom,glink-ssr-modem {
		compatible = "qcom,glink_ssr";
		label = "modem";
		qcom,edge = "mpss";
		qcom,notify-edges = <&glink_lpass>, <&glink_cdsp>;
		qcom,xprt = "smem";
	};

	glink_lpass: qcom,glink-ssr-adsp {
		compatible = "qcom,glink_ssr";
		label = "adsp";
		qcom,edge = "lpass";
		qcom,notify-edges = <&glink_mpss>, <&glink_cdsp>;
		qcom,xprt = "smem";
	};

	glink_cdsp: qcom,glink-ssr-cdsp {
		compatible = "qcom,glink_ssr";
		label = "cdsp";
		qcom,edge = "cdsp";
		qcom,notify-edges = <&glink_mpss>, <&glink_lpass>;
		qcom,xprt = "smem";
	};

	qcom,ipc_router {
		compatible = "qcom,ipc_router";
		qcom,node-id = <1>;
	};

	qcom,ipc_router_modem_xprt {
		compatible = "qcom,ipc_router_glink_xprt";
		qcom,ch-name = "IPCRTR";
		qcom,xprt-remote = "mpss";
		qcom,glink-xprt = "smem";
		qcom,xprt-linkid = <1>;
		qcom,xprt-version = <1>;
		qcom,fragmented-data;
	};

	qcom,ipc_router_q6_xprt {
		compatible = "qcom,ipc_router_glink_xprt";
		qcom,ch-name = "IPCRTR";
		qcom,xprt-remote = "lpass";
		qcom,glink-xprt = "smem";
		qcom,xprt-linkid = <1>;
		qcom,xprt-version = <1>;
		qcom,fragmented-data;
	};

	qcom,ipc_router_cdsp_xprt {
		compatible = "qcom,ipc_router_glink_xprt";
		qcom,ch-name = "IPCRTR";
		qcom,xprt-remote = "cdsp";
		qcom,glink-xprt = "smem";
		qcom,xprt-linkid = <1>;
		qcom,xprt-version = <1>;
		qcom,fragmented-data;
	};

	qcom,glink_pkt {
		compatible = "qcom,glinkpkt";

		qcom,glinkpkt-at-mdm0 {
			qcom,glinkpkt-transport = "smem";
			qcom,glinkpkt-edge = "mpss";
			qcom,glinkpkt-ch-name = "DS";
			qcom,glinkpkt-dev-name = "at_mdm0";
		};

		qcom,glinkpkt-loopback_cntl {
			qcom,glinkpkt-transport = "lloop";
			qcom,glinkpkt-edge = "local";
			qcom,glinkpkt-ch-name = "LOCAL_LOOPBACK_CLNT";
			qcom,glinkpkt-dev-name = "glink_pkt_loopback_ctrl";
		};

		qcom,glinkpkt-loopback_data {
			qcom,glinkpkt-transport = "lloop";
			qcom,glinkpkt-edge = "local";
			qcom,glinkpkt-ch-name = "glink_pkt_lloop_CLNT";
			qcom,glinkpkt-dev-name = "glink_pkt_loopback";
		};

		qcom,glinkpkt-apr-apps2 {
			qcom,glinkpkt-transport = "smem";
			qcom,glinkpkt-edge = "adsp";
			qcom,glinkpkt-ch-name = "apr_apps2";
			qcom,glinkpkt-dev-name = "apr_apps2";
		};

		qcom,glinkpkt-data40-cntl {
			qcom,glinkpkt-transport = "smem";
			qcom,glinkpkt-edge = "mpss";
			qcom,glinkpkt-ch-name = "DATA40_CNTL";
			qcom,glinkpkt-dev-name = "smdcntl8";
		};

		qcom,glinkpkt-data1 {
			qcom,glinkpkt-transport = "smem";
			qcom,glinkpkt-edge = "mpss";
			qcom,glinkpkt-ch-name = "DATA1";
			qcom,glinkpkt-dev-name = "smd7";
		};

		qcom,glinkpkt-data4 {
			qcom,glinkpkt-transport = "smem";
			qcom,glinkpkt-edge = "mpss";
			qcom,glinkpkt-ch-name = "DATA4";
			qcom,glinkpkt-dev-name = "smd8";
		};

		qcom,glinkpkt-data11 {
			qcom,glinkpkt-transport = "smem";
			qcom,glinkpkt-edge = "mpss";
			qcom,glinkpkt-ch-name = "DATA11";
			qcom,glinkpkt-dev-name = "smd11";
		};
	};

	qcom,chd_silver {
		compatible = "qcom,core-hang-detect";
		label = "silver";
		qcom,threshold-arr = <0x17e00058 0x17e10058 0x17e20058
					0x17e30058 0x17e40058 0x17e50058>;
		qcom,config-arr = <0x17e00060 0x17e10060 0x17e20060
					0x17e30060 0x17e40060 0x17e50060>;
	};

	qcom,chd_gold {
		compatible = "qcom,core-hang-detect";
		label = "gold";
		qcom,threshold-arr = <0x17e60058 0x17e70058>;
		qcom,config-arr = <0x17e60060 0x17e70060>;
	};

	qcom,ghd {
		compatible = "qcom,gladiator-hang-detect-v2";
		qcom,threshold-arr = <0x1799041c 0x17990420>;
		qcom,config-reg = <0x17990434>;
	};

	qcom,msm-gladiator-v3@17900000 {
		compatible = "qcom,msm-gladiator-v3";
		reg = <0x17900000 0xd080>;
		reg-names = "gladiator_base";
		interrupts = <0 17 0>;
	};

	eud: qcom,msm-eud@88e0000 {
		compatible = "qcom,msm-eud";
		interrupt-names = "eud_irq";
		interrupts = <GIC_SPI 492 IRQ_TYPE_LEVEL_HIGH>;
		reg = <0x88e0000 0x2000>;
		reg-names = "eud_base";
		clocks = <&clock_gcc GCC_USB_PHY_CFG_AHB2PHY_CLK>;
		clock-names = "cfg_ahb_clk";
	};

	qcom,llcc@1100000 {
		compatible = "qcom,llcc-core", "syscon", "simple-mfd";
		reg = <0x1100000 0x250000>;
		reg-names = "llcc_base";
		qcom,llcc-banks-off = <0x0 0x80000 >;
		qcom,llcc-broadcast-off = <0x200000>;

		llcc: qcom,sdm670-llcc {
			compatible = "qcom,sdm670-llcc";
			#cache-cells = <1>;
			max-slices = <32>;
			qcom,dump-size = <0x80000>;
		};

		qcom,llcc-perfmon {
			compatible = "qcom,llcc-perfmon";
		};

		qcom,llcc-erp {
			compatible = "qcom,llcc-erp";
			interrupt-names = "ecc_irq";
			interrupts = <GIC_SPI 582 IRQ_TYPE_LEVEL_HIGH>;
		};

		qcom,llcc-amon {
			compatible = "qcom,llcc-amon";
		};

		LLCC_1: llcc_1_dcache {
			qcom,dump-size = <0xd8000>;
		};

		LLCC_2: llcc_2_dcache {
			qcom,dump-size = <0xd8000>;
		};
	};

	cmd_db: qcom,cmd-db@c3f000c {
		compatible = "qcom,cmd-db";
		reg = <0xc3f000c 0x8>;
	};

	apps_rsc: mailbox@179e0000 {
		compatible = "qcom,tcs-drv";
		label = "apps_rsc";
		reg = <0x179e0000 0x100>, <0x179e0d00 0x3000>;
		interrupts = <0 5 0>;
		#mbox-cells = <1>;
		qcom,drv-id = <2>;
		qcom,tcs-config = <ACTIVE_TCS  2>,
				<SLEEP_TCS     3>,
				<WAKE_TCS      3>,
				<CONTROL_TCS   1>;
	};

	disp_rsc: mailbox@af20000 {
		compatible = "qcom,tcs-drv";
		label = "display_rsc";
		reg = <0xaf20000 0x100>, <0xaf21c00 0x3000>;
		interrupts = <0 129 0>;
		#mbox-cells = <1>;
		qcom,drv-id = <0>;
		qcom,tcs-config = <SLEEP_TCS 1>,
				<WAKE_TCS    1>,
				<ACTIVE_TCS  0>,
				<CONTROL_TCS 1>;
	};

	system_pm {
		compatible = "qcom,system-pm";
		mboxes = <&apps_rsc 0>;
	};

	dcc: dcc_v2@10a2000 {
		compatible = "qcom,dcc-v2";
		reg = <0x10a2000 0x1000>,
		      <0x10ae000 0x2000>;
		reg-names = "dcc-base", "dcc-ram-base";

		dcc-ram-offset = <0x6000>;
	};

	spmi_bus: qcom,spmi@c440000 {
		compatible = "qcom,spmi-pmic-arb";
		reg = <0xc440000 0x1100>,
		      <0xc600000 0x2000000>,
		      <0xe600000 0x100000>,
		      <0xe700000 0xa0000>,
		      <0xc40a000 0x26000>;
		reg-names = "core", "chnls", "obsrvr", "intr", "cnfg";
		interrupt-names = "periph_irq";
		interrupts = <GIC_SPI 481 IRQ_TYPE_NONE>;
		qcom,ee = <0>;
		qcom,channel = <0>;
		#address-cells = <2>;
		#size-cells = <0>;
		interrupt-controller;
		#interrupt-cells = <4>;
		cell-index = <0>;
	};

	ufs_ice: ufsice@1d90000 {
		compatible = "qcom,ice";
		reg = <0x1d90000 0x8000>;
		qcom,enable-ice-clk;
		clock-names = "ufs_core_clk", "bus_clk",
				"iface_clk", "ice_core_clk";
		clocks = <&clock_gcc GCC_UFS_PHY_AXI_CLK>,
			 <&clock_gcc GCC_UFS_MEM_CLKREF_CLK>,
			 <&clock_gcc GCC_UFS_PHY_AHB_CLK>,
			 <&clock_gcc GCC_UFS_PHY_ICE_CORE_CLK>;
		qcom,op-freq-hz = <0>, <0>, <0>, <300000000>;
		vdd-hba-supply = <&ufs_phy_gdsc>;
		qcom,msm-bus,name = "ufs_ice_noc";
		qcom,msm-bus,num-cases = <2>;
		qcom,msm-bus,num-paths = <1>;
		qcom,msm-bus,vectors-KBps =
				<1 650 0 0>,    /* No vote */
				<1 650 1000 0>; /* Max. bandwidth */
		qcom,bus-vector-names = "MIN",
					"MAX";
		qcom,instance-type = "ufs";
	};

	ufsphy_mem: ufsphy_mem@1d87000 {
		reg = <0x1d87000 0xe00>; /* PHY regs */
		reg-names = "phy_mem";
		#phy-cells = <0>;

		lanes-per-direction = <1>;

		clock-names = "ref_clk_src",
			"ref_clk",
			"ref_aux_clk";
		clocks = <&clock_rpmh RPMH_CXO_CLK>,
			<&clock_gcc GCC_UFS_MEM_CLKREF_CLK>,
			<&clock_gcc GCC_UFS_PHY_PHY_AUX_HW_CTL_CLK>;

		status = "disabled";
	};

	ufshc_mem: ufshc@1d84000 {
		compatible = "qcom,ufshc";
		reg = <0x1d84000 0x3000>;
		interrupts = <0 265 0>;
		phys = <&ufsphy_mem>;
		phy-names = "ufsphy";
		ufs-qcom-crypto = <&ufs_ice>;

		lanes-per-direction = <1>;
		dev-ref-clk-freq = <0>; /* 19.2 MHz */

		clock-names =
			"core_clk",
			"bus_aggr_clk",
			"iface_clk",
			"core_clk_unipro",
			"core_clk_ice",
			"ref_clk",
			"tx_lane0_sync_clk",
			"rx_lane0_sync_clk";
		clocks =
			<&clock_gcc GCC_UFS_PHY_AXI_HW_CTL_CLK>,
			<&clock_gcc GCC_AGGRE_UFS_PHY_AXI_HW_CTL_CLK>,
			<&clock_gcc GCC_UFS_PHY_AHB_CLK>,
			<&clock_gcc GCC_UFS_PHY_UNIPRO_CORE_HW_CTL_CLK>,
			<&clock_gcc GCC_UFS_PHY_ICE_CORE_HW_CTL_CLK>,
			<&clock_rpmh RPMH_CXO_CLK>,
			<&clock_gcc GCC_UFS_PHY_TX_SYMBOL_0_CLK>,
			<&clock_gcc GCC_UFS_PHY_RX_SYMBOL_0_CLK>;
		freq-table-hz =
			<50000000 200000000>,
			<0 0>,
			<0 0>,
			<37500000 150000000>,
			<75000000 300000000>,
			<0 0>,
			<0 0>,
			<0 0>;

		non-removable;
		qcom,msm-bus,name = "ufshc_mem";
		qcom,msm-bus,num-cases = <12>;
		qcom,msm-bus,num-paths = <2>;
		qcom,msm-bus,vectors-KBps =
		/*
		 * During HS G3 UFS runs at nominal voltage corner, vote
		 * higher bandwidth to push other buses in the data path
		 * to run at nominal to achieve max throughput.
		 * 4GBps pushes BIMC to run at nominal.
		 * 200MBps pushes CNOC to run at nominal.
		 * Vote for half of this bandwidth for HS G3 1-lane.
		 * For max bandwidth, vote high enough to push the buses
		 * to run in turbo voltage corner.
		 */
		<123 512 0 0>, <1 757 0 0>,          /* No vote */
		<123 512 922 0>, <1 757 1000 0>,     /* PWM G1 */
		<123 512 1844 0>, <1 757 1000 0>,    /* PWM G2 */
		<123 512 3688 0>, <1 757 1000 0>,    /* PWM G3 */
		<123 512 7376 0>, <1 757 1000 0>,    /* PWM G4 */
		<123 512 127796 0>, <1 757 1000 0>,  /* HS G1 RA */
		<123 512 255591 0>, <1 757 1000 0>,  /* HS G2 RA */
		<123 512 2097152 0>, <1 757 102400 0>,  /* HS G3 RA */
		<123 512 149422 0>, <1 757 1000 0>,  /* HS G1 RB */
		<123 512 298189 0>, <1 757 1000 0>,  /* HS G2 RB */
		<123 512 2097152 0>, <1 757 102400 0>,  /* HS G3 RB */
		<123 512 7643136 0>, <1 757 307200 0>; /* Max. bandwidth */

		qcom,bus-vector-names = "MIN",
		"PWM_G1_L1", "PWM_G2_L1", "PWM_G3_L1", "PWM_G4_L1",
		"HS_RA_G1_L1", "HS_RA_G2_L1", "HS_RA_G3_L1",
		"HS_RB_G1_L1", "HS_RB_G2_L1", "HS_RB_G3_L1",
		"MAX";

		/* PM QoS */
		qcom,pm-qos-cpu-groups = <0x3f 0xC0>;
		qcom,pm-qos-cpu-group-latency-us = <67 67>;
		qcom,pm-qos-default-cpu = <0>;

		pinctrl-names = "dev-reset-assert", "dev-reset-deassert";
		pinctrl-0 = <&ufs_dev_reset_assert>;
		pinctrl-1 = <&ufs_dev_reset_deassert>;

		resets = <&clock_gcc GCC_UFS_PHY_BCR>;
		reset-names = "core_reset";

		status = "disabled";
	};

	qcom,lpass@62400000 {
		compatible = "qcom,pil-tz-generic";
		reg = <0x62400000 0x00100>;
		interrupts = <0 162 1>;

		vdd_cx-supply = <&pm660l_l9_level>;
		qcom,proxy-reg-names = "vdd_cx";
		qcom,vdd_cx-uV-uA = <RPMH_REGULATOR_LEVEL_TURBO 100000>;

		clocks = <&clock_rpmh RPMH_CXO_CLK>;
		clock-names = "xo";
		qcom,proxy-clock-names = "xo";

		qcom,pas-id = <1>;
		qcom,proxy-timeout-ms = <10000>;
		qcom,smem-id = <423>;
		qcom,sysmon-id = <1>;
		qcom,ssctl-instance-id = <0x14>;
		qcom,firmware-name = "adsp";
		qcom,signal-aop;
		memory-region = <&pil_adsp_mem>;

		/* GPIO inputs from lpass */
		qcom,gpio-err-fatal = <&smp2pgpio_ssr_smp2p_2_in 0 0>;
		qcom,gpio-proxy-unvote = <&smp2pgpio_ssr_smp2p_2_in 2 0>;
		qcom,gpio-err-ready = <&smp2pgpio_ssr_smp2p_2_in 1 0>;
		qcom,gpio-stop-ack = <&smp2pgpio_ssr_smp2p_2_in 3 0>;

		/* GPIO output to lpass */
		qcom,gpio-force-stop = <&smp2pgpio_ssr_smp2p_2_out 0 0>;

		mboxes = <&qmp_aop 0>;
		mbox-names = "adsp-pil";
		status = "ok";
	};

	qcom,rmtfs_sharedmem@0 {
		compatible = "qcom,sharedmem-uio";
		reg = <0x0 0x200000>;
		reg-names = "rmtfs";
		qcom,client-id = <0x00000001>;
		qcom,guard-memory;
	};

	qcom,msm_gsi {
		compatible = "qcom,msm_gsi";
	};

	qcom,rmnet-ipa {
		compatible = "qcom,rmnet-ipa3";
		qcom,rmnet-ipa-ssr;
		qcom,ipa-loaduC;
		qcom,ipa-advertise-sg-support;
		qcom,ipa-napi-enable;
	};

	ipa_hw: qcom,ipa@01e00000 {
		compatible = "qcom,ipa";
		reg = <0x1e00000 0x34000>,
		      <0x1e04000 0x2c000>;
		reg-names = "ipa-base", "gsi-base";
		interrupts =
			<0 311 0>,
			<0 432 0>;
		interrupt-names = "ipa-irq", "gsi-irq";
		qcom,ipa-hw-ver = <13>; /* IPA core version = IPAv3.5.1 */
		qcom,ipa-hw-mode = <0>;
		qcom,ee = <0>;
		qcom,use-ipa-tethering-bridge;
		qcom,modem-cfg-emb-pipe-flt;
		qcom,ipa-wdi2;
		qcom,use-64-bit-dma-mask;
		qcom,arm-smmu;
		qcom,bandwidth-vote-for-ipa;
		qcom,msm-bus,name = "ipa";
		qcom,msm-bus,num-cases = <5>;
		qcom,msm-bus,num-paths = <4>;
		qcom,msm-bus,vectors-KBps =
		/* No vote */
			<90 512 0 0>,
			<90 585 0 0>,
			<1 676 0 0>,
			<143 777 0 0>,
		/* SVS2 */
			<90 512 80000 600000>,
			<90 585 80000 350000>,
			<1 676 40000 40000>, /*gcc_config_noc_clk_src */
			<143 777 0 75>, /* IB defined for IPA2X_clk in MHz*/
		/* SVS */
			<90 512 80000 640000>,
			<90 585 80000 640000>,
			<1 676 80000 80000>,
			<143 777 0 150>, /* IB defined for IPA2X_clk in MHz*/
		/* NOMINAL */
			<90 512 206000 960000>,
			<90 585 206000 960000>,
			<1 676 206000 160000>,
			<143 777 0 300>, /* IB defined for IPA2X_clk in MHz*/
		/* TURBO */
			<90 512 206000 3600000>,
			<90 585 206000 3600000>,
			<1 676 206000 300000>,
			<143 777 0 355>; /* IB defined for IPA clk in MHz*/
		qcom,bus-vector-names =
			"MIN", "SVS2", "SVS", "NOMINAL", "TURBO";

		/* IPA RAM mmap */
		qcom,ipa-ram-mmap = <
			0x280	/* ofst_start; */
			0x0	/* nat_ofst; */
			0x0	/* nat_size; */
			0x288	/* v4_flt_hash_ofst; */
			0x78	/* v4_flt_hash_size; */
			0x4000	/* v4_flt_hash_size_ddr; */
			0x308	/* v4_flt_nhash_ofst; */
			0x78	/* v4_flt_nhash_size; */
			0x4000	/* v4_flt_nhash_size_ddr; */
			0x388	/* v6_flt_hash_ofst; */
			0x78	/* v6_flt_hash_size; */
			0x4000	/* v6_flt_hash_size_ddr; */
			0x408	/* v6_flt_nhash_ofst; */
			0x78	/* v6_flt_nhash_size; */
			0x4000	/* v6_flt_nhash_size_ddr; */
			0xf	/* v4_rt_num_index; */
			0x0	/* v4_modem_rt_index_lo; */
			0x7	/* v4_modem_rt_index_hi; */
			0x8	/* v4_apps_rt_index_lo; */
			0xe	/* v4_apps_rt_index_hi; */
			0x488	/* v4_rt_hash_ofst; */
			0x78	/* v4_rt_hash_size; */
			0x4000	/* v4_rt_hash_size_ddr; */
			0x508	/* v4_rt_nhash_ofst; */
			0x78	/* v4_rt_nhash_size; */
			0x4000	/* v4_rt_nhash_size_ddr; */
			0xf	/* v6_rt_num_index; */
			0x0	/* v6_modem_rt_index_lo; */
			0x7	/* v6_modem_rt_index_hi; */
			0x8	/* v6_apps_rt_index_lo; */
			0xe	/* v6_apps_rt_index_hi; */
			0x588	/* v6_rt_hash_ofst; */
			0x78	/* v6_rt_hash_size; */
			0x4000	/* v6_rt_hash_size_ddr; */
			0x608	/* v6_rt_nhash_ofst; */
			0x78	/* v6_rt_nhash_size; */
			0x4000	/* v6_rt_nhash_size_ddr; */
			0x688	/* modem_hdr_ofst; */
			0x140	/* modem_hdr_size; */
			0x7c8	/* apps_hdr_ofst; */
			0x0	/* apps_hdr_size; */
			0x800	/* apps_hdr_size_ddr; */
			0x7d0	/* modem_hdr_proc_ctx_ofst; */
			0x200	/* modem_hdr_proc_ctx_size; */
			0x9d0	/* apps_hdr_proc_ctx_ofst; */
			0x200	/* apps_hdr_proc_ctx_size; */
			0x0	/* apps_hdr_proc_ctx_size_ddr; */
			0x0	/* modem_comp_decomp_ofst; diff */
			0x0	/* modem_comp_decomp_size; diff */
			0xbd8	/* modem_ofst; */
			0x1024	/* modem_size; */
			0x2000	/* apps_v4_flt_hash_ofst; */
			0x0	/* apps_v4_flt_hash_size; */
			0x2000	/* apps_v4_flt_nhash_ofst; */
			0x0	/* apps_v4_flt_nhash_size; */
			0x2000	/* apps_v6_flt_hash_ofst; */
			0x0	/* apps_v6_flt_hash_size; */
			0x2000	/* apps_v6_flt_nhash_ofst; */
			0x0	/* apps_v6_flt_nhash_size; */
			0x80	/* uc_info_ofst; */
			0x200	/* uc_info_size; */
			0x2000	/* end_ofst; */
			0x2000	/* apps_v4_rt_hash_ofst; */
			0x0	/* apps_v4_rt_hash_size; */
			0x2000	/* apps_v4_rt_nhash_ofst; */
			0x0	/* apps_v4_rt_nhash_size; */
			0x2000	/* apps_v6_rt_hash_ofst; */
			0x0	/* apps_v6_rt_hash_size; */
			0x2000	/* apps_v6_rt_nhash_ofst; */
			0x0	/* apps_v6_rt_nhash_size; */
			0x1c00	/* uc_event_ring_ofst; */
			0x400	/* uc_event_ring_size; */
		>;

		/* smp2p gpio information */
		qcom,smp2pgpio_map_ipa_1_out {
			compatible = "qcom,smp2pgpio-map-ipa-1-out";
			gpios = <&smp2pgpio_ipa_1_out 0 0>;
		};

		qcom,smp2pgpio_map_ipa_1_in {
			compatible = "qcom,smp2pgpio-map-ipa-1-in";
			gpios = <&smp2pgpio_ipa_1_in 0 0>;
		};

		ipa_smmu_ap: ipa_smmu_ap {
			compatible = "qcom,ipa-smmu-ap-cb";
			qcom,smmu-s1-bypass;
			iommus = <&apps_smmu 0x720 0x0>;
			qcom,iova-mapping = <0x20000000 0x40000000>;
		};

		ipa_smmu_wlan: ipa_smmu_wlan {
			compatible = "qcom,ipa-smmu-wlan-cb";
			qcom,smmu-s1-bypass;
			iommus = <&apps_smmu 0x721 0x0>;
		};

		ipa_smmu_uc: ipa_smmu_uc {
			compatible = "qcom,ipa-smmu-uc-cb";
			qcom,smmu-s1-bypass;
			iommus = <&apps_smmu 0x722 0x0>;
			qcom,iova-mapping = <0x40000000 0x20000000>;
		};
	};

	qcom,ipa_fws {
		compatible = "qcom,pil-tz-generic";
		qcom,pas-id = <0xf>;
		qcom,firmware-name = "ipa_fws";
		qcom,pil-force-shutdown;
		memory-region = <&pil_ipa_fw_mem>;
	};

	pil_modem: qcom,mss@4080000 {
		compatible = "qcom,pil-q6v55-mss";
		reg = <0x4080000 0x100>,
		      <0x1f63000 0x008>,
		      <0x1f65000 0x008>,
		      <0x1f64000 0x008>,
		      <0x4180000 0x020>,
		      <0xc2b0000 0x004>,
		      <0xb2e0100 0x004>,
		      <0x4180044 0x004>;
		reg-names = "qdsp6_base", "halt_q6", "halt_modem",
			    "halt_nc", "rmb_base", "restart_reg",
			    "pdc_sync", "alt_reset";

		clocks = <&clock_rpmh RPMH_CXO_CLK>,
			 <&clock_gcc GCC_MSS_CFG_AHB_CLK>,
			 <&clock_gcc GCC_MSS_Q6_MEMNOC_AXI_CLK>,
			 <&clock_gcc GCC_BOOT_ROM_AHB_CLK>,
			 <&clock_gcc GCC_MSS_GPLL0_DIV_CLK_SRC>,
			 <&clock_gcc GCC_MSS_SNOC_AXI_CLK>,
			 <&clock_gcc GCC_MSS_MFAB_AXIS_CLK>,
			 <&clock_gcc GCC_PRNG_AHB_CLK>;
		clock-names = "xo", "iface_clk", "bus_clk",
			      "mem_clk", "gpll0_mss_clk", "snoc_axi_clk",
			      "mnoc_axi_clk", "prng_clk";
		qcom,proxy-clock-names = "xo", "prng_clk";
		qcom,active-clock-names = "iface_clk", "bus_clk", "mem_clk",
					  "gpll0_mss_clk", "snoc_axi_clk",
					  "mnoc_axi_clk";

		interrupts = <0 266 1>;
		vdd_cx-supply = <&pm660l_s3_level>;
		vdd_cx-voltage = <RPMH_REGULATOR_LEVEL_TURBO>;
		vdd_mx-supply = <&pm660l_s1_level>;
		vdd_mx-uV = <RPMH_REGULATOR_LEVEL_TURBO>;
		vdd_mss-supply = <&pm660_s5_level>;
		vdd_mss-uV = <RPMH_REGULATOR_LEVEL_TURBO>;
		qcom,firmware-name = "modem";
		qcom,pil-self-auth;
		qcom,sysmon-id = <0>;
		qcom,minidump-id = <3>;
		qcom,ssctl-instance-id = <0x12>;
		qcom,override-acc;
		qcom,signal-aop;
		qcom,qdsp6v65-1-0;
		qcom,mss_pdc_offset = <9>;
		status = "ok";
		memory-region = <&pil_modem_mem>;
		qcom,mem-protect-id = <0xF>;

		/* GPIO inputs from mss */
		qcom,gpio-err-fatal = <&smp2pgpio_ssr_smp2p_1_in 0 0>;
		qcom,gpio-err-ready = <&smp2pgpio_ssr_smp2p_1_in 1 0>;
		qcom,gpio-proxy-unvote = <&smp2pgpio_ssr_smp2p_1_in 2 0>;
		qcom,gpio-stop-ack = <&smp2pgpio_ssr_smp2p_1_in 3 0>;
		qcom,gpio-shutdown-ack = <&smp2pgpio_ssr_smp2p_1_in 7 0>;

		/* GPIO output to mss */
		qcom,gpio-force-stop = <&smp2pgpio_ssr_smp2p_1_out 0 0>;

		mboxes = <&qmp_aop 0>;
		mbox-names = "mss-pil";
		qcom,mba-mem@0 {
			compatible = "qcom,pil-mba-mem";
			memory-region = <&pil_mba_mem>;
		};
	};

	qcom,venus@aae0000 {
		compatible = "qcom,pil-tz-generic";
		reg = <0xaae0000 0x4000>;

		vdd-supply = <&venus_gdsc>;
		qcom,proxy-reg-names = "vdd";

		clocks = <&clock_videocc VIDEO_CC_VENUS_CTL_CORE_CLK>,
			 <&clock_videocc VIDEO_CC_VENUS_AHB_CLK>,
			 <&clock_videocc VIDEO_CC_VENUS_CTL_AXI_CLK>;
		clock-names = "core_clk", "iface_clk", "bus_clk";
		qcom,proxy-clock-names = "core_clk", "iface_clk", "bus_clk";

		qcom,pas-id = <9>;
		qcom,msm-bus,name = "pil-venus";
		qcom,msm-bus,num-cases = <2>;
		qcom,msm-bus,num-paths = <1>;
		qcom,msm-bus,vectors-KBps =
			<63 512 0 0>,
			<63 512 0 304000>;
		qcom,proxy-timeout-ms = <100>;
		qcom,firmware-name = "venus";
		memory-region = <&pil_video_mem>;
		status = "ok";
	};

	qcom,turing@8300000 {
		compatible = "qcom,pil-tz-generic";
		reg = <0x8300000 0x100000>;
		interrupts = <0 578 1>;

		vdd_cx-supply = <&pm660l_s3_level>;
		qcom,proxy-reg-names = "vdd_cx";
		qcom,vdd_cx-uV-uA = <RPMH_REGULATOR_LEVEL_TURBO 100000>;

		clocks = <&clock_rpmh RPMH_CXO_CLK>;
		clock-names = "xo";
		qcom,proxy-clock-names = "xo";

		qcom,pas-id = <18>;
		qcom,proxy-timeout-ms = <10000>;
		qcom,smem-id = <601>;
		qcom,sysmon-id = <7>;
		qcom,ssctl-instance-id = <0x17>;
		qcom,firmware-name = "cdsp";
		qcom,signal-aop;
		memory-region = <&pil_cdsp_mem>;

		/* GPIO inputs from turing */
		qcom,gpio-err-fatal = <&smp2pgpio_ssr_smp2p_5_in 0 0>;
		qcom,gpio-proxy-unvote = <&smp2pgpio_ssr_smp2p_5_in 2 0>;
		qcom,gpio-err-ready = <&smp2pgpio_ssr_smp2p_5_in 1 0>;
		qcom,gpio-stop-ack = <&smp2pgpio_ssr_smp2p_5_in 3 0>;

		/* GPIO output to turing*/
		qcom,gpio-force-stop = <&smp2pgpio_ssr_smp2p_5_out 0 0>;

		mboxes = <&qmp_aop 0>;
		mbox-names = "cdsp-pil";
		status = "ok";
	};

	sdcc1_ice: sdcc1ice@7c8000 {
		compatible = "qcom,ice";
		reg = <0x7c8000 0x8000>;
		qcom,enable-ice-clk;
		clock-names = "ice_core_clk_src", "ice_core_clk",
				"bus_clk", "iface_clk";
		clocks = <&clock_gcc GCC_SDCC1_ICE_CORE_CLK_SRC>,
			<&clock_gcc GCC_SDCC1_ICE_CORE_CLK>,
			<&clock_gcc GCC_SDCC1_APPS_CLK>,
			<&clock_gcc GCC_SDCC1_AHB_CLK>;
		qcom,op-freq-hz = <300000000>, <0>, <0>, <0>;
		qcom,msm-bus,name = "sdcc_ice_noc";
		qcom,msm-bus,num-cases = <2>;
		qcom,msm-bus,num-paths = <1>;
		qcom,msm-bus,vectors-KBps =
			<150 512 0 0>,    /* No vote */
			<150 512 1000 0>; /* Max. bandwidth */
		qcom,bus-vector-names = "MIN",
					"MAX";
		qcom,instance-type = "sdcc";
	};

	sdhc_1: sdhci@7c4000 {
		compatible = "qcom,sdhci-msm-v5";
		reg = <0x7C4000 0x1000>, <0x7C5000 0x1000>;
		reg-names = "hc_mem", "cmdq_mem";

		interrupts = <0 641 0>, <0 644 0>;
		interrupt-names = "hc_irq", "pwr_irq";

		qcom,bus-width = <8>;
		qcom,large-address-bus;
		sdhc-msm-crypto = <&sdcc1_ice>;

		qcom,clk-rates = <400000 20000000 25000000 50000000 100000000
						192000000 384000000>;
		qcom,bus-aggr-clk-rates = <50000000 50000000 50000000 50000000
				100000000 200000000 200000000>;
		qcom,bus-speed-mode = "HS400_1p8v", "HS200_1p8v", "DDR_1p8v";

		qcom,devfreq,freq-table = <50000000 200000000>;

		qcom,msm-bus,name = "sdhc1";
		qcom,msm-bus,num-cases = <9>;
		qcom,msm-bus,num-paths = <2>;
		qcom,msm-bus,vectors-KBps =
			/* No vote */
			<150 512 0 0>, <1 782 0 0>,
			/* 400 KB/s*/
			<150 512 1046 1600>,
			<1 782 1600 1600>,
			/* 20 MB/s */
			<150 512 52286 80000>,
			<1 782 80000 80000>,
			/* 25 MB/s */
			<150 512 65360 100000>,
			<1 782 100000 100000>,
			/* 50 MB/s */
			<150 512 130718 200000>,
			<1 782 100000 100000>,
			/* 100 MB/s */
			<150 512 130718 200000>,
			<1 782 130000 130000>,
			/* 200 MB/s */
			<150 512 261438 400000>,
			<1 782 300000 300000>,
			/* 400 MB/s */
			<150 512 261438 400000>,
			<1 782 300000 300000>,
			/* Max. bandwidth */
			<150 512 1338562 4096000>,
			<1 782 1338562 4096000>;
		qcom,bus-bw-vectors-bps = <0 400000 20000000 25000000 50000000
			100000000 200000000 400000000 4294967295>;

		/* PM QoS */
		qcom,pm-qos-irq-type = "affine_irq";
		qcom,pm-qos-irq-latency = <67 67>;
		qcom,pm-qos-cpu-groups = <0x3f 0xc0>;
		qcom,pm-qos-cmdq-latency-us = <67 67>, <67 67>;
		qcom,pm-qos-legacy-latency-us = <67 67>, <67 67>;

		clocks = <&clock_gcc GCC_SDCC1_AHB_CLK>,
			<&clock_gcc GCC_SDCC1_APPS_CLK>,
			<&clock_gcc GCC_SDCC1_ICE_CORE_CLK>,
			<&clock_gcc GCC_AGGRE_UFS_PHY_AXI_CLK>;
		clock-names = "iface_clk", "core_clk", "ice_core_clk",
			"bus_aggr_clk";

		qcom,ice-clk-rates = <300000000 75000000>;

		qcom,ddr-config = <0xC3040873>;

		qcom,nonremovable;
		nvmem-cells = <&minor_rev>;
		nvmem-cell-names = "minor_rev";

		status = "disabled";
	};

	sdhc_2: sdhci@8804000 {
		compatible = "qcom,sdhci-msm-v5";
		reg = <0x8804000 0x1000>;
		reg-names = "hc_mem";

		interrupts = <0 204 0>, <0 222 0>;
		interrupt-names = "hc_irq", "pwr_irq";

		qcom,bus-width = <4>;
		qcom,large-address-bus;

		qcom,clk-rates = <400000 20000000 25000000
					50000000 100000000 201500000>;
		qcom,bus-speed-mode = "SDR12", "SDR25", "SDR50", "DDR50",
				      "SDR104";

		qcom,devfreq,freq-table = <50000000 201500000>;

		qcom,msm-bus,name = "sdhc2";
		qcom,msm-bus,num-cases = <8>;
		qcom,msm-bus,num-paths = <2>;
		qcom,msm-bus,vectors-KBps =
			/* No vote */
			<81 512 0 0>, <1 608 0 0>,
			/* 400 KB/s*/
			<81 512 1046 1600>,
			<1 608 1600 1600>,
			/* 20 MB/s */
			<81 512 52286 80000>,
			<1 608 80000 80000>,
			/* 25 MB/s */
			<81 512 65360 100000>,
			<1 608 100000 100000>,
			/* 50 MB/s */
			<81 512 130718 200000>,
			<1 608 100000 100000>,
			/* 100 MB/s */
			<81 512 261438 200000>,
			<1 608 130000 130000>,
			/* 200 MB/s */
			<81 512 261438 400000>,
			<1 608 300000 300000>,
			/* Max. bandwidth */
			<81 512 1338562 4096000>,
			<1 608 1338562 4096000>;
		qcom,bus-bw-vectors-bps = <0 400000 20000000 25000000 50000000
			100000000 200000000 4294967295>;

		/* PM QoS */
		qcom,pm-qos-irq-type = "affine_irq";
		qcom,pm-qos-irq-latency = <67 67>;
		qcom,pm-qos-cpu-groups = <0x3f 0xc0>;
		qcom,pm-qos-legacy-latency-us = <67 67>, <67 67>;

		clocks = <&clock_gcc GCC_SDCC2_AHB_CLK>,
			<&clock_gcc GCC_SDCC2_APPS_CLK>;
		clock-names = "iface_clk", "core_clk";

		status = "disabled";
	};

	qcom,msm-cdsp-loader {
		compatible = "qcom,cdsp-loader";
		qcom,proc-img-to-load = "cdsp";
	};

	qcom,msm-adsprpc-mem {
		compatible = "qcom,msm-adsprpc-mem-region";
		memory-region = <&adsp_mem>;
		restrict-access;
	};

	qcom,msm_fastrpc {
		compatible = "qcom,msm-fastrpc-compute";
		qcom,adsp-remoteheap-vmid = <22 37>;
		qcom,fastrpc-adsp-audio-pdr;
		qcom,fastrpc-adsp-sensors-pdr;

		qcom,msm_fastrpc_compute_cb1 {
			compatible = "qcom,msm-fastrpc-compute-cb";
			label = "cdsprpc-smd";
			iommus = <&apps_smmu 0x1421 0x30>;
			dma-coherent;
		};
		qcom,msm_fastrpc_compute_cb2 {
			compatible = "qcom,msm-fastrpc-compute-cb";
			label = "cdsprpc-smd";
			iommus = <&apps_smmu 0x1422 0x30>;
			dma-coherent;
		};
		qcom,msm_fastrpc_compute_cb3 {
			compatible = "qcom,msm-fastrpc-compute-cb";
			label = "cdsprpc-smd";
			iommus = <&apps_smmu 0x1423 0x30>;
			dma-coherent;
		};
		qcom,msm_fastrpc_compute_cb4 {
			compatible = "qcom,msm-fastrpc-compute-cb";
			label = "cdsprpc-smd";
			iommus = <&apps_smmu 0x1424 0x30>;
			dma-coherent;
		};
		qcom,msm_fastrpc_compute_cb5 {
			compatible = "qcom,msm-fastrpc-compute-cb";
			label = "cdsprpc-smd";
			iommus = <&apps_smmu 0x1425 0x30>;
			dma-coherent;
		};
		qcom,msm_fastrpc_compute_cb6 {
			compatible = "qcom,msm-fastrpc-compute-cb";
			label = "cdsprpc-smd";
			iommus = <&apps_smmu 0x1426 0x30>;
			dma-coherent;
		};
		qcom,msm_fastrpc_compute_cb7 {
			compatible = "qcom,msm-fastrpc-compute-cb";
			label = "cdsprpc-smd";
			qcom,secure-context-bank;
			iommus = <&apps_smmu 0x1429 0x30>;
			dma-coherent;
		};
		qcom,msm_fastrpc_compute_cb8 {
			compatible = "qcom,msm-fastrpc-compute-cb";
			label = "cdsprpc-smd";
			qcom,secure-context-bank;
			iommus = <&apps_smmu 0x142A 0x30>;
			dma-coherent;
		};
		qcom,msm_fastrpc_compute_cb9 {
			compatible = "qcom,msm-fastrpc-compute-cb";
			label = "adsprpc-smd";
			iommus = <&apps_smmu 0x1803 0x0>;
			dma-coherent;
		};
		qcom,msm_fastrpc_compute_cb10 {
			compatible = "qcom,msm-fastrpc-compute-cb";
			label = "adsprpc-smd";
			iommus = <&apps_smmu 0x1804 0x0>;
			dma-coherent;
		};
		qcom,msm_fastrpc_compute_cb11 {
			compatible = "qcom,msm-fastrpc-compute-cb";
			label = "adsprpc-smd";
			iommus = <&apps_smmu 0x1805 0x0>;
			dma-coherent;
		};
		qcom,msm_fastrpc_compute_cb12 {
			compatible = "qcom,msm-fastrpc-compute-cb";
			label = "adsprpc-smd";
			iommus = <&apps_smmu 0x1806 0x0>;
			dma-coherent;
			shared-cb;
		};
	};

	bluetooth: bt_wcn3990 {
		compatible = "qca,wcn3990";
		qca,bt-vdd-core-supply = <&pm660_l9>;
		qca,bt-vdd-pa-supply = <&pm660_l6>;
		qca,bt-vdd-ldo-supply = <&pm660_l19>;

		qca,bt-vdd-core-voltage-level = <1800000 1900000>;
		qca,bt-vdd-pa-voltage-level = <1304000 1370000>;
		qca,bt-vdd-ldo-voltage-level = <3312000 3400000>;

		qca,bt-vdd-core-current-level = <1>; /* LPM/PFM */
		qca,bt-vdd-pa-current-level = <1>; /* LPM/PFM */
		qca,bt-vdd-ldo-current-level = <1>; /* LPM/PFM */
	};

	icnss: qcom,icnss@18800000 {
		compatible = "qcom,icnss";
		reg = <0x18800000 0x800000>,
		      <0xa0000000 0x10000000>,
		      <0xb0000000 0x10000>;
		reg-names = "membase", "smmu_iova_base", "smmu_iova_ipa";
		iommus = <&apps_smmu 0x0040 0x1>;
		interrupts = <0 414 0 /* CE0 */ >,
			     <0 415 0 /* CE1 */ >,
			     <0 416 0 /* CE2 */ >,
			     <0 417 0 /* CE3 */ >,
			     <0 418 0 /* CE4 */ >,
			     <0 419 0 /* CE5 */ >,
			     <0 420 0 /* CE6 */ >,
			     <0 421 0 /* CE7 */ >,
			     <0 422 0 /* CE8 */ >,
			     <0 423 0 /* CE9 */ >,
			     <0 424 0 /* CE10 */ >,
			     <0 425 0 /* CE11 */ >;
		vdd-0.8-cx-mx-supply = <&pm660_l5>;
		vdd-1.8-xo-supply = <&pm660_l9>;
		vdd-1.3-rfa-supply = <&pm660_l6>;
		vdd-3.3-ch0-supply = <&pm660_l19>;
		qcom,vdd-3.3-ch0-config = <3000000 3312000>;
		qcom,wlan-msa-memory = <0x100000>;
		qcom,wlan-msa-fixed-region = <&wlan_msa_mem>;
		qcom,gpio-force-fatal-error = <&smp2pgpio_wlan_1_in 0 0>;
		qcom,gpio-early-crash-ind = <&smp2pgpio_wlan_1_in 1 0>;
		qcom,smmu-s1-bypass;
	};

	cpubw: qcom,cpubw {
		compatible = "qcom,devbw";
		governor = "performance";
		qcom,src-dst-ports =
			<MSM_BUS_MASTER_AMPSS_M0 MSM_BUS_SLAVE_EBI_CH0>;
		qcom,active-only;
		qcom,bw-tbl =
			< MHZ_TO_MBPS( 100, 4) >, /* 381 MB/s */
			< MHZ_TO_MBPS( 200, 4) >, /* 762 MB/s */
			< MHZ_TO_MBPS( 300, 4) >, /* 1144 MB/s */
			< MHZ_TO_MBPS( 451, 4) >, /* 1720 MB/s */
			< MHZ_TO_MBPS( 547, 4) >, /* 2086 MB/s */
			< MHZ_TO_MBPS( 681, 4) >, /* 2597 MB/s */
			< MHZ_TO_MBPS( 768, 4) >, /* 2929 MB/s */
			< MHZ_TO_MBPS(1017, 4) >, /* 3879 MB/s */
			< MHZ_TO_MBPS(1353, 4) >, /* 5161 MB/s */
			< MHZ_TO_MBPS(1555, 4) >, /* 5931 MB/s */
			< MHZ_TO_MBPS(1804, 4) >; /* 6881 MB/s */
	};

	bwmon: qcom,cpu-bwmon {
		compatible = "qcom,bimc-bwmon4";
		reg = <0x1436400 0x300>, <0x1436300 0x200>;
		reg-names = "base", "global_base";
		interrupts = <0 581 4>;
		qcom,mport = <0>;
		qcom,count-unit = <0x10000>;
		qcom,hw-timer-hz = <19200000>;
		qcom,target-dev = <&cpubw>;
	};

	memlat_cpu0: qcom,memlat-cpu0 {
		compatible = "qcom,devbw";
		governor = "powersave";
		qcom,src-dst-ports = <1 512>;
		qcom,active-only;
		qcom,bw-tbl =
			< MHZ_TO_MBPS( 100, 4) >, /* 381 MB/s */
			< MHZ_TO_MBPS( 200, 4) >, /* 762 MB/s */
			< MHZ_TO_MBPS( 300, 4) >, /* 1144 MB/s */
			< MHZ_TO_MBPS( 451, 4) >, /* 1720 MB/s */
			< MHZ_TO_MBPS( 547, 4) >, /* 2086 MB/s */
			< MHZ_TO_MBPS( 681, 4) >, /* 2597 MB/s */
			< MHZ_TO_MBPS( 768, 4) >, /* 2929 MB/s */
			< MHZ_TO_MBPS(1017, 4) >, /* 3879 MB/s */
			< MHZ_TO_MBPS(1353, 4) >, /* 5161 MB/s */
			< MHZ_TO_MBPS(1555, 4) >, /* 5931 MB/s */
			< MHZ_TO_MBPS(1804, 4) >; /* 6881 MB/s */
	};

	memlat_cpu6: qcom,memlat-cpu6 {
		compatible = "qcom,devbw";
		governor = "powersave";
		qcom,src-dst-ports = <1 512>;
		qcom,active-only;
		status = "ok";
		qcom,bw-tbl =
			< MHZ_TO_MBPS( 100, 4) >, /* 381 MB/s */
			< MHZ_TO_MBPS( 200, 4) >, /* 762 MB/s */
			< MHZ_TO_MBPS( 300, 4) >, /* 1144 MB/s */
			< MHZ_TO_MBPS( 451, 4) >, /* 1720 MB/s */
			< MHZ_TO_MBPS( 547, 4) >, /* 2086 MB/s */
			< MHZ_TO_MBPS( 681, 4) >, /* 2597 MB/s */
			< MHZ_TO_MBPS( 768, 4) >, /* 2929 MB/s */
			< MHZ_TO_MBPS(1017, 4) >, /* 3879 MB/s */
			< MHZ_TO_MBPS(1353, 4) >, /* 5161 MB/s */
			< MHZ_TO_MBPS(1555, 4) >, /* 5931 MB/s */
			< MHZ_TO_MBPS(1804, 4) >; /* 6881 MB/s */
	};

	snoc_cnoc_keepalive: qcom,snoc_cnoc_keepalive {
		compatible = "qcom,devbw";
		governor = "powersave";
		qcom,src-dst-ports = <139 627>;
		qcom,active-only;
		status = "ok";
		qcom,bw-tbl =
			< 1 >;
	};

	bus_proxy_client: qcom,bus_proxy_client {
		compatible = "qcom,bus-proxy-client";
		qcom,msm-bus,name = "bus-proxy-client";
		qcom,msm-bus,num-cases = <2>;
		qcom,msm-bus,num-paths = <2>;
		qcom,msm-bus,vectors-KBps =
			<22 512 0 0>, <23 512 0 0>,
			<22 512 0 5000000>, <23 512 0 5000000>;
		qcom,msm-bus,active-only;
		status = "ok";
	};

	devfreq_memlat_0: qcom,cpu0-memlat-mon {
		compatible = "qcom,arm-memlat-mon";
		qcom,cpulist = <&CPU0 &CPU1 &CPU2 &CPU3 &CPU4 &CPU5>;
		qcom,target-dev = <&memlat_cpu0>;
		qcom,cachemiss-ev = <0x2a>;
		qcom,core-dev-table =
			<  748800 MHZ_TO_MBPS( 300, 4) >,
			<  998400 MHZ_TO_MBPS( 451, 4) >,
			< 1209600 MHZ_TO_MBPS( 547, 4) >,
			< 1516800 MHZ_TO_MBPS( 768, 4) >,
			< 1708000 MHZ_TO_MBPS(1017, 4) >;
	};

	devfreq_memlat_6: qcom,cpu6-memlat-mon {
		compatible = "qcom,arm-memlat-mon";
		qcom,cpulist = <&CPU6 &CPU7>;
		qcom,target-dev = <&memlat_cpu6>;
		qcom,cachemiss-ev = <0x2a>;
		qcom,core-dev-table =
			<  825600 MHZ_TO_MBPS( 300, 4) >,
			< 1132800 MHZ_TO_MBPS( 547, 4) >,
			< 1363200 MHZ_TO_MBPS(1017, 4) >,
			< 1996800 MHZ_TO_MBPS(1555, 4) >,
			< 2457600 MHZ_TO_MBPS(1804, 4) >;
	};

	l3_cpu0: qcom,l3-cpu0 {
		compatible = "devfreq-simple-dev";
		clock-names = "devfreq_clk";
		clocks = <&clock_cpucc L3_CLUSTER0_VOTE_CLK>;
		governor = "performance";
	};

	l3_cpu6: qcom,l3-cpu6 {
		compatible = "devfreq-simple-dev";
		clock-names = "devfreq_clk";
		clocks = <&clock_cpucc L3_CLUSTER1_VOTE_CLK>;
		governor = "performance";
	};

	devfreq_l3lat_0: qcom,cpu0-l3lat-mon {
		compatible = "qcom,arm-memlat-mon";
		qcom,cpulist = <&CPU0 &CPU1 &CPU2 &CPU3 &CPU4 &CPU5>;
		qcom,target-dev = <&l3_cpu0>;
		qcom,cachemiss-ev = <0x17>;
		qcom,core-dev-table =
			<  576000  300000000 >,
			<  998400  556800000 >,
			< 1209660  844800000 >,
			< 1516800  940800000 >,
			< 1612800 1382400000 >,
			< 1708000 1440000000 >;
	};

	devfreq_l3lat_6: qcom,cpu6-l3lat-mon {
		compatible = "qcom,arm-memlat-mon";
		qcom,cpulist = <&CPU6 &CPU7>;
		qcom,target-dev = <&l3_cpu6>;
		qcom,cachemiss-ev = <0x17>;
		qcom,core-dev-table =
			< 1132800  556800000 >,
			< 1363200  806400000 >,
			< 1747200  940800000 >,
			< 1996800 1190400000 >,
			< 2457600 1440000000 >;
	};

	mincpubw: qcom,mincpubw {
		compatible = "qcom,devbw";
		governor = "powersave";
		qcom,src-dst-ports = <1 512>;
		qcom,active-only;
		qcom,bw-tbl =
			< MHZ_TO_MBPS( 100, 4) >, /* 381 MB/s */
			< MHZ_TO_MBPS( 200, 4) >, /* 762 MB/s */
			< MHZ_TO_MBPS( 300, 4) >, /* 1144 MB/s */
			< MHZ_TO_MBPS( 451, 4) >, /* 1720 MB/s */
			< MHZ_TO_MBPS( 547, 4) >, /* 2086 MB/s */
			< MHZ_TO_MBPS( 681, 4) >, /* 2597 MB/s */
			< MHZ_TO_MBPS( 768, 4) >, /* 2929 MB/s */
			< MHZ_TO_MBPS(1017, 4) >, /* 3879 MB/s */
			< MHZ_TO_MBPS(1353, 4) >, /* 5161 MB/s */
			< MHZ_TO_MBPS(1555, 4) >, /* 5931 MB/s */
			< MHZ_TO_MBPS(1804, 4) >; /* 6881 MB/s */
	};

	devfreq-cpufreq {
		mincpubw-cpufreq {
			target-dev = <&mincpubw>;
			cpu-to-dev-map-0 =
				<  748800 MHZ_TO_MBPS( 300, 4) >,
				< 1209660 MHZ_TO_MBPS( 451, 4) >,
				< 1612800 MHZ_TO_MBPS( 547, 4) >,
				< 1708000 MHZ_TO_MBPS( 768, 4) >;
			cpu-to-dev-map-6 =
				< 1132800 MHZ_TO_MBPS( 300, 4) >,
				< 1363200 MHZ_TO_MBPS( 547, 4) >,
				< 1747200 MHZ_TO_MBPS( 768, 4) >,
				< 1996800 MHZ_TO_MBPS(1017, 4) >,
				< 2457600 MHZ_TO_MBPS(1804, 4) >;
		};
	};

	mincpu0bw: qcom,mincpu0bw {
		compatible = "qcom,devbw";
		governor = "powersave";
		qcom,src-dst-ports = <1 512>;
		qcom,active-only;
		qcom,bw-tbl =
			< MHZ_TO_MBPS( 100, 4) >, /* 381 MB/s */
			< MHZ_TO_MBPS( 200, 4) >, /* 762 MB/s */
			< MHZ_TO_MBPS( 300, 4) >, /* 1144 MB/s */
			< MHZ_TO_MBPS( 451, 4) >, /* 1720 MB/s */
			< MHZ_TO_MBPS( 547, 4) >, /* 2086 MB/s */
			< MHZ_TO_MBPS( 681, 4) >, /* 2597 MB/s */
			< MHZ_TO_MBPS( 768, 4) >, /* 2929 MB/s */
			< MHZ_TO_MBPS(1017, 4) >, /* 3879 MB/s */
			< MHZ_TO_MBPS(1353, 4) >, /* 5161 MB/s */
			< MHZ_TO_MBPS(1555, 4) >, /* 5931 MB/s */
			< MHZ_TO_MBPS(1804, 4) >; /* 6881 MB/s */
	};

	mincpu6bw: qcom,mincpu6bw {
		compatible = "qcom,devbw";
		governor = "powersave";
		qcom,src-dst-ports = <1 512>;
		qcom,active-only;
		qcom,bw-tbl =
			< MHZ_TO_MBPS( 100, 4) >, /* 381 MB/s */
			< MHZ_TO_MBPS( 200, 4) >, /* 762 MB/s */
			< MHZ_TO_MBPS( 300, 4) >, /* 1144 MB/s */
			< MHZ_TO_MBPS( 451, 4) >, /* 1720 MB/s */
			< MHZ_TO_MBPS( 547, 4) >, /* 2086 MB/s */
			< MHZ_TO_MBPS( 681, 4) >, /* 2597 MB/s */
			< MHZ_TO_MBPS( 768, 4) >, /* 2929 MB/s */
			< MHZ_TO_MBPS(1017, 4) >, /* 3879 MB/s */
			< MHZ_TO_MBPS(1353, 4) >, /* 5161 MB/s */
			< MHZ_TO_MBPS(1555, 4) >, /* 5931 MB/s */
			< MHZ_TO_MBPS(1804, 4) >; /* 6881 MB/s */
	};

	devfreq_compute0: qcom,devfreq-compute0 {
		compatible = "qcom,arm-cpu-mon";
		qcom,cpulist = <&CPU0 &CPU1 &CPU2 &CPU3 &CPU4 &CPU5>;
		qcom,target-dev = <&mincpu0bw>;
		qcom,core-dev-table =
				<  748800 MHZ_TO_MBPS( 300, 4) >,
				< 1209660 MHZ_TO_MBPS( 451, 4) >,
				< 1612800 MHZ_TO_MBPS( 547, 4) >,
				< 1708000 MHZ_TO_MBPS( 768, 4) >;
	};

	devfreq_compute6: qcom,devfreq-compute6 {
		compatible = "qcom,arm-cpu-mon";
		qcom,cpulist = <&CPU6 &CPU7>;
		qcom,target-dev = <&mincpu6bw>;
		qcom,core-dev-table =
				< 1132800 MHZ_TO_MBPS( 300, 4) >,
				< 1363200 MHZ_TO_MBPS( 547, 4) >,
				< 1747200 MHZ_TO_MBPS( 768, 4) >,
				< 1996800 MHZ_TO_MBPS(1017, 4) >,
				< 2457600 MHZ_TO_MBPS(1804, 4) >;
	};

	l3_cdsp: qcom,l3-cdsp {
		compatible = "devfreq-simple-dev";
		clock-names = "devfreq_clk";
		clocks = <&clock_cpucc L3_MISC_VOTE_CLK>;
		governor = "powersave";
	};

	cpu_pmu: cpu-pmu {
		compatible = "arm,armv8-pmuv3";
		qcom,irq-is-percpu;
		interrupts = <1 5 4>;
	};

	gpu_gx_domain_addr: syscon@0x5091508 {
		compatible = "syscon";
		reg = <0x5091508 0x4>;
	};

	gpu_gx_sw_reset: syscon@0x5091008 {
		compatible = "syscon";
		reg = <0x5091008 0x4>;
	};

	qfprom: qfprom@0x780000 {
		compatible	= "qcom,qfprom";
		reg		= <0x00784000 0x1000>;
		#address-cells	= <1>;
		#size-cells	= <1>;
		ranges;

		minor_rev: minor_rev@0x78414c {
			reg = <0x14c 0x4>;
			bits = <0 30>; /* Access 30 bits from bit offset 0 */
		};
	};

};

#include "pm660.dtsi"
#include "pm660l.dtsi"
#include "sdm670-regulator.dtsi"
#include "sdm670-pinctrl.dtsi"
#include "msm-arm-smmu-sdm670.dtsi"
#include "msm-gdsc-sdm845.dtsi"
#include "sdm670-pm.dtsi"

&usb30_prim_gdsc {
	status = "ok";
};

&ufs_phy_gdsc {
	status = "ok";
};

&hlos1_vote_aggre_noc_mmu_audio_tbu_gdsc {
	status = "ok";
};

&hlos1_vote_aggre_noc_mmu_tbu1_gdsc {
	status = "ok";
};

&hlos1_vote_aggre_noc_mmu_tbu2_gdsc {
	status = "ok";
};

&hlos1_vote_mmnoc_mmu_tbu_hf0_gdsc {
	status = "ok";
};

&hlos1_vote_mmnoc_mmu_tbu_hf1_gdsc {
	status = "ok";
};

&hlos1_vote_mmnoc_mmu_tbu_sf_gdsc {
	status = "ok";
};

&bps_gdsc {
	qcom,support-hw-trigger;
	status = "ok";
};

&ife_0_gdsc {
	status = "ok";
};

&ife_1_gdsc {
	status = "ok";
};

&ipe_0_gdsc {
	qcom,support-hw-trigger;
	status = "ok";
};

&ipe_1_gdsc {
	qcom,support-hw-trigger;
	status = "ok";
};

&titan_top_gdsc {
	status = "ok";
};

&mdss_core_gdsc {
	status = "ok";
	proxy-supply = <&mdss_core_gdsc>;
	qcom,proxy-consumer-enable;
};

&gpu_cx_gdsc {
	parent-supply = <&pm660l_s3_level>;
	status = "ok";
};

&gpu_gx_gdsc {
	clock-names = "core_root_clk";
	clocks = <&clock_gfx GPU_CC_GX_GFX3D_CLK_SRC>;
	qcom,force-enable-root-clk;
	parent-supply = <&pm660l_s2_level>;
	domain-addr = <&gpu_gx_domain_addr>;
	sw-reset = <&gpu_gx_sw_reset>;
	qcom,reset-aon-logic;
	status = "ok";
};

&vcodec0_gdsc {
	qcom,support-hw-trigger;
	status = "ok";
};

&vcodec1_gdsc {
	qcom,support-hw-trigger;
	status = "ok";
};

&venus_gdsc {
	status = "ok";
};

&mdss_dsi0 {
	qcom,core-supply-entries {
		#address-cells = <1>;
		#size-cells = <0>;

		qcom,core-supply-entry@0 {
			reg = <0>;
			qcom,supply-name = "refgen";
			qcom,supply-min-voltage = <0>;
			qcom,supply-max-voltage = <0>;
			qcom,supply-enable-load = <0>;
			qcom,supply-disable-load = <0>;
		};
	};
};

&mdss_dsi1 {
	qcom,core-supply-entries {
		#address-cells = <1>;
		#size-cells = <0>;

		qcom,core-supply-entry@0 {
			reg = <0>;
			qcom,supply-name = "refgen";
			qcom,supply-min-voltage = <0>;
			qcom,supply-max-voltage = <0>;
			qcom,supply-enable-load = <0>;
			qcom,supply-disable-load = <0>;
		};
	};
};

&sde_dp {
	qcom,core-supply-entries {
		#address-cells = <1>;
		#size-cells = <0>;

		qcom,core-supply-entry@0 {
			reg = <0>;
			qcom,supply-name = "refgen";
			qcom,supply-min-voltage = <0>;
			qcom,supply-max-voltage = <0>;
			qcom,supply-enable-load = <0>;
			qcom,supply-disable-load = <0>;
		};
	};
};

#include "sdm670-audio.dtsi"
#include "sdm670-usb.dtsi"
#include "sdm670-gpu.dtsi"
#include "sdm670-camera.dtsi"
#include "sdm670-thermal.dtsi"
#include "sdm670-bus.dtsi"

&pm660_div_clk {
	status = "ok";
};

&qupv3_se10_i2c {
	nx30p6093: nx30p6093@36 {
		status = "disabled";
		compatible = "nxp,nx30p6093";
		reg = <0x36>;
		interrupt-parent = <&tlmm>;
		interrupts = <5 IRQ_TYPE_NONE>;
		nxp,long-wakeup-sec = <28800>; /* 8 hours */
		nxp,short-wakeup-ms = <180000>; /* 3 mins */
		pinctrl-names = "default";
		pinctrl-0 = <&nx30p6093_intr_default>;
	};
};<|MERGE_RESOLUTION|>--- conflicted
+++ resolved
@@ -383,11 +383,7 @@
 				2611200   1400
 			>;
 			idle-cost-data = <
-<<<<<<< HEAD
-				100 80 60 40 20
-=======
 				30 25 20 15 10
->>>>>>> 766ebbc8
 			>;
 		};
 		CLUSTER_COST_0: cluster-cost0 {
