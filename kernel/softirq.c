/*
 *	linux/kernel/softirq.c
 *
 *	Copyright (C) 1992 Linus Torvalds
 *
 *	Distribute under GPLv2.
 *
 *	Rewritten. Old one was good in 2.2, but in 2.3 it was immoral. --ANK (990903)
 */

#define pr_fmt(fmt) KBUILD_MODNAME ": " fmt

#include <linux/export.h>
#include <linux/kernel_stat.h>
#include <linux/interrupt.h>
#include <linux/init.h>
#include <linux/mm.h>
#include <linux/notifier.h>
#include <linux/percpu.h>
#include <linux/cpu.h>
#include <linux/freezer.h>
#include <linux/kthread.h>
#include <linux/rcupdate.h>
#include <linux/ftrace.h>
#include <linux/smp.h>
#include <linux/smpboot.h>
#include <linux/tick.h>
#include <linux/irq.h>

#define CREATE_TRACE_POINTS
#include <trace/events/irq.h>

/*
   - No shared variables, all the data are CPU local.
   - If a softirq needs serialization, let it serialize itself
     by its own spinlocks.
   - Even if softirq is serialized, only local cpu is marked for
     execution. Hence, we get something sort of weak cpu binding.
     Though it is still not clear, will it result in better locality
     or will not.

   Examples:
   - NET RX softirq. It is multithreaded and does not require
     any global serialization.
   - NET TX softirq. It kicks software netdevice queues, hence
     it is logically serialized per device, but this serialization
     is invisible to common code.
   - Tasklets: serialized wrt itself.
 */

#ifndef __ARCH_IRQ_STAT
irq_cpustat_t irq_stat[NR_CPUS] ____cacheline_aligned;
EXPORT_SYMBOL(irq_stat);
#endif

static struct softirq_action softirq_vec[NR_SOFTIRQS] __cacheline_aligned_in_smp;

DEFINE_PER_CPU(struct task_struct *, ksoftirqd);

/*
 * active_softirqs -- per cpu, a mask of softirqs that are being handled,
 * with the expectation that approximate answers are acceptable and therefore
 * no synchronization.
 */
DEFINE_PER_CPU(__u32, active_softirqs);

const char * const softirq_to_name[NR_SOFTIRQS] = {
	"HI", "TIMER", "NET_TX", "NET_RX", "BLOCK", "IRQ_POLL",
	"TASKLET", "SCHED", "HRTIMER", "RCU"
};

/*
 * we cannot loop indefinitely here to avoid userspace starvation,
 * but we also don't want to introduce a worst case 1/HZ latency
 * to the pending events, so lets the scheduler to balance
 * the softirq load for us.
 */
static void wakeup_softirqd(void)
{
	/* Interrupts are disabled: no need to stop preemption */
	struct task_struct *tsk = __this_cpu_read(ksoftirqd);

	if (tsk && tsk->state != TASK_RUNNING)
		wake_up_process(tsk);
}

/*
<<<<<<< HEAD
=======
 * If ksoftirqd is scheduled, we do not want to process pending softirqs
 * right now. Let ksoftirqd handle this at its own rate, to get fairness,
 * unless we're doing some of the synchronous softirqs.
 */
#define SOFTIRQ_NOW_MASK ((1 << HI_SOFTIRQ) | (1 << TASKLET_SOFTIRQ))
static bool ksoftirqd_running(unsigned long pending)
{
	struct task_struct *tsk = __this_cpu_read(ksoftirqd);

	if (pending & SOFTIRQ_NOW_MASK)
		return false;
	return tsk && (tsk->state == TASK_RUNNING);
}

/*
>>>>>>> 93e02ae4
 * preempt_count and SOFTIRQ_OFFSET usage:
 * - preempt_count is changed by SOFTIRQ_OFFSET on entering or leaving
 *   softirq processing.
 * - preempt_count is changed by SOFTIRQ_DISABLE_OFFSET (= 2 * SOFTIRQ_OFFSET)
 *   on local_bh_disable or local_bh_enable.
 * This lets us distinguish between whether we are currently processing
 * softirq and whether we just have bh disabled.
 */

/*
 * This one is for softirq.c-internal use,
 * where hardirqs are disabled legitimately:
 */
#ifdef CONFIG_TRACE_IRQFLAGS
void __local_bh_disable_ip(unsigned long ip, unsigned int cnt)
{
	unsigned long flags;

	WARN_ON_ONCE(in_irq());

	raw_local_irq_save(flags);
	/*
	 * The preempt tracer hooks into preempt_count_add and will break
	 * lockdep because it calls back into lockdep after SOFTIRQ_OFFSET
	 * is set and before current->softirq_enabled is cleared.
	 * We must manually increment preempt_count here and manually
	 * call the trace_preempt_off later.
	 */
	__preempt_count_add(cnt);
	/*
	 * Were softirqs turned off above:
	 */
	if (softirq_count() == (cnt & SOFTIRQ_MASK))
		trace_softirqs_off(ip);
	raw_local_irq_restore(flags);

	if (preempt_count() == cnt) {
#ifdef CONFIG_DEBUG_PREEMPT
		current->preempt_disable_ip = get_lock_parent_ip();
#endif
		trace_preempt_off(CALLER_ADDR0, get_lock_parent_ip());
	}
}
EXPORT_SYMBOL(__local_bh_disable_ip);
#endif /* CONFIG_TRACE_IRQFLAGS */

static void __local_bh_enable(unsigned int cnt)
{
	WARN_ON_ONCE(!irqs_disabled());

	if (softirq_count() == (cnt & SOFTIRQ_MASK))
		trace_softirqs_on(_RET_IP_);
	preempt_count_sub(cnt);
}

/*
 * Special-case - softirqs can safely be enabled in
 * cond_resched_softirq(), or by __do_softirq(),
 * without processing still-pending softirqs:
 */
void _local_bh_enable(void)
{
	WARN_ON_ONCE(in_irq());
	__local_bh_enable(SOFTIRQ_DISABLE_OFFSET);
}
EXPORT_SYMBOL(_local_bh_enable);

void __local_bh_enable_ip(unsigned long ip, unsigned int cnt)
{
	WARN_ON_ONCE(in_irq() || irqs_disabled());
#ifdef CONFIG_TRACE_IRQFLAGS
	local_irq_disable();
#endif
	/*
	 * Are softirqs going to be turned on now:
	 */
	if (softirq_count() == SOFTIRQ_DISABLE_OFFSET)
		trace_softirqs_on(ip);
	/*
	 * Keep preemption disabled until we are done with
	 * softirq processing:
	 */
	preempt_count_sub(cnt - 1);

	if (unlikely(!in_interrupt() && local_softirq_pending())) {
		/*
		 * Run softirq if any pending. And do it in its own stack
		 * as we may be calling this deep in a task call stack already.
		 */
		do_softirq();
	}

	preempt_count_dec();
#ifdef CONFIG_TRACE_IRQFLAGS
	local_irq_enable();
#endif
	preempt_check_resched();
}
EXPORT_SYMBOL(__local_bh_enable_ip);

/*
 * We restart softirq processing for at most MAX_SOFTIRQ_RESTART times,
 * but break the loop if need_resched() is set or after 2 ms.
 * The MAX_SOFTIRQ_TIME provides a nice upper bound in most cases, but in
 * certain cases, such as stop_machine(), jiffies may cease to
 * increment and so we need the MAX_SOFTIRQ_RESTART limit as
 * well to make sure we eventually return from this method.
 *
 * These limits have been established via experimentation.
 * The two things to balance is latency against fairness -
 * we want to handle softirqs as soon as possible, but they
 * should not be able to lock up the box.
 */
#define MAX_SOFTIRQ_TIME  msecs_to_jiffies(2)
#define MAX_SOFTIRQ_RESTART 10

#ifdef CONFIG_TRACE_IRQFLAGS
/*
 * When we run softirqs from irq_exit() and thus on the hardirq stack we need
 * to keep the lockdep irq context tracking as tight as possible in order to
 * not miss-qualify lock contexts and miss possible deadlocks.
 */

static inline bool lockdep_softirq_start(void)
{
	bool in_hardirq = false;

	if (trace_hardirq_context(current)) {
		in_hardirq = true;
		trace_hardirq_exit();
	}

	lockdep_softirq_enter();

	return in_hardirq;
}

static inline void lockdep_softirq_end(bool in_hardirq)
{
	lockdep_softirq_exit();

	if (in_hardirq)
		trace_hardirq_enter();
}
#else
static inline bool lockdep_softirq_start(void) { return false; }
static inline void lockdep_softirq_end(bool in_hardirq) { }
#endif

#define softirq_deferred_for_rt(pending)		\
({							\
	__u32 deferred = 0;				\
	if (cpupri_check_rt()) {			\
		deferred = pending & LONG_SOFTIRQ_MASK; \
		pending &= ~LONG_SOFTIRQ_MASK;		\
	}						\
	deferred;					\
})

asmlinkage __visible void __softirq_entry __do_softirq(void)
{
	unsigned long end = jiffies + MAX_SOFTIRQ_TIME;
	unsigned long old_flags = current->flags;
	int max_restart = MAX_SOFTIRQ_RESTART;
	struct softirq_action *h;
	bool in_hardirq;
	__u32 deferred;
	__u32 pending;
	int softirq_bit;

	/*
	 * Mask out PF_MEMALLOC s current task context is borrowed for the
	 * softirq. A softirq handled such as network RX might set PF_MEMALLOC
	 * again if the socket is related to swap
	 */
	current->flags &= ~PF_MEMALLOC;

	pending = local_softirq_pending();
	deferred = softirq_deferred_for_rt(pending);
	account_irq_enter_time(current);
	__local_bh_disable_ip(_RET_IP_, SOFTIRQ_OFFSET);
	in_hardirq = lockdep_softirq_start();

restart:
	/* Reset the pending bitmask before enabling irqs */
	set_softirq_pending(deferred);
	__this_cpu_write(active_softirqs, pending);

	local_irq_enable();

	h = softirq_vec;

	while ((softirq_bit = ffs(pending))) {
		unsigned int vec_nr;
		int prev_count;

		h += softirq_bit - 1;

		vec_nr = h - softirq_vec;
		prev_count = preempt_count();

		kstat_incr_softirqs_this_cpu(vec_nr);

		trace_softirq_entry(vec_nr);
		h->action(h);
		trace_softirq_exit(vec_nr);
		if (unlikely(prev_count != preempt_count())) {
			pr_err("huh, entered softirq %u %s %p with preempt_count %08x, exited with %08x?\n",
			       vec_nr, softirq_to_name[vec_nr], h->action,
			       prev_count, preempt_count());
			preempt_count_set(prev_count);
		}
		h++;
		pending >>= softirq_bit;
	}

	__this_cpu_write(active_softirqs, 0);
	rcu_bh_qs();
	local_irq_disable();

	pending = local_softirq_pending();
	deferred = softirq_deferred_for_rt(pending);

	if (pending) {
		if (time_before(jiffies, end) && !need_resched() &&
		    --max_restart)
			goto restart;
	}

	if (pending | deferred)
		wakeup_softirqd();
	lockdep_softirq_end(in_hardirq);
	account_irq_exit_time(current);
	__local_bh_enable(SOFTIRQ_OFFSET);
	WARN_ON_ONCE(in_interrupt());
	tsk_restore_flags(current, old_flags, PF_MEMALLOC);
}

asmlinkage __visible void do_softirq(void)
{
	__u32 pending;
	unsigned long flags;

	if (in_interrupt())
		return;

	local_irq_save(flags);

	pending = local_softirq_pending();

<<<<<<< HEAD
	if (pending)
=======
	if (pending && !ksoftirqd_running(pending))
>>>>>>> 93e02ae4
		do_softirq_own_stack();

	local_irq_restore(flags);
}

/*
 * Enter an interrupt context.
 */
void irq_enter(void)
{
	rcu_irq_enter();
	if (is_idle_task(current) && !in_interrupt()) {
		/*
		 * Prevent raise_softirq from needlessly waking up ksoftirqd
		 * here, as softirq will be serviced on return from interrupt.
		 */
		local_bh_disable();
		tick_irq_enter();
		_local_bh_enable();
	}

	__irq_enter();
}

static inline void invoke_softirq(void)
{
<<<<<<< HEAD
=======
	if (ksoftirqd_running(local_softirq_pending()))
		return;

>>>>>>> 93e02ae4
	if (!force_irqthreads) {
#ifdef CONFIG_HAVE_IRQ_EXIT_ON_IRQ_STACK
		/*
		 * We can safely execute softirq on the current stack if
		 * it is the irq stack, because it should be near empty
		 * at this stage.
		 */
		__do_softirq();
#else
		/*
		 * Otherwise, irq_exit() is called on the task stack that can
		 * be potentially deep already. So call softirq in its own stack
		 * to prevent from any overrun.
		 */
		do_softirq_own_stack();
#endif
	} else {
		wakeup_softirqd();
	}
}

static inline void tick_irq_exit(void)
{
#ifdef CONFIG_NO_HZ_COMMON
	int cpu = smp_processor_id();

	/* Make sure that timer wheel updates are propagated */
	if ((idle_cpu(cpu) && !need_resched()) || tick_nohz_full_cpu(cpu)) {
		if (!in_interrupt())
			tick_nohz_irq_exit();
	}
#endif
}

/*
 * Exit an interrupt context. Process softirqs if needed and possible:
 */
void irq_exit(void)
{
#ifndef __ARCH_IRQ_EXIT_IRQS_DISABLED
	local_irq_disable();
#else
	WARN_ON_ONCE(!irqs_disabled());
#endif

	account_irq_exit_time(current);
	preempt_count_sub(HARDIRQ_OFFSET);
	if (!in_interrupt() && local_softirq_pending())
		invoke_softirq();

	tick_irq_exit();
	rcu_irq_exit();
	trace_hardirq_exit(); /* must be last! */
}

/*
 * This function must run with irqs disabled!
 */
inline void raise_softirq_irqoff(unsigned int nr)
{
	__raise_softirq_irqoff(nr);

	/*
	 * If we're in an interrupt or softirq, we're done
	 * (this also catches softirq-disabled code). We will
	 * actually run the softirq once we return from
	 * the irq or softirq.
	 *
	 * Otherwise we wake up ksoftirqd to make sure we
	 * schedule the softirq soon.
	 */
	if (!in_interrupt())
		wakeup_softirqd();
}

void raise_softirq(unsigned int nr)
{
	unsigned long flags;

	local_irq_save(flags);
	raise_softirq_irqoff(nr);
	local_irq_restore(flags);
}

void __raise_softirq_irqoff(unsigned int nr)
{
	trace_softirq_raise(nr);
	or_softirq_pending(1UL << nr);
}

void open_softirq(int nr, void (*action)(struct softirq_action *))
{
	softirq_vec[nr].action = action;
}

/*
 * Tasklets
 */
struct tasklet_head {
	struct tasklet_struct *head;
	struct tasklet_struct **tail;
};

static DEFINE_PER_CPU(struct tasklet_head, tasklet_vec);
static DEFINE_PER_CPU(struct tasklet_head, tasklet_hi_vec);

void __tasklet_schedule(struct tasklet_struct *t)
{
	unsigned long flags;

	local_irq_save(flags);
	t->next = NULL;
	*__this_cpu_read(tasklet_vec.tail) = t;
	__this_cpu_write(tasklet_vec.tail, &(t->next));
	raise_softirq_irqoff(TASKLET_SOFTIRQ);
	local_irq_restore(flags);
}
EXPORT_SYMBOL(__tasklet_schedule);

void __tasklet_hi_schedule(struct tasklet_struct *t)
{
	unsigned long flags;

	local_irq_save(flags);
	t->next = NULL;
	*__this_cpu_read(tasklet_hi_vec.tail) = t;
	__this_cpu_write(tasklet_hi_vec.tail,  &(t->next));
	raise_softirq_irqoff(HI_SOFTIRQ);
	local_irq_restore(flags);
}
EXPORT_SYMBOL(__tasklet_hi_schedule);

void __tasklet_hi_schedule_first(struct tasklet_struct *t)
{
	BUG_ON(!irqs_disabled());

	t->next = __this_cpu_read(tasklet_hi_vec.head);
	__this_cpu_write(tasklet_hi_vec.head, t);
	__raise_softirq_irqoff(HI_SOFTIRQ);
}
EXPORT_SYMBOL(__tasklet_hi_schedule_first);

static __latent_entropy void tasklet_action(struct softirq_action *a)
{
	struct tasklet_struct *list;

	local_irq_disable();
	list = __this_cpu_read(tasklet_vec.head);
	__this_cpu_write(tasklet_vec.head, NULL);
	__this_cpu_write(tasklet_vec.tail, this_cpu_ptr(&tasklet_vec.head));
	local_irq_enable();

	while (list) {
		struct tasklet_struct *t = list;

		list = list->next;

		if (tasklet_trylock(t)) {
			if (!atomic_read(&t->count)) {
				if (!test_and_clear_bit(TASKLET_STATE_SCHED,
							&t->state))
					BUG();
				trace_tasklet_entry(t);
				t->func(t->data);
				trace_tasklet_exit(t);
				tasklet_unlock(t);
				continue;
			}
			tasklet_unlock(t);
		}

		local_irq_disable();
		t->next = NULL;
		*__this_cpu_read(tasklet_vec.tail) = t;
		__this_cpu_write(tasklet_vec.tail, &(t->next));
		__raise_softirq_irqoff(TASKLET_SOFTIRQ);
		local_irq_enable();
	}
}

static __latent_entropy void tasklet_hi_action(struct softirq_action *a)
{
	struct tasklet_struct *list;

	local_irq_disable();
	list = __this_cpu_read(tasklet_hi_vec.head);
	__this_cpu_write(tasklet_hi_vec.head, NULL);
	__this_cpu_write(tasklet_hi_vec.tail, this_cpu_ptr(&tasklet_hi_vec.head));
	local_irq_enable();

	while (list) {
		struct tasklet_struct *t = list;

		list = list->next;

		if (tasklet_trylock(t)) {
			if (!atomic_read(&t->count)) {
				if (!test_and_clear_bit(TASKLET_STATE_SCHED,
							&t->state))
					BUG();
				trace_tasklet_entry(t);
				t->func(t->data);
				trace_tasklet_exit(t);
				tasklet_unlock(t);
				continue;
			}
			tasklet_unlock(t);
		}

		local_irq_disable();
		t->next = NULL;
		*__this_cpu_read(tasklet_hi_vec.tail) = t;
		__this_cpu_write(tasklet_hi_vec.tail, &(t->next));
		__raise_softirq_irqoff(HI_SOFTIRQ);
		local_irq_enable();
	}
}

void tasklet_init(struct tasklet_struct *t,
		  void (*func)(unsigned long), unsigned long data)
{
	t->next = NULL;
	t->state = 0;
	atomic_set(&t->count, 0);
	t->func = func;
	t->data = data;
}
EXPORT_SYMBOL(tasklet_init);

void tasklet_kill(struct tasklet_struct *t)
{
	if (in_interrupt())
		pr_notice("Attempt to kill tasklet from interrupt\n");

	while (test_and_set_bit(TASKLET_STATE_SCHED, &t->state)) {
		do {
			yield();
		} while (test_bit(TASKLET_STATE_SCHED, &t->state));
	}
	tasklet_unlock_wait(t);
	clear_bit(TASKLET_STATE_SCHED, &t->state);
}
EXPORT_SYMBOL(tasklet_kill);

/*
 * tasklet_hrtimer
 */

/*
 * The trampoline is called when the hrtimer expires. It schedules a tasklet
 * to run __tasklet_hrtimer_trampoline() which in turn will call the intended
 * hrtimer callback, but from softirq context.
 */
static enum hrtimer_restart __hrtimer_tasklet_trampoline(struct hrtimer *timer)
{
	struct tasklet_hrtimer *ttimer =
		container_of(timer, struct tasklet_hrtimer, timer);

	tasklet_hi_schedule(&ttimer->tasklet);
	return HRTIMER_NORESTART;
}

/*
 * Helper function which calls the hrtimer callback from
 * tasklet/softirq context
 */
static void __tasklet_hrtimer_trampoline(unsigned long data)
{
	struct tasklet_hrtimer *ttimer = (void *)data;
	enum hrtimer_restart restart;

	restart = ttimer->function(&ttimer->timer);
	if (restart != HRTIMER_NORESTART)
		hrtimer_restart(&ttimer->timer);
}

/**
 * tasklet_hrtimer_init - Init a tasklet/hrtimer combo for softirq callbacks
 * @ttimer:	 tasklet_hrtimer which is initialized
 * @function:	 hrtimer callback function which gets called from softirq context
 * @which_clock: clock id (CLOCK_MONOTONIC/CLOCK_REALTIME)
 * @mode:	 hrtimer mode (HRTIMER_MODE_ABS/HRTIMER_MODE_REL)
 */
void tasklet_hrtimer_init(struct tasklet_hrtimer *ttimer,
			  enum hrtimer_restart (*function)(struct hrtimer *),
			  clockid_t which_clock, enum hrtimer_mode mode)
{
	hrtimer_init(&ttimer->timer, which_clock, mode);
	ttimer->timer.function = __hrtimer_tasklet_trampoline;
	tasklet_init(&ttimer->tasklet, __tasklet_hrtimer_trampoline,
		     (unsigned long)ttimer);
	ttimer->function = function;
}
EXPORT_SYMBOL_GPL(tasklet_hrtimer_init);

void __init softirq_init(void)
{
	int cpu;

	for_each_possible_cpu(cpu) {
		per_cpu(tasklet_vec, cpu).tail =
			&per_cpu(tasklet_vec, cpu).head;
		per_cpu(tasklet_hi_vec, cpu).tail =
			&per_cpu(tasklet_hi_vec, cpu).head;
	}

	open_softirq(TASKLET_SOFTIRQ, tasklet_action);
	open_softirq(HI_SOFTIRQ, tasklet_hi_action);
}

static int ksoftirqd_should_run(unsigned int cpu)
{
	return local_softirq_pending();
}

static void run_ksoftirqd(unsigned int cpu)
{
	local_irq_disable();
	if (local_softirq_pending()) {
		/*
		 * We can safely run softirq on inline stack, as we are not deep
		 * in the task stack here.
		 */
		__do_softirq();
		local_irq_enable();
		cond_resched_rcu_qs();
		return;
	}
	local_irq_enable();
}

#ifdef CONFIG_HOTPLUG_CPU
/*
 * tasklet_kill_immediate is called to remove a tasklet which can already be
 * scheduled for execution on @cpu.
 *
 * Unlike tasklet_kill, this function removes the tasklet
 * _immediately_, even if the tasklet is in TASKLET_STATE_SCHED state.
 *
 * When this function is called, @cpu must be in the CPU_DEAD state.
 */
void tasklet_kill_immediate(struct tasklet_struct *t, unsigned int cpu)
{
	struct tasklet_struct **i;

	BUG_ON(cpu_online(cpu));
	BUG_ON(test_bit(TASKLET_STATE_RUN, &t->state));

	if (!test_bit(TASKLET_STATE_SCHED, &t->state))
		return;

	/* CPU is dead, so no lock needed. */
	for (i = &per_cpu(tasklet_vec, cpu).head; *i; i = &(*i)->next) {
		if (*i == t) {
			*i = t->next;
			/* If this was the tail element, move the tail ptr */
			if (*i == NULL)
				per_cpu(tasklet_vec, cpu).tail = i;
			return;
		}
	}
	BUG();
}

static int takeover_tasklets(unsigned int cpu)
{
	/* CPU is dead, so no lock needed. */
	local_irq_disable();

	/* Find end, append list for that CPU. */
	if (&per_cpu(tasklet_vec, cpu).head != per_cpu(tasklet_vec, cpu).tail) {
		*__this_cpu_read(tasklet_vec.tail) = per_cpu(tasklet_vec, cpu).head;
		this_cpu_write(tasklet_vec.tail, per_cpu(tasklet_vec, cpu).tail);
		per_cpu(tasklet_vec, cpu).head = NULL;
		per_cpu(tasklet_vec, cpu).tail = &per_cpu(tasklet_vec, cpu).head;
	}
	raise_softirq_irqoff(TASKLET_SOFTIRQ);

	if (&per_cpu(tasklet_hi_vec, cpu).head != per_cpu(tasklet_hi_vec, cpu).tail) {
		*__this_cpu_read(tasklet_hi_vec.tail) = per_cpu(tasklet_hi_vec, cpu).head;
		__this_cpu_write(tasklet_hi_vec.tail, per_cpu(tasklet_hi_vec, cpu).tail);
		per_cpu(tasklet_hi_vec, cpu).head = NULL;
		per_cpu(tasklet_hi_vec, cpu).tail = &per_cpu(tasklet_hi_vec, cpu).head;
	}
	raise_softirq_irqoff(HI_SOFTIRQ);

	local_irq_enable();
	return 0;
}
#else
#define takeover_tasklets	NULL
#endif /* CONFIG_HOTPLUG_CPU */

static struct smp_hotplug_thread softirq_threads = {
	.store			= &ksoftirqd,
	.thread_should_run	= ksoftirqd_should_run,
	.thread_fn		= run_ksoftirqd,
	.thread_comm		= "ksoftirqd/%u",
};

static __init int spawn_ksoftirqd(void)
{
	cpuhp_setup_state_nocalls(CPUHP_SOFTIRQ_DEAD, "softirq:dead", NULL,
				  takeover_tasklets);
	BUG_ON(smpboot_register_percpu_thread(&softirq_threads));

	return 0;
}
early_initcall(spawn_ksoftirqd);

/*
 * [ These __weak aliases are kept in a separate compilation unit, so that
 *   GCC does not inline them incorrectly. ]
 */

int __init __weak early_irq_init(void)
{
	return 0;
}

int __init __weak arch_probe_nr_irqs(void)
{
	return NR_IRQS_LEGACY;
}

int __init __weak arch_early_irq_init(void)
{
	return 0;
}

unsigned int __weak arch_dynirq_lower_bound(unsigned int from)
{
	return from;
}<|MERGE_RESOLUTION|>--- conflicted
+++ resolved
@@ -85,8 +85,6 @@
 }
 
 /*
-<<<<<<< HEAD
-=======
  * If ksoftirqd is scheduled, we do not want to process pending softirqs
  * right now. Let ksoftirqd handle this at its own rate, to get fairness,
  * unless we're doing some of the synchronous softirqs.
@@ -102,7 +100,6 @@
 }
 
 /*
->>>>>>> 93e02ae4
  * preempt_count and SOFTIRQ_OFFSET usage:
  * - preempt_count is changed by SOFTIRQ_OFFSET on entering or leaving
  *   softirq processing.
@@ -353,11 +350,7 @@
 
 	pending = local_softirq_pending();
 
-<<<<<<< HEAD
-	if (pending)
-=======
 	if (pending && !ksoftirqd_running(pending))
->>>>>>> 93e02ae4
 		do_softirq_own_stack();
 
 	local_irq_restore(flags);
@@ -384,12 +377,9 @@
 
 static inline void invoke_softirq(void)
 {
-<<<<<<< HEAD
-=======
 	if (ksoftirqd_running(local_softirq_pending()))
 		return;
 
->>>>>>> 93e02ae4
 	if (!force_irqthreads) {
 #ifdef CONFIG_HAVE_IRQ_EXIT_ON_IRQ_STACK
 		/*
