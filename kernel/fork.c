/*
 *  linux/kernel/fork.c
 *
 *  Copyright (C) 1991, 1992  Linus Torvalds
 */

/*
 *  'fork.c' contains the help-routines for the 'fork' system call
 * (see also entry.S and others).
 * Fork is rather simple, once you get the hang of it, but the memory
 * management can be a bitch. See 'mm/memory.c': 'copy_page_range()'
 */

#include <linux/slab.h>
#include <linux/init.h>
#include <linux/unistd.h>
#include <linux/module.h>
#include <linux/vmalloc.h>
#include <linux/completion.h>
#include <linux/personality.h>
#include <linux/mempolicy.h>
#include <linux/sem.h>
#include <linux/file.h>
#include <linux/fdtable.h>
#include <linux/iocontext.h>
#include <linux/key.h>
#include <linux/binfmts.h>
#include <linux/mman.h>
#include <linux/mmu_notifier.h>
#include <linux/fs.h>
#include <linux/mm.h>
#include <linux/vmacache.h>
#include <linux/nsproxy.h>
#include <linux/capability.h>
#include <linux/cpu.h>
#include <linux/cgroup.h>
#include <linux/security.h>
#include <linux/hugetlb.h>
#include <linux/seccomp.h>
#include <linux/swap.h>
#include <linux/syscalls.h>
#include <linux/jiffies.h>
#include <linux/futex.h>
#include <linux/compat.h>
#include <linux/kthread.h>
#include <linux/task_io_accounting_ops.h>
#include <linux/rcupdate.h>
#include <linux/ptrace.h>
#include <linux/mount.h>
#include <linux/audit.h>
#include <linux/memcontrol.h>
#include <linux/ftrace.h>
#include <linux/proc_fs.h>
#include <linux/profile.h>
#include <linux/rmap.h>
#include <linux/ksm.h>
#include <linux/acct.h>
#include <linux/tsacct_kern.h>
#include <linux/cn_proc.h>
#include <linux/freezer.h>
#include <linux/kaiser.h>
#include <linux/delayacct.h>
#include <linux/taskstats_kern.h>
#include <linux/random.h>
#include <linux/tty.h>
#include <linux/blkdev.h>
#include <linux/fs_struct.h>
#include <linux/magic.h>
#include <linux/perf_event.h>
#include <linux/posix-timers.h>
#include <linux/user-return-notifier.h>
#include <linux/oom.h>
#include <linux/khugepaged.h>
#include <linux/signalfd.h>
#include <linux/uprobes.h>
#include <linux/aio.h>
#include <linux/compiler.h>
#include <linux/sysctl.h>
#include <linux/kcov.h>
<<<<<<< HEAD
#include <linux/safestack.h>
#include <linux/cpufreq_times.h>
=======
#include <linux/cpufreq_times.h>
#include <linux/scs.h>
>>>>>>> ae6c134c

#include <asm/pgtable.h>
#include <asm/pgalloc.h>
#include <asm/uaccess.h>
#include <asm/mmu_context.h>
#include <asm/cacheflush.h>
#include <asm/tlbflush.h>

#include <trace/events/sched.h>

#define CREATE_TRACE_POINTS
#include <trace/events/task.h>

/*
 * Minimum number of threads to boot the kernel
 */
#define MIN_THREADS 20

/*
 * Maximum number of threads
 */
#define MAX_THREADS FUTEX_TID_MASK

/*
 * Protected counters by write_lock_irq(&tasklist_lock)
 */
unsigned long total_forks;	/* Handle normal Linux uptimes. */
int nr_threads;			/* The idle threads do not count.. */

int max_threads;		/* tunable limit on nr_threads */

DEFINE_PER_CPU(unsigned long, process_counts) = 0;

__cacheline_aligned DEFINE_RWLOCK(tasklist_lock);  /* outer */

#ifdef CONFIG_PROVE_RCU
int lockdep_tasklist_lock_is_held(void)
{
	return lockdep_is_held(&tasklist_lock);
}
EXPORT_SYMBOL_GPL(lockdep_tasklist_lock_is_held);
#endif /* #ifdef CONFIG_PROVE_RCU */

int nr_processes(void)
{
	int cpu;
	int total = 0;

	for_each_possible_cpu(cpu)
		total += per_cpu(process_counts, cpu);

	return total;
}

void __weak arch_release_task_struct(struct task_struct *tsk)
{
}

#ifndef CONFIG_ARCH_TASK_STRUCT_ALLOCATOR
static struct kmem_cache *task_struct_cachep;

static inline struct task_struct *alloc_task_struct_node(int node)
{
	return kmem_cache_alloc_node(task_struct_cachep, GFP_KERNEL, node);
}

static inline void free_task_struct(struct task_struct *tsk)
{
	kmem_cache_free(task_struct_cachep, tsk);
}
#endif

void __weak arch_release_thread_stack(unsigned long *stack)
{
}

#ifndef CONFIG_ARCH_THREAD_STACK_ALLOCATOR

/*
 * Allocate pages if THREAD_SIZE is >= PAGE_SIZE, otherwise use a
 * kmemcache based allocator.
 */
# if THREAD_SIZE >= PAGE_SIZE || defined(CONFIG_VMAP_STACK)

#ifdef CONFIG_VMAP_STACK
/*
 * vmalloc() is a bit slow, and calling vfree() enough times will force a TLB
 * flush.  Try to minimize the number of calls by caching stacks.
 */
#define NR_CACHED_STACKS 2
static DEFINE_PER_CPU(struct vm_struct *, cached_stacks[NR_CACHED_STACKS]);
#endif

static unsigned long *alloc_thread_stack_node(struct task_struct *tsk, int node)
{
#ifdef CONFIG_VMAP_STACK
	void *stack;
	int i;

	local_irq_disable();
	for (i = 0; i < NR_CACHED_STACKS; i++) {
		struct vm_struct *s = this_cpu_read(cached_stacks[i]);

		if (!s)
			continue;
		this_cpu_write(cached_stacks[i], NULL);

		/* Clear stale pointers from reused stack. */
		memset(s->addr, 0, THREAD_SIZE);

		tsk->stack_vm_area = s;
		local_irq_enable();
		return s->addr;
	}
	local_irq_enable();

	stack = __vmalloc_node_range(THREAD_SIZE, THREAD_SIZE,
				     VMALLOC_START, VMALLOC_END,
				     THREADINFO_GFP | __GFP_HIGHMEM,
				     PAGE_KERNEL,
				     0, node, __builtin_return_address(0));

	/*
	 * We can't call find_vm_area() in interrupt context, and
	 * free_thread_stack() can be called in interrupt context,
	 * so cache the vm_struct.
	 */
	if (stack)
		tsk->stack_vm_area = find_vm_area(stack);
	return stack;
#else
	struct page *page = alloc_pages_node(node, THREADINFO_GFP,
					     THREAD_SIZE_ORDER);

	return page ? page_address(page) : NULL;
#endif
}

static inline void free_thread_stack(struct task_struct *tsk)
{
	kaiser_unmap_thread_stack(tsk->stack);
#ifdef CONFIG_VMAP_STACK
	if (task_stack_vm_area(tsk)) {
		unsigned long flags;
		int i;

		local_irq_save(flags);
		for (i = 0; i < NR_CACHED_STACKS; i++) {
			if (this_cpu_read(cached_stacks[i]))
				continue;

			this_cpu_write(cached_stacks[i], tsk->stack_vm_area);
			local_irq_restore(flags);
			return;
		}
		local_irq_restore(flags);

		vfree(tsk->stack);
		return;
	}
#endif

	__free_pages(virt_to_page(tsk->stack), THREAD_SIZE_ORDER);
}
# else
static struct kmem_cache *thread_stack_cache;

static unsigned long *alloc_thread_stack_node(struct task_struct *tsk,
						  int node)
{
	return kmem_cache_alloc_node(thread_stack_cache, THREADINFO_GFP, node);
}

static void free_thread_stack(struct task_struct *tsk)
{
	kmem_cache_free(thread_stack_cache, tsk->stack);
}

void thread_stack_cache_init(void)
{
	thread_stack_cache = kmem_cache_create("thread_stack", THREAD_SIZE,
					      THREAD_SIZE, 0, NULL);
	BUG_ON(thread_stack_cache == NULL);
}
# endif
#endif

/* SLAB cache for signal_struct structures (tsk->signal) */
static struct kmem_cache *signal_cachep;

/* SLAB cache for sighand_struct structures (tsk->sighand) */
struct kmem_cache *sighand_cachep;

/* SLAB cache for files_struct structures (tsk->files) */
struct kmem_cache *files_cachep;

/* SLAB cache for fs_struct structures (tsk->fs) */
struct kmem_cache *fs_cachep;

/* SLAB cache for vm_area_struct structures */
struct kmem_cache *vm_area_cachep;

/* SLAB cache for mm_struct structures (tsk->mm) */
static struct kmem_cache *mm_cachep;

static void account_kernel_stack(struct task_struct *tsk, int account)
{
	void *stack = task_stack_page(tsk);
	struct vm_struct *vm = task_stack_vm_area(tsk);

	BUILD_BUG_ON(IS_ENABLED(CONFIG_VMAP_STACK) && PAGE_SIZE % 1024 != 0);

	if (vm) {
		int i;

		BUG_ON(vm->nr_pages != THREAD_SIZE / PAGE_SIZE);

		for (i = 0; i < THREAD_SIZE / PAGE_SIZE; i++) {
			mod_zone_page_state(page_zone(vm->pages[i]),
					    NR_KERNEL_STACK_KB,
					    PAGE_SIZE / 1024 * account);
		}

		/* All stack pages belong to the same memcg. */
		memcg_kmem_update_page_stat(vm->pages[0], MEMCG_KERNEL_STACK_KB,
					    account * (THREAD_SIZE / 1024));
	} else {
		/*
		 * All stack pages are in the same zone and belong to the
		 * same memcg.
		 */
		struct page *first_page = virt_to_page(stack);

		mod_zone_page_state(page_zone(first_page), NR_KERNEL_STACK_KB,
				    THREAD_SIZE / 1024 * account);

		memcg_kmem_update_page_stat(first_page, MEMCG_KERNEL_STACK_KB,
					    account * (THREAD_SIZE / 1024));
	}
}

static void release_task_stack(struct task_struct *tsk)
{
	if (WARN_ON(tsk->state != TASK_DEAD))
		return;  /* Better to leak the stack than to free prematurely */

	account_kernel_stack(tsk, -1);
	arch_release_thread_stack(tsk->stack);
	free_thread_stack(tsk);
	free_unsafe_stack(tsk);
	tsk->stack = NULL;
#ifdef CONFIG_VMAP_STACK
	tsk->stack_vm_area = NULL;
#endif
}

#ifdef CONFIG_THREAD_INFO_IN_TASK
void put_task_stack(struct task_struct *tsk)
{
	if (atomic_dec_and_test(&tsk->stack_refcount))
		release_task_stack(tsk);
}
#endif

void free_task(struct task_struct *tsk)
{
	scs_release(tsk);
	cpufreq_task_times_exit(tsk);

#ifndef CONFIG_THREAD_INFO_IN_TASK
	/*
	 * The task is finally done with both the stack and thread_info,
	 * so free both.
	 */
	release_task_stack(tsk);
#else
	/*
	 * If the task had a separate stack allocation, it should be gone
	 * by now.
	 */
	WARN_ON_ONCE(atomic_read(&tsk->stack_refcount) != 0);
#endif
#ifdef CONFIG_CPU_FREQ_TIMES
	cpufreq_task_times_exit(tsk);
#endif
	rt_mutex_debug_task_free(tsk);
	ftrace_graph_exit_task(tsk);
	put_seccomp_filter(tsk);
	arch_release_task_struct(tsk);
	free_task_struct(tsk);
}
EXPORT_SYMBOL(free_task);

static inline void free_signal_struct(struct signal_struct *sig)
{
	taskstats_tgid_free(sig);
	sched_autogroup_exit(sig);
	/*
	 * __mmdrop is not safe to call from softirq context on x86 due to
	 * pgd_dtor so postpone it to the async context
	 */
	if (sig->oom_mm)
		mmdrop_async(sig->oom_mm);
	kmem_cache_free(signal_cachep, sig);
}

static inline void put_signal_struct(struct signal_struct *sig)
{
	if (atomic_dec_and_test(&sig->sigcnt))
		free_signal_struct(sig);
}

void __put_task_struct(struct task_struct *tsk)
{
	WARN_ON(!tsk->exit_state);
	WARN_ON(atomic_read(&tsk->usage));
	WARN_ON(tsk == current);

	cgroup_free(tsk);
	task_numa_free(tsk);
	security_task_free(tsk);
	exit_creds(tsk);
	delayacct_tsk_free(tsk);
	put_signal_struct(tsk->signal);

	if (!profile_handoff_task(tsk))
		free_task(tsk);
}
EXPORT_SYMBOL_GPL(__put_task_struct);

void __init __weak arch_task_cache_init(void) { }

/*
 * set_max_threads
 */
static void set_max_threads(unsigned int max_threads_suggested)
{
	u64 threads;

	/*
	 * The number of threads shall be limited such that the thread
	 * structures may only consume a small part of the available memory.
	 */
	if (fls64(totalram_pages) + fls64(PAGE_SIZE) > 64)
		threads = MAX_THREADS;
	else
		threads = div64_u64((u64) totalram_pages * (u64) PAGE_SIZE,
				    (u64) THREAD_SIZE * 8UL);

	if (threads > max_threads_suggested)
		threads = max_threads_suggested;

	max_threads = clamp_t(u64, threads, MIN_THREADS, MAX_THREADS);
}

#ifdef CONFIG_ARCH_WANTS_DYNAMIC_TASK_STRUCT
/* Initialized by the architecture: */
int arch_task_struct_size __read_mostly;
#endif

void __init fork_init(void)
{
	int i;
#ifndef CONFIG_ARCH_TASK_STRUCT_ALLOCATOR
#ifndef ARCH_MIN_TASKALIGN
#define ARCH_MIN_TASKALIGN	L1_CACHE_BYTES
#endif
	/* create a slab on which task_structs can be allocated */
	task_struct_cachep = kmem_cache_create("task_struct",
			arch_task_struct_size, ARCH_MIN_TASKALIGN,
			SLAB_PANIC|SLAB_NOTRACK|SLAB_ACCOUNT, NULL);
#endif

	/* do the arch specific task caches init */
	arch_task_cache_init();

	set_max_threads(MAX_THREADS);

	init_task.signal->rlim[RLIMIT_NPROC].rlim_cur = max_threads/2;
	init_task.signal->rlim[RLIMIT_NPROC].rlim_max = max_threads/2;
	init_task.signal->rlim[RLIMIT_SIGPENDING] =
		init_task.signal->rlim[RLIMIT_NPROC];

	for (i = 0; i < UCOUNT_COUNTS; i++) {
		init_user_ns.ucount_max[i] = max_threads/2;
	}

	init_unsafe_stack_cache();
}

int __weak arch_dup_task_struct(struct task_struct *dst,
					       struct task_struct *src)
{
	*dst = *src;
	return 0;
}

void set_task_stack_end_magic(struct task_struct *tsk)
{
	unsigned long *stackend;

	stackend = end_of_stack(tsk);
	*stackend = STACK_END_MAGIC;	/* for overflow detection */

	set_unsafe_stack_end_magic(tsk);
}

static struct task_struct *dup_task_struct(struct task_struct *orig, int node)
{
	struct task_struct *tsk;
	unsigned long *stack;
	struct vm_struct *stack_vm_area;
	int err;

	if (node == NUMA_NO_NODE)
		node = tsk_fork_get_node(orig);
	tsk = alloc_task_struct_node(node);
	if (!tsk)
		return NULL;

	stack = alloc_thread_stack_node(tsk, node);
	if (!stack)
		goto free_tsk;

	stack_vm_area = task_stack_vm_area(tsk);

	err = arch_dup_task_struct(tsk, orig);

	/*
	 * arch_dup_task_struct() clobbers the stack-related fields.  Make
	 * sure they're properly initialized before using any stack-related
	 * functions again.
	 */
	tsk->stack = stack;

	err= kaiser_map_thread_stack(tsk->stack);
	if (err)
		goto free_stack;
#ifdef CONFIG_VMAP_STACK
	tsk->stack_vm_area = stack_vm_area;
#endif
#ifdef CONFIG_THREAD_INFO_IN_TASK
	atomic_set(&tsk->stack_refcount, 1);
#endif
	if (err)
		goto free_stack;

	err = alloc_unsafe_stack(tsk, node);
	if (err)
		goto free_stack;

#ifdef CONFIG_SECCOMP
	/*
	 * We must handle setting up seccomp filters once we're under
	 * the sighand lock in case orig has changed between now and
	 * then. Until then, filter must be NULL to avoid messing up
	 * the usage counts on the error path calling free_task.
	 */
	tsk->seccomp.filter = NULL;
#endif

	setup_thread_stack(tsk, orig);
	clear_user_return_notifier(tsk);
	clear_tsk_need_resched(tsk);
	set_task_stack_end_magic(tsk);
	scs_task_init(tsk);

#ifdef CONFIG_CC_STACKPROTECTOR
	tsk->stack_canary = get_random_long();
#endif

	/*
	 * One for us, one for whoever does the "release_task()" (usually
	 * parent)
	 */
	atomic_set(&tsk->usage, 2);
#ifdef CONFIG_BLK_DEV_IO_TRACE
	tsk->btrace_seq = 0;
#endif
	tsk->splice_pipe = NULL;
	tsk->task_frag.page = NULL;
	tsk->wake_q.next = NULL;

	account_kernel_stack(tsk, 1);

	kcov_task_init(tsk);

	return tsk;

free_stack:
	free_thread_stack(tsk);
	free_unsafe_stack(tsk);
free_tsk:
	free_task_struct(tsk);
	return NULL;
}

#ifdef CONFIG_MMU
static __latent_entropy int dup_mmap(struct mm_struct *mm,
					struct mm_struct *oldmm)
{
	struct vm_area_struct *mpnt, *tmp, *prev, **pprev;
	struct rb_node **rb_link, *rb_parent;
	int retval;
	unsigned long charge;

	uprobe_start_dup_mmap();
	if (down_write_killable(&oldmm->mmap_sem)) {
		retval = -EINTR;
		goto fail_uprobe_end;
	}
	flush_cache_dup_mm(oldmm);
	uprobe_dup_mmap(oldmm, mm);
	/*
	 * Not linked in yet - no deadlock potential:
	 */
	down_write_nested(&mm->mmap_sem, SINGLE_DEPTH_NESTING);

	/* No ordering required: file already has been exposed. */
	RCU_INIT_POINTER(mm->exe_file, get_mm_exe_file(oldmm));

	mm->total_vm = oldmm->total_vm;
	mm->data_vm = oldmm->data_vm;
	mm->exec_vm = oldmm->exec_vm;
	mm->stack_vm = oldmm->stack_vm;

	rb_link = &mm->mm_rb.rb_node;
	rb_parent = NULL;
	pprev = &mm->mmap;
	retval = ksm_fork(mm, oldmm);
	if (retval)
		goto out;
	retval = khugepaged_fork(mm, oldmm);
	if (retval)
		goto out;

	prev = NULL;
	for (mpnt = oldmm->mmap; mpnt; mpnt = mpnt->vm_next) {
		struct file *file;

		if (mpnt->vm_flags & VM_DONTCOPY) {
			vm_stat_account(mm, mpnt->vm_flags, -vma_pages(mpnt));
			continue;
		}
		charge = 0;
		if (mpnt->vm_flags & VM_ACCOUNT) {
			unsigned long len = vma_pages(mpnt);

			if (security_vm_enough_memory_mm(oldmm, len)) /* sic */
				goto fail_nomem;
			charge = len;
		}
		tmp = kmem_cache_alloc(vm_area_cachep, GFP_KERNEL);
		if (!tmp)
			goto fail_nomem;
		*tmp = *mpnt;
		INIT_LIST_HEAD(&tmp->anon_vma_chain);
		retval = vma_dup_policy(mpnt, tmp);
		if (retval)
			goto fail_nomem_policy;
		tmp->vm_mm = mm;
		if (anon_vma_fork(tmp, mpnt))
			goto fail_nomem_anon_vma_fork;
		tmp->vm_flags &=
			~(VM_LOCKED|VM_LOCKONFAULT|VM_UFFD_MISSING|VM_UFFD_WP);
		tmp->vm_next = tmp->vm_prev = NULL;
		tmp->vm_userfaultfd_ctx = NULL_VM_UFFD_CTX;
		file = tmp->vm_file;
		if (file) {
			struct inode *inode = file_inode(file);
			struct address_space *mapping = file->f_mapping;

			get_file(file);
			if (tmp->vm_flags & VM_DENYWRITE)
				atomic_dec(&inode->i_writecount);
			i_mmap_lock_write(mapping);
			if (tmp->vm_flags & VM_SHARED)
				atomic_inc(&mapping->i_mmap_writable);
			flush_dcache_mmap_lock(mapping);
			/* insert tmp into the share list, just after mpnt */
			vma_interval_tree_insert_after(tmp, mpnt,
					&mapping->i_mmap);
			flush_dcache_mmap_unlock(mapping);
			i_mmap_unlock_write(mapping);
		}

		/*
		 * Clear hugetlb-related page reserves for children. This only
		 * affects MAP_PRIVATE mappings. Faults generated by the child
		 * are not guaranteed to succeed, even if read-only
		 */
		if (is_vm_hugetlb_page(tmp))
			reset_vma_resv_huge_pages(tmp);

		/*
		 * Link in the new vma and copy the page table entries.
		 */
		*pprev = tmp;
		pprev = &tmp->vm_next;
		tmp->vm_prev = prev;
		prev = tmp;

		__vma_link_rb(mm, tmp, rb_link, rb_parent);
		rb_link = &tmp->vm_rb.rb_right;
		rb_parent = &tmp->vm_rb;

		mm->map_count++;
		retval = copy_page_range(mm, oldmm, mpnt);

		if (tmp->vm_ops && tmp->vm_ops->open)
			tmp->vm_ops->open(tmp);

		if (retval)
			goto out;
	}
	/* a new mm has just been created */
	arch_dup_mmap(oldmm, mm);
	retval = 0;
out:
	up_write(&mm->mmap_sem);
	flush_tlb_mm(oldmm);
	up_write(&oldmm->mmap_sem);
fail_uprobe_end:
	uprobe_end_dup_mmap();
	return retval;
fail_nomem_anon_vma_fork:
	mpol_put(vma_policy(tmp));
fail_nomem_policy:
	kmem_cache_free(vm_area_cachep, tmp);
fail_nomem:
	retval = -ENOMEM;
	vm_unacct_memory(charge);
	goto out;
}

static inline int mm_alloc_pgd(struct mm_struct *mm)
{
	mm->pgd = pgd_alloc(mm);
	if (unlikely(!mm->pgd))
		return -ENOMEM;
	return 0;
}

static inline void mm_free_pgd(struct mm_struct *mm)
{
	pgd_free(mm, mm->pgd);
}
#else
static int dup_mmap(struct mm_struct *mm, struct mm_struct *oldmm)
{
	down_write(&oldmm->mmap_sem);
	RCU_INIT_POINTER(mm->exe_file, get_mm_exe_file(oldmm));
	up_write(&oldmm->mmap_sem);
	return 0;
}
#define mm_alloc_pgd(mm)	(0)
#define mm_free_pgd(mm)
#endif /* CONFIG_MMU */

__cacheline_aligned_in_smp DEFINE_SPINLOCK(mmlist_lock);

#define allocate_mm()	(kmem_cache_alloc(mm_cachep, GFP_KERNEL))
#define free_mm(mm)	(kmem_cache_free(mm_cachep, (mm)))

static unsigned long default_dump_filter = MMF_DUMP_FILTER_DEFAULT;

static int __init coredump_filter_setup(char *s)
{
	default_dump_filter =
		(simple_strtoul(s, NULL, 0) << MMF_DUMP_FILTER_SHIFT) &
		MMF_DUMP_FILTER_MASK;
	return 1;
}

__setup("coredump_filter=", coredump_filter_setup);

#include <linux/init_task.h>

static void mm_init_aio(struct mm_struct *mm)
{
#ifdef CONFIG_AIO
	spin_lock_init(&mm->ioctx_lock);
	mm->ioctx_table = NULL;
#endif
}

static void mm_init_owner(struct mm_struct *mm, struct task_struct *p)
{
#ifdef CONFIG_MEMCG
	mm->owner = p;
#endif
}

static void mm_init_uprobes_state(struct mm_struct *mm)
{
#ifdef CONFIG_UPROBES
	mm->uprobes_state.xol_area = NULL;
#endif
}

static struct mm_struct *mm_init(struct mm_struct *mm, struct task_struct *p,
	struct user_namespace *user_ns)
{
	mm->mmap = NULL;
	mm->mm_rb = RB_ROOT;
	mm->vmacache_seqnum = 0;
	atomic_set(&mm->mm_users, 1);
	atomic_set(&mm->mm_count, 1);
	init_rwsem(&mm->mmap_sem);
	INIT_LIST_HEAD(&mm->mmlist);
	mm->core_state = NULL;
	atomic_long_set(&mm->nr_ptes, 0);
	mm_nr_pmds_init(mm);
	mm->map_count = 0;
	mm->locked_vm = 0;
	mm->pinned_vm = 0;
	memset(&mm->rss_stat, 0, sizeof(mm->rss_stat));
	spin_lock_init(&mm->page_table_lock);
	mm_init_cpumask(mm);
	mm_init_aio(mm);
	mm_init_owner(mm, p);
	RCU_INIT_POINTER(mm->exe_file, NULL);
	mmu_notifier_mm_init(mm);
	clear_tlb_flush_pending(mm);
#if defined(CONFIG_TRANSPARENT_HUGEPAGE) && !USE_SPLIT_PMD_PTLOCKS
	mm->pmd_huge_pte = NULL;
#endif
	mm_init_uprobes_state(mm);

	if (current->mm) {
		mm->flags = current->mm->flags & MMF_INIT_MASK;
		mm->def_flags = current->mm->def_flags & VM_INIT_DEF_MASK;
	} else {
		mm->flags = default_dump_filter;
		mm->def_flags = 0;
	}

	if (mm_alloc_pgd(mm))
		goto fail_nopgd;

	if (init_new_context(p, mm))
		goto fail_nocontext;

	mm->user_ns = get_user_ns(user_ns);
	return mm;

fail_nocontext:
	mm_free_pgd(mm);
fail_nopgd:
	free_mm(mm);
	return NULL;
}

static void check_mm(struct mm_struct *mm)
{
	int i;

	for (i = 0; i < NR_MM_COUNTERS; i++) {
		long x = atomic_long_read(&mm->rss_stat.count[i]);

		if (unlikely(x))
			printk(KERN_ALERT "BUG: Bad rss-counter state "
					  "mm:%p idx:%d val:%ld\n", mm, i, x);
	}

	if (atomic_long_read(&mm->nr_ptes))
		pr_alert("BUG: non-zero nr_ptes on freeing mm: %ld\n",
				atomic_long_read(&mm->nr_ptes));
	if (mm_nr_pmds(mm))
		pr_alert("BUG: non-zero nr_pmds on freeing mm: %ld\n",
				mm_nr_pmds(mm));

#if defined(CONFIG_TRANSPARENT_HUGEPAGE) && !USE_SPLIT_PMD_PTLOCKS
	VM_BUG_ON_MM(mm->pmd_huge_pte, mm);
#endif
}

/*
 * Allocate and initialize an mm_struct.
 */
struct mm_struct *mm_alloc(void)
{
	struct mm_struct *mm;

	mm = allocate_mm();
	if (!mm)
		return NULL;

	memset(mm, 0, sizeof(*mm));
	return mm_init(mm, current, current_user_ns());
}

/*
 * Called when the last reference to the mm
 * is dropped: either by a lazy thread or by
 * mmput. Free the page directory and the mm.
 */
void __mmdrop(struct mm_struct *mm)
{
	BUG_ON(mm == &init_mm);
	mm_free_pgd(mm);
	destroy_context(mm);
	mmu_notifier_mm_destroy(mm);
	check_mm(mm);
	put_user_ns(mm->user_ns);
	free_mm(mm);
}
EXPORT_SYMBOL_GPL(__mmdrop);

static inline void __mmput(struct mm_struct *mm)
{
	VM_BUG_ON(atomic_read(&mm->mm_users));

	uprobe_clear_state(mm);
	exit_aio(mm);
	ksm_exit(mm);
	khugepaged_exit(mm); /* must run before exit_mmap */
	exit_mmap(mm);
	mm_put_huge_zero_page(mm);
	set_mm_exe_file(mm, NULL);
	if (!list_empty(&mm->mmlist)) {
		spin_lock(&mmlist_lock);
		list_del(&mm->mmlist);
		spin_unlock(&mmlist_lock);
	}
	if (mm->binfmt)
		module_put(mm->binfmt->module);
	mmdrop(mm);
}

/*
 * Decrement the use count and release all resources for an mm.
 */
int mmput(struct mm_struct *mm)
{
	int mm_freed = 0;
	might_sleep();

	if (atomic_dec_and_test(&mm->mm_users)) {
		__mmput(mm);
		mm_freed = 1;
	}

	return mm_freed;
}
EXPORT_SYMBOL_GPL(mmput);

#ifdef CONFIG_MMU
static void mmput_async_fn(struct work_struct *work)
{
	struct mm_struct *mm = container_of(work, struct mm_struct, async_put_work);
	__mmput(mm);
}

void mmput_async(struct mm_struct *mm)
{
	if (atomic_dec_and_test(&mm->mm_users)) {
		INIT_WORK(&mm->async_put_work, mmput_async_fn);
		schedule_work(&mm->async_put_work);
	}
}
#endif

/**
 * set_mm_exe_file - change a reference to the mm's executable file
 *
 * This changes mm's executable file (shown as symlink /proc/[pid]/exe).
 *
 * Main users are mmput() and sys_execve(). Callers prevent concurrent
 * invocations: in mmput() nobody alive left, in execve task is single
 * threaded. sys_prctl(PR_SET_MM_MAP/EXE_FILE) also needs to set the
 * mm->exe_file, but does so without using set_mm_exe_file() in order
 * to do avoid the need for any locks.
 */
void set_mm_exe_file(struct mm_struct *mm, struct file *new_exe_file)
{
	struct file *old_exe_file;

	/*
	 * It is safe to dereference the exe_file without RCU as
	 * this function is only called if nobody else can access
	 * this mm -- see comment above for justification.
	 */
	old_exe_file = rcu_dereference_raw(mm->exe_file);

	if (new_exe_file)
		get_file(new_exe_file);
	rcu_assign_pointer(mm->exe_file, new_exe_file);
	if (old_exe_file)
		fput(old_exe_file);
}

/**
 * get_mm_exe_file - acquire a reference to the mm's executable file
 *
 * Returns %NULL if mm has no associated executable file.
 * User must release file via fput().
 */
struct file *get_mm_exe_file(struct mm_struct *mm)
{
	struct file *exe_file;

	rcu_read_lock();
	exe_file = rcu_dereference(mm->exe_file);
	if (exe_file && !get_file_rcu(exe_file))
		exe_file = NULL;
	rcu_read_unlock();
	return exe_file;
}
EXPORT_SYMBOL(get_mm_exe_file);

/**
 * get_task_exe_file - acquire a reference to the task's executable file
 *
 * Returns %NULL if task's mm (if any) has no associated executable file or
 * this is a kernel thread with borrowed mm (see the comment above get_task_mm).
 * User must release file via fput().
 */
struct file *get_task_exe_file(struct task_struct *task)
{
	struct file *exe_file = NULL;
	struct mm_struct *mm;

	task_lock(task);
	mm = task->mm;
	if (mm) {
		if (!(task->flags & PF_KTHREAD))
			exe_file = get_mm_exe_file(mm);
	}
	task_unlock(task);
	return exe_file;
}
EXPORT_SYMBOL(get_task_exe_file);

/**
 * get_task_mm - acquire a reference to the task's mm
 *
 * Returns %NULL if the task has no mm.  Checks PF_KTHREAD (meaning
 * this kernel workthread has transiently adopted a user mm with use_mm,
 * to do its AIO) is not set and if so returns a reference to it, after
 * bumping up the use count.  User must release the mm via mmput()
 * after use.  Typically used by /proc and ptrace.
 */
struct mm_struct *get_task_mm(struct task_struct *task)
{
	struct mm_struct *mm;

	task_lock(task);
	mm = task->mm;
	if (mm) {
		if (task->flags & PF_KTHREAD)
			mm = NULL;
		else
			atomic_inc(&mm->mm_users);
	}
	task_unlock(task);
	return mm;
}
EXPORT_SYMBOL_GPL(get_task_mm);

struct mm_struct *mm_access(struct task_struct *task, unsigned int mode)
{
	struct mm_struct *mm;
	int err;

	err =  mutex_lock_killable(&task->signal->cred_guard_mutex);
	if (err)
		return ERR_PTR(err);

	mm = get_task_mm(task);
	if (mm && mm != current->mm &&
			!ptrace_may_access(task, mode)) {
		mmput(mm);
		mm = ERR_PTR(-EACCES);
	}
	mutex_unlock(&task->signal->cred_guard_mutex);

	return mm;
}

static void complete_vfork_done(struct task_struct *tsk)
{
	struct completion *vfork;

	task_lock(tsk);
	vfork = tsk->vfork_done;
	if (likely(vfork)) {
		tsk->vfork_done = NULL;
		complete(vfork);
	}
	task_unlock(tsk);
}

static int wait_for_vfork_done(struct task_struct *child,
				struct completion *vfork)
{
	int killed;

	freezer_do_not_count();
	killed = wait_for_completion_killable(vfork);
	freezer_count();

	if (killed) {
		task_lock(child);
		child->vfork_done = NULL;
		task_unlock(child);
	}

	put_task_struct(child);
	return killed;
}

/* Please note the differences between mmput and mm_release.
 * mmput is called whenever we stop holding onto a mm_struct,
 * error success whatever.
 *
 * mm_release is called after a mm_struct has been removed
 * from the current process.
 *
 * This difference is important for error handling, when we
 * only half set up a mm_struct for a new process and need to restore
 * the old one.  Because we mmput the new mm_struct before
 * restoring the old one. . .
 * Eric Biederman 10 January 1998
 */
void mm_release(struct task_struct *tsk, struct mm_struct *mm)
{
	/* Get rid of any futexes when releasing the mm */
#ifdef CONFIG_FUTEX
	if (unlikely(tsk->robust_list)) {
		exit_robust_list(tsk);
		tsk->robust_list = NULL;
	}
#ifdef CONFIG_COMPAT
	if (unlikely(tsk->compat_robust_list)) {
		compat_exit_robust_list(tsk);
		tsk->compat_robust_list = NULL;
	}
#endif
	if (unlikely(!list_empty(&tsk->pi_state_list)))
		exit_pi_state_list(tsk);
#endif

	uprobe_free_utask(tsk);

	/* Get rid of any cached register state */
	deactivate_mm(tsk, mm);

	/*
	 * Signal userspace if we're not exiting with a core dump
	 * because we want to leave the value intact for debugging
	 * purposes.
	 */
	if (tsk->clear_child_tid) {
		if (!(tsk->signal->flags & SIGNAL_GROUP_COREDUMP) &&
		    atomic_read(&mm->mm_users) > 1) {
			/*
			 * We don't check the error code - if userspace has
			 * not set up a proper pointer then tough luck.
			 */
			put_user(0, tsk->clear_child_tid);
			sys_futex(tsk->clear_child_tid, FUTEX_WAKE,
					1, NULL, NULL, 0);
		}
		tsk->clear_child_tid = NULL;
	}

	/*
	 * All done, finally we can wake up parent and return this mm to him.
	 * Also kthread_stop() uses this completion for synchronization.
	 */
	if (tsk->vfork_done)
		complete_vfork_done(tsk);
}

/*
 * Allocate a new mm structure and copy contents from the
 * mm structure of the passed in task structure.
 */
static struct mm_struct *dup_mm(struct task_struct *tsk)
{
	struct mm_struct *mm, *oldmm = current->mm;
	int err;

	mm = allocate_mm();
	if (!mm)
		goto fail_nomem;

	memcpy(mm, oldmm, sizeof(*mm));

	if (!mm_init(mm, tsk, mm->user_ns))
		goto fail_nomem;

	err = dup_mmap(mm, oldmm);
	if (err)
		goto free_pt;

	mm->hiwater_rss = get_mm_rss(mm);
	mm->hiwater_vm = mm->total_vm;

	if (mm->binfmt && !try_module_get(mm->binfmt->module))
		goto free_pt;

	return mm;

free_pt:
	/* don't put binfmt in mmput, we haven't got module yet */
	mm->binfmt = NULL;
	mmput(mm);

fail_nomem:
	return NULL;
}

static int copy_mm(unsigned long clone_flags, struct task_struct *tsk)
{
	struct mm_struct *mm, *oldmm;
	int retval;

	tsk->min_flt = tsk->maj_flt = 0;
	tsk->nvcsw = tsk->nivcsw = 0;
	mm_event_task_init(tsk);
#ifdef CONFIG_DETECT_HUNG_TASK
	tsk->last_switch_count = tsk->nvcsw + tsk->nivcsw;
#endif

	tsk->mm = NULL;
	tsk->active_mm = NULL;

	/*
	 * Are we cloning a kernel thread?
	 *
	 * We need to steal a active VM for that..
	 */
	oldmm = current->mm;
	if (!oldmm)
		return 0;

	/* initialize the new vmacache entries */
	vmacache_flush(tsk);

	if (clone_flags & CLONE_VM) {
		atomic_inc(&oldmm->mm_users);
		mm = oldmm;
		goto good_mm;
	}

	retval = -ENOMEM;
	mm = dup_mm(tsk);
	if (!mm)
		goto fail_nomem;

good_mm:
	tsk->mm = mm;
	tsk->active_mm = mm;
	return 0;

fail_nomem:
	return retval;
}

static int copy_fs(unsigned long clone_flags, struct task_struct *tsk)
{
	struct fs_struct *fs = current->fs;
	if (clone_flags & CLONE_FS) {
		/* tsk->fs is already what we want */
		spin_lock(&fs->lock);
		if (fs->in_exec) {
			spin_unlock(&fs->lock);
			return -EAGAIN;
		}
		fs->users++;
		spin_unlock(&fs->lock);
		return 0;
	}
	tsk->fs = copy_fs_struct(fs);
	if (!tsk->fs)
		return -ENOMEM;
	return 0;
}

static int copy_files(unsigned long clone_flags, struct task_struct *tsk)
{
	struct files_struct *oldf, *newf;
	int error = 0;

	/*
	 * A background process may not have any files ...
	 */
	oldf = current->files;
	if (!oldf)
		goto out;

	if (clone_flags & CLONE_FILES) {
		atomic_inc(&oldf->count);
		goto out;
	}

	newf = dup_fd(oldf, &error);
	if (!newf)
		goto out;

	tsk->files = newf;
	error = 0;
out:
	return error;
}

static int copy_io(unsigned long clone_flags, struct task_struct *tsk)
{
#ifdef CONFIG_BLOCK
	struct io_context *ioc = current->io_context;
	struct io_context *new_ioc;

	if (!ioc)
		return 0;
	/*
	 * Share io context with parent, if CLONE_IO is set
	 */
	if (clone_flags & CLONE_IO) {
		ioc_task_link(ioc);
		tsk->io_context = ioc;
	} else if (ioprio_valid(ioc->ioprio)) {
		new_ioc = get_task_io_context(tsk, GFP_KERNEL, NUMA_NO_NODE);
		if (unlikely(!new_ioc))
			return -ENOMEM;

		new_ioc->ioprio = ioc->ioprio;
		put_io_context(new_ioc);
	}
#endif
	return 0;
}

static int copy_sighand(unsigned long clone_flags, struct task_struct *tsk)
{
	struct sighand_struct *sig;

	if (clone_flags & CLONE_SIGHAND) {
		atomic_inc(&current->sighand->count);
		return 0;
	}
	sig = kmem_cache_alloc(sighand_cachep, GFP_KERNEL);
	rcu_assign_pointer(tsk->sighand, sig);
	if (!sig)
		return -ENOMEM;

	atomic_set(&sig->count, 1);
	spin_lock_irq(&current->sighand->siglock);
	memcpy(sig->action, current->sighand->action, sizeof(sig->action));
	spin_unlock_irq(&current->sighand->siglock);
	return 0;
}

void __cleanup_sighand(struct sighand_struct *sighand)
{
	if (atomic_dec_and_test(&sighand->count)) {
		signalfd_cleanup(sighand);
		/*
		 * sighand_cachep is SLAB_DESTROY_BY_RCU so we can free it
		 * without an RCU grace period, see __lock_task_sighand().
		 */
		kmem_cache_free(sighand_cachep, sighand);
	}
}

/*
 * Initialize POSIX timer handling for a thread group.
 */
static void posix_cpu_timers_init_group(struct signal_struct *sig)
{
	unsigned long cpu_limit;

	cpu_limit = READ_ONCE(sig->rlim[RLIMIT_CPU].rlim_cur);
	if (cpu_limit != RLIM_INFINITY) {
		sig->cputime_expires.prof_exp = secs_to_cputime(cpu_limit);
		sig->cputimer.running = true;
	}

	/* The timer lists. */
	INIT_LIST_HEAD(&sig->cpu_timers[0]);
	INIT_LIST_HEAD(&sig->cpu_timers[1]);
	INIT_LIST_HEAD(&sig->cpu_timers[2]);
}

static int copy_signal(unsigned long clone_flags, struct task_struct *tsk)
{
	struct signal_struct *sig;

	if (clone_flags & CLONE_THREAD)
		return 0;

	sig = kmem_cache_zalloc(signal_cachep, GFP_KERNEL);
	tsk->signal = sig;
	if (!sig)
		return -ENOMEM;

	sig->nr_threads = 1;
	atomic_set(&sig->live, 1);
	atomic_set(&sig->sigcnt, 1);

	/* list_add(thread_node, thread_head) without INIT_LIST_HEAD() */
	sig->thread_head = (struct list_head)LIST_HEAD_INIT(tsk->thread_node);
	tsk->thread_node = (struct list_head)LIST_HEAD_INIT(sig->thread_head);

	init_waitqueue_head(&sig->wait_chldexit);
	sig->curr_target = tsk;
	init_sigpending(&sig->shared_pending);
	INIT_LIST_HEAD(&sig->posix_timers);
	seqlock_init(&sig->stats_lock);
	prev_cputime_init(&sig->prev_cputime);

	hrtimer_init(&sig->real_timer, CLOCK_MONOTONIC, HRTIMER_MODE_REL);
	sig->real_timer.function = it_real_fn;

	task_lock(current->group_leader);
	memcpy(sig->rlim, current->signal->rlim, sizeof sig->rlim);
	task_unlock(current->group_leader);

	posix_cpu_timers_init_group(sig);

	tty_audit_fork(sig);
	sched_autogroup_fork(sig);

	sig->oom_score_adj = current->signal->oom_score_adj;
	sig->oom_score_adj_min = current->signal->oom_score_adj_min;

	sig->has_child_subreaper = current->signal->has_child_subreaper ||
				   current->signal->is_child_subreaper;

	mutex_init(&sig->cred_guard_mutex);

	return 0;
}

static void copy_seccomp(struct task_struct *p)
{
#ifdef CONFIG_SECCOMP
	/*
	 * Must be called with sighand->lock held, which is common to
	 * all threads in the group. Holding cred_guard_mutex is not
	 * needed because this new task is not yet running and cannot
	 * be racing exec.
	 */
	assert_spin_locked(&current->sighand->siglock);

	/* Ref-count the new filter user, and assign it. */
	get_seccomp_filter(current);
	p->seccomp = current->seccomp;

	/*
	 * Explicitly enable no_new_privs here in case it got set
	 * between the task_struct being duplicated and holding the
	 * sighand lock. The seccomp state and nnp must be in sync.
	 */
	if (task_no_new_privs(current))
		task_set_no_new_privs(p);

	/*
	 * If the parent gained a seccomp mode after copying thread
	 * flags and between before we held the sighand lock, we have
	 * to manually enable the seccomp thread flag here.
	 */
	if (p->seccomp.mode != SECCOMP_MODE_DISABLED)
		set_tsk_thread_flag(p, TIF_SECCOMP);
#endif
}

SYSCALL_DEFINE1(set_tid_address, int __user *, tidptr)
{
	current->clear_child_tid = tidptr;

	return task_pid_vnr(current);
}

static void rt_mutex_init_task(struct task_struct *p)
{
	raw_spin_lock_init(&p->pi_lock);
#ifdef CONFIG_RT_MUTEXES
	p->pi_waiters = RB_ROOT;
	p->pi_waiters_leftmost = NULL;
	p->pi_blocked_on = NULL;
#endif
}

/*
 * Initialize POSIX timer handling for a single task.
 */
static void posix_cpu_timers_init(struct task_struct *tsk)
{
	tsk->cputime_expires.prof_exp = 0;
	tsk->cputime_expires.virt_exp = 0;
	tsk->cputime_expires.sched_exp = 0;
	INIT_LIST_HEAD(&tsk->cpu_timers[0]);
	INIT_LIST_HEAD(&tsk->cpu_timers[1]);
	INIT_LIST_HEAD(&tsk->cpu_timers[2]);
}

static inline void
init_task_pid(struct task_struct *task, enum pid_type type, struct pid *pid)
{
	 task->pids[type].pid = pid;
}

/*
 * This creates a new process as a copy of the old one,
 * but does not actually start it yet.
 *
 * It copies the registers, and all the appropriate
 * parts of the process environment (as per the clone
 * flags). The actual kick-off is left to the caller.
 */
static __latent_entropy struct task_struct *copy_process(
					unsigned long clone_flags,
					unsigned long stack_start,
					unsigned long stack_size,
					int __user *child_tidptr,
					struct pid *pid,
					int trace,
					unsigned long tls,
					int node)
{
	int retval;
	struct task_struct *p;

	if ((clone_flags & (CLONE_NEWNS|CLONE_FS)) == (CLONE_NEWNS|CLONE_FS))
		return ERR_PTR(-EINVAL);

	if ((clone_flags & (CLONE_NEWUSER|CLONE_FS)) == (CLONE_NEWUSER|CLONE_FS))
		return ERR_PTR(-EINVAL);

	/*
	 * Thread groups must share signals as well, and detached threads
	 * can only be started up within the thread group.
	 */
	if ((clone_flags & CLONE_THREAD) && !(clone_flags & CLONE_SIGHAND))
		return ERR_PTR(-EINVAL);

	/*
	 * Shared signal handlers imply shared VM. By way of the above,
	 * thread groups also imply shared VM. Blocking this case allows
	 * for various simplifications in other code.
	 */
	if ((clone_flags & CLONE_SIGHAND) && !(clone_flags & CLONE_VM))
		return ERR_PTR(-EINVAL);

	/*
	 * Siblings of global init remain as zombies on exit since they are
	 * not reaped by their parent (swapper). To solve this and to avoid
	 * multi-rooted process trees, prevent global and container-inits
	 * from creating siblings.
	 */
	if ((clone_flags & CLONE_PARENT) &&
				current->signal->flags & SIGNAL_UNKILLABLE)
		return ERR_PTR(-EINVAL);

	/*
	 * If the new process will be in a different pid or user namespace
	 * do not allow it to share a thread group with the forking task.
	 */
	if (clone_flags & CLONE_THREAD) {
		if ((clone_flags & (CLONE_NEWUSER | CLONE_NEWPID)) ||
		    (task_active_pid_ns(current) !=
				current->nsproxy->pid_ns_for_children))
			return ERR_PTR(-EINVAL);
	}

	retval = security_task_create(clone_flags);
	if (retval)
		goto fork_out;

	retval = -ENOMEM;
	p = dup_task_struct(current, node);
	if (!p)
		goto fork_out;

	cpufreq_task_times_init(p);

	/*
	 * This _must_ happen before we call free_task(), i.e. before we jump
	 * to any of the bad_fork_* labels. This is to avoid freeing
	 * p->set_child_tid which is (ab)used as a kthread's data pointer for
	 * kernel threads (PF_KTHREAD).
	 */
	p->set_child_tid = (clone_flags & CLONE_CHILD_SETTID) ? child_tidptr : NULL;
	/*
	 * Clear TID on mm_release()?
	 */
	p->clear_child_tid = (clone_flags & CLONE_CHILD_CLEARTID) ? child_tidptr : NULL;

#ifdef CONFIG_CPU_FREQ_TIMES
	cpufreq_task_times_init(p);
#endif

	ftrace_graph_init_task(p);

	rt_mutex_init_task(p);

#ifdef CONFIG_PROVE_LOCKING
	DEBUG_LOCKS_WARN_ON(!p->hardirqs_enabled);
	DEBUG_LOCKS_WARN_ON(!p->softirqs_enabled);
#endif
	retval = -EAGAIN;
	if (atomic_read(&p->real_cred->user->processes) >=
			task_rlimit(p, RLIMIT_NPROC)) {
		if (p->real_cred->user != INIT_USER &&
		    !capable(CAP_SYS_RESOURCE) && !capable(CAP_SYS_ADMIN))
			goto bad_fork_free;
	}
	current->flags &= ~PF_NPROC_EXCEEDED;

	retval = copy_creds(p, clone_flags);
	if (retval < 0)
		goto bad_fork_free;

	/*
	 * If multiple threads are within copy_process(), then this check
	 * triggers too late. This doesn't hurt, the check is only there
	 * to stop root fork bombs.
	 */
	retval = -EAGAIN;
	if (nr_threads >= max_threads)
		goto bad_fork_cleanup_count;

	delayacct_tsk_init(p);	/* Must remain after dup_task_struct() */
	p->flags &= ~(PF_SUPERPRIV | PF_WQ_WORKER);
	p->flags |= PF_FORKNOEXEC;
	INIT_LIST_HEAD(&p->children);
	INIT_LIST_HEAD(&p->sibling);
	rcu_copy_process(p);
	p->vfork_done = NULL;
	spin_lock_init(&p->alloc_lock);

	init_sigpending(&p->pending);

	p->utime = p->stime = p->gtime = 0;
	p->utimescaled = p->stimescaled = 0;
	prev_cputime_init(&p->prev_cputime);

#ifdef CONFIG_VIRT_CPU_ACCOUNTING_GEN
	seqcount_init(&p->vtime_seqcount);
	p->vtime_snap = 0;
	p->vtime_snap_whence = VTIME_INACTIVE;
#endif

#if defined(SPLIT_RSS_COUNTING)
	memset(&p->rss_stat, 0, sizeof(p->rss_stat));
#endif

	p->default_timer_slack_ns = current->timer_slack_ns;

#ifdef CONFIG_PSI
	p->psi_flags = 0;
#endif

	task_io_accounting_init(&p->ioac);
	acct_clear_integrals(p);

	posix_cpu_timers_init(p);

	p->io_context = NULL;
	p->audit_context = NULL;
	cgroup_fork(p);
#ifdef CONFIG_NUMA
	p->mempolicy = mpol_dup(p->mempolicy);
	if (IS_ERR(p->mempolicy)) {
		retval = PTR_ERR(p->mempolicy);
		p->mempolicy = NULL;
		goto bad_fork_cleanup_threadgroup_lock;
	}
#endif
#ifdef CONFIG_CPUSETS
	p->cpuset_mem_spread_rotor = NUMA_NO_NODE;
	p->cpuset_slab_spread_rotor = NUMA_NO_NODE;
	seqcount_init(&p->mems_allowed_seq);
#endif
#ifdef CONFIG_TRACE_IRQFLAGS
	p->irq_events = 0;
	p->hardirqs_enabled = 0;
	p->hardirq_enable_ip = 0;
	p->hardirq_enable_event = 0;
	p->hardirq_disable_ip = _THIS_IP_;
	p->hardirq_disable_event = 0;
	p->softirqs_enabled = 1;
	p->softirq_enable_ip = _THIS_IP_;
	p->softirq_enable_event = 0;
	p->softirq_disable_ip = 0;
	p->softirq_disable_event = 0;
	p->hardirq_context = 0;
	p->softirq_context = 0;
#endif

	p->pagefault_disabled = 0;

#ifdef CONFIG_LOCKDEP
	p->lockdep_depth = 0; /* no locks held yet */
	p->curr_chain_key = 0;
	p->lockdep_recursion = 0;
#endif

#ifdef CONFIG_DEBUG_MUTEXES
	p->blocked_on = NULL; /* not blocked yet */
#endif
#ifdef CONFIG_BCACHE
	p->sequential_io	= 0;
	p->sequential_io_avg	= 0;
#endif

	/* Perform scheduler related setup. Assign this task to a CPU. */
	retval = sched_fork(clone_flags, p);
	if (retval)
		goto bad_fork_cleanup_policy;

	retval = perf_event_init_task(p);
	if (retval)
		goto bad_fork_cleanup_policy;
	retval = audit_alloc(p);
	if (retval)
		goto bad_fork_cleanup_perf;
	/* copy all the process information */
	shm_init_task(p);
	retval = copy_semundo(clone_flags, p);
	if (retval)
		goto bad_fork_cleanup_audit;
	retval = copy_files(clone_flags, p);
	if (retval)
		goto bad_fork_cleanup_semundo;
	retval = copy_fs(clone_flags, p);
	if (retval)
		goto bad_fork_cleanup_files;
	retval = copy_sighand(clone_flags, p);
	if (retval)
		goto bad_fork_cleanup_fs;
	retval = copy_signal(clone_flags, p);
	if (retval)
		goto bad_fork_cleanup_sighand;
	retval = copy_mm(clone_flags, p);
	if (retval)
		goto bad_fork_cleanup_signal;
	retval = copy_namespaces(clone_flags, p);
	if (retval)
		goto bad_fork_cleanup_mm;
	retval = copy_io(clone_flags, p);
	if (retval)
		goto bad_fork_cleanup_namespaces;
	retval = copy_thread_tls(clone_flags, stack_start, stack_size, p, tls);
	if (retval)
		goto bad_fork_cleanup_io;
	retval = scs_prepare(p, node);
	if (retval)
		goto bad_fork_cleanup_thread;

	if (pid != &init_struct_pid) {
		pid = alloc_pid(p->nsproxy->pid_ns_for_children);
		if (IS_ERR(pid)) {
			retval = PTR_ERR(pid);
			goto bad_fork_cleanup_thread;
		}
	}

#ifdef CONFIG_BLOCK
	p->plug = NULL;
#endif
#ifdef CONFIG_FUTEX
	p->robust_list = NULL;
#ifdef CONFIG_COMPAT
	p->compat_robust_list = NULL;
#endif
	INIT_LIST_HEAD(&p->pi_state_list);
	p->pi_state_cache = NULL;
#endif
	/*
	 * sigaltstack should be cleared when sharing the same VM
	 */
	if ((clone_flags & (CLONE_VM|CLONE_VFORK)) == CLONE_VM)
		sas_ss_reset(p);

	/*
	 * Syscall tracing and stepping should be turned off in the
	 * child regardless of CLONE_PTRACE.
	 */
	user_disable_single_step(p);
	clear_tsk_thread_flag(p, TIF_SYSCALL_TRACE);
#ifdef TIF_SYSCALL_EMU
	clear_tsk_thread_flag(p, TIF_SYSCALL_EMU);
#endif
	clear_all_latency_tracing(p);

	/* ok, now we should be set up.. */
	p->pid = pid_nr(pid);
	if (clone_flags & CLONE_THREAD) {
		p->exit_signal = -1;
		p->group_leader = current->group_leader;
		p->tgid = current->tgid;
	} else {
		if (clone_flags & CLONE_PARENT)
			p->exit_signal = current->group_leader->exit_signal;
		else
			p->exit_signal = (clone_flags & CSIGNAL);
		p->group_leader = p;
		p->tgid = p->pid;
	}

	p->nr_dirtied = 0;
	p->nr_dirtied_pause = 128 >> (PAGE_SHIFT - 10);
	p->dirty_paused_when = 0;

	p->pdeath_signal = 0;
	INIT_LIST_HEAD(&p->thread_group);
	p->task_works = NULL;

	threadgroup_change_begin(current);
	/*
	 * Ensure that the cgroup subsystem policies allow the new process to be
	 * forked. It should be noted the the new process's css_set can be changed
	 * between here and cgroup_post_fork() if an organisation operation is in
	 * progress.
	 */
	retval = cgroup_can_fork(p);
	if (retval)
		goto bad_fork_free_pid;

	/*
	 * From this point on we must avoid any synchronous user-space
	 * communication until we take the tasklist-lock. In particular, we do
	 * not want user-space to be able to predict the process start-time by
	 * stalling fork(2) after we recorded the start_time but before it is
	 * visible to the system.
	 */

	p->start_time = ktime_get_ns();
	p->real_start_time = ktime_get_boot_ns();

	/*
	 * Make it visible to the rest of the system, but dont wake it up yet.
	 * Need tasklist lock for parent etc handling!
	 */
	write_lock_irq(&tasklist_lock);

	/* CLONE_PARENT re-uses the old parent */
	if (clone_flags & (CLONE_PARENT|CLONE_THREAD)) {
		p->real_parent = current->real_parent;
		p->parent_exec_id = current->parent_exec_id;
	} else {
		p->real_parent = current;
		p->parent_exec_id = current->self_exec_id;
	}

	spin_lock(&current->sighand->siglock);

	/*
	 * Copy seccomp details explicitly here, in case they were changed
	 * before holding sighand lock.
	 */
	copy_seccomp(p);

	/*
	 * Process group and session signals need to be delivered to just the
	 * parent before the fork or both the parent and the child after the
	 * fork. Restart if a signal comes in before we add the new process to
	 * it's process group.
	 * A fatal signal pending means that current will exit, so the new
	 * thread can't slip out of an OOM kill (or normal SIGKILL).
	*/
	recalc_sigpending();
	if (signal_pending(current)) {
		retval = -ERESTARTNOINTR;
		goto bad_fork_cancel_cgroup;
	}
	if (unlikely(!(ns_of_pid(pid)->nr_hashed & PIDNS_HASH_ADDING))) {
		retval = -ENOMEM;
		goto bad_fork_cancel_cgroup;
	}

	if (likely(p->pid)) {
		ptrace_init_task(p, (clone_flags & CLONE_PTRACE) || trace);

		init_task_pid(p, PIDTYPE_PID, pid);
		if (thread_group_leader(p)) {
			init_task_pid(p, PIDTYPE_PGID, task_pgrp(current));
			init_task_pid(p, PIDTYPE_SID, task_session(current));

			if (is_child_reaper(pid)) {
				ns_of_pid(pid)->child_reaper = p;
				p->signal->flags |= SIGNAL_UNKILLABLE;
			}

			p->signal->leader_pid = pid;
			p->signal->tty = tty_kref_get(current->signal->tty);
			list_add_tail(&p->sibling, &p->real_parent->children);
			list_add_tail_rcu(&p->tasks, &init_task.tasks);
			attach_pid(p, PIDTYPE_PGID);
			attach_pid(p, PIDTYPE_SID);
			__this_cpu_inc(process_counts);
		} else {
			current->signal->nr_threads++;
			atomic_inc(&current->signal->live);
			atomic_inc(&current->signal->sigcnt);
			list_add_tail_rcu(&p->thread_group,
					  &p->group_leader->thread_group);
			list_add_tail_rcu(&p->thread_node,
					  &p->signal->thread_head);
		}
		attach_pid(p, PIDTYPE_PID);
		nr_threads++;
	}

	total_forks++;
	spin_unlock(&current->sighand->siglock);
	syscall_tracepoint_update(p);
	write_unlock_irq(&tasklist_lock);

	proc_fork_connector(p);
	cgroup_post_fork(p);
	threadgroup_change_end(current);
	perf_event_fork(p);

	trace_task_newtask(p, clone_flags);
	uprobe_copy_process(p, clone_flags);

	return p;

bad_fork_cancel_cgroup:
	spin_unlock(&current->sighand->siglock);
	write_unlock_irq(&tasklist_lock);
	cgroup_cancel_fork(p);
bad_fork_free_pid:
	threadgroup_change_end(current);
	if (pid != &init_struct_pid)
		free_pid(pid);
bad_fork_cleanup_thread:
	exit_thread(p);
bad_fork_cleanup_io:
	if (p->io_context)
		exit_io_context(p);
bad_fork_cleanup_namespaces:
	exit_task_namespaces(p);
bad_fork_cleanup_mm:
	if (p->mm)
		mmput(p->mm);
bad_fork_cleanup_signal:
	if (!(clone_flags & CLONE_THREAD))
		free_signal_struct(p->signal);
bad_fork_cleanup_sighand:
	__cleanup_sighand(p->sighand);
bad_fork_cleanup_fs:
	exit_fs(p); /* blocking */
bad_fork_cleanup_files:
	exit_files(p); /* blocking */
bad_fork_cleanup_semundo:
	exit_sem(p);
bad_fork_cleanup_audit:
	audit_free(p);
bad_fork_cleanup_perf:
	perf_event_free_task(p);
bad_fork_cleanup_policy:
	free_task_load_ptrs(p);
#ifdef CONFIG_NUMA
	mpol_put(p->mempolicy);
bad_fork_cleanup_threadgroup_lock:
#endif
	delayacct_tsk_free(p);
bad_fork_cleanup_count:
	atomic_dec(&p->cred->user->processes);
	exit_creds(p);
bad_fork_free:
	p->state = TASK_DEAD;
	put_task_stack(p);
	free_task(p);
fork_out:
	return ERR_PTR(retval);
}

static inline void init_idle_pids(struct pid_link *links)
{
	enum pid_type type;

	for (type = PIDTYPE_PID; type < PIDTYPE_MAX; ++type) {
		INIT_HLIST_NODE(&links[type].node); /* not really needed */
		links[type].pid = &init_struct_pid;
	}
}

struct task_struct *fork_idle(int cpu)
{
	struct task_struct *task;
	task = copy_process(CLONE_VM, 0, 0, NULL, &init_struct_pid, 0, 0,
			    cpu_to_node(cpu));
	if (!IS_ERR(task)) {
		init_idle_pids(task->pids);
		init_idle(task, cpu, false);
	}

	return task;
}

/*
 *  Ok, this is the main fork-routine.
 *
 * It copies the process, and if successful kick-starts
 * it and waits for it to finish using the VM if required.
 */
long _do_fork(unsigned long clone_flags,
	      unsigned long stack_start,
	      unsigned long stack_size,
	      int __user *parent_tidptr,
	      int __user *child_tidptr,
	      unsigned long tls)
{
	struct task_struct *p;
	int trace = 0;
	long nr;

	/*
	 * Determine whether and which event to report to ptracer.  When
	 * called from kernel_thread or CLONE_UNTRACED is explicitly
	 * requested, no event is reported; otherwise, report if the event
	 * for the type of forking is enabled.
	 */
	if (!(clone_flags & CLONE_UNTRACED)) {
		if (clone_flags & CLONE_VFORK)
			trace = PTRACE_EVENT_VFORK;
		else if ((clone_flags & CSIGNAL) != SIGCHLD)
			trace = PTRACE_EVENT_CLONE;
		else
			trace = PTRACE_EVENT_FORK;

		if (likely(!ptrace_event_enabled(current, trace)))
			trace = 0;
	}

	p = copy_process(clone_flags, stack_start, stack_size,
			 child_tidptr, NULL, trace, tls, NUMA_NO_NODE);
	add_latent_entropy();
	/*
	 * Do this prior waking up the new thread - the thread pointer
	 * might get invalid after that point, if the thread exits quickly.
	 */
	if (!IS_ERR(p)) {
		struct completion vfork;
		struct pid *pid;

		cpufreq_task_times_alloc(p);

		trace_sched_process_fork(current, p);

		pid = get_task_pid(p, PIDTYPE_PID);
		nr = pid_vnr(pid);

		if (clone_flags & CLONE_PARENT_SETTID)
			put_user(nr, parent_tidptr);

		if (clone_flags & CLONE_VFORK) {
			p->vfork_done = &vfork;
			init_completion(&vfork);
			get_task_struct(p);
		}

		wake_up_new_task(p);

		/* forking complete and child started to run, tell ptracer */
		if (unlikely(trace))
			ptrace_event_pid(trace, pid);

		if (clone_flags & CLONE_VFORK) {
			if (!wait_for_vfork_done(p, &vfork))
				ptrace_event_pid(PTRACE_EVENT_VFORK_DONE, pid);
		}

		put_pid(pid);
	} else {
		nr = PTR_ERR(p);
	}
	return nr;
}

#ifndef CONFIG_HAVE_COPY_THREAD_TLS
/* For compatibility with architectures that call do_fork directly rather than
 * using the syscall entry points below. */
long do_fork(unsigned long clone_flags,
	      unsigned long stack_start,
	      unsigned long stack_size,
	      int __user *parent_tidptr,
	      int __user *child_tidptr)
{
	return _do_fork(clone_flags, stack_start, stack_size,
			parent_tidptr, child_tidptr, 0);
}
#endif

/*
 * Create a kernel thread.
 */
pid_t kernel_thread(int (*fn)(void *), void *arg, unsigned long flags)
{
	return _do_fork(flags|CLONE_VM|CLONE_UNTRACED, (unsigned long)fn,
		(unsigned long)arg, NULL, NULL, 0);
}

#ifdef __ARCH_WANT_SYS_FORK
SYSCALL_DEFINE0(fork)
{
#ifdef CONFIG_MMU
	return _do_fork(SIGCHLD, 0, 0, NULL, NULL, 0);
#else
	/* can not support in nommu mode */
	return -EINVAL;
#endif
}
#endif

#ifdef __ARCH_WANT_SYS_VFORK
SYSCALL_DEFINE0(vfork)
{
	return _do_fork(CLONE_VFORK | CLONE_VM | SIGCHLD, 0,
			0, NULL, NULL, 0);
}
#endif

#ifdef __ARCH_WANT_SYS_CLONE
#ifdef CONFIG_CLONE_BACKWARDS
SYSCALL_DEFINE5(clone, unsigned long, clone_flags, unsigned long, newsp,
		 int __user *, parent_tidptr,
		 unsigned long, tls,
		 int __user *, child_tidptr)
#elif defined(CONFIG_CLONE_BACKWARDS2)
SYSCALL_DEFINE5(clone, unsigned long, newsp, unsigned long, clone_flags,
		 int __user *, parent_tidptr,
		 int __user *, child_tidptr,
		 unsigned long, tls)
#elif defined(CONFIG_CLONE_BACKWARDS3)
SYSCALL_DEFINE6(clone, unsigned long, clone_flags, unsigned long, newsp,
		int, stack_size,
		int __user *, parent_tidptr,
		int __user *, child_tidptr,
		unsigned long, tls)
#else
SYSCALL_DEFINE5(clone, unsigned long, clone_flags, unsigned long, newsp,
		 int __user *, parent_tidptr,
		 int __user *, child_tidptr,
		 unsigned long, tls)
#endif
{
	return _do_fork(clone_flags, newsp, 0, parent_tidptr, child_tidptr, tls);
}
#endif

#ifndef ARCH_MIN_MMSTRUCT_ALIGN
#define ARCH_MIN_MMSTRUCT_ALIGN 0
#endif

static void sighand_ctor(void *data)
{
	struct sighand_struct *sighand = data;

	spin_lock_init(&sighand->siglock);
	init_waitqueue_head(&sighand->signalfd_wqh);
}

void __init proc_caches_init(void)
{
	sighand_cachep = kmem_cache_create("sighand_cache",
			sizeof(struct sighand_struct), 0,
			SLAB_HWCACHE_ALIGN|SLAB_PANIC|SLAB_DESTROY_BY_RCU|
			SLAB_NOTRACK|SLAB_ACCOUNT, sighand_ctor);
	signal_cachep = kmem_cache_create("signal_cache",
			sizeof(struct signal_struct), 0,
			SLAB_HWCACHE_ALIGN|SLAB_PANIC|SLAB_NOTRACK|SLAB_ACCOUNT,
			NULL);
	files_cachep = kmem_cache_create("files_cache",
			sizeof(struct files_struct), 0,
			SLAB_HWCACHE_ALIGN|SLAB_PANIC|SLAB_NOTRACK|SLAB_ACCOUNT,
			NULL);
	fs_cachep = kmem_cache_create("fs_cache",
			sizeof(struct fs_struct), 0,
			SLAB_HWCACHE_ALIGN|SLAB_PANIC|SLAB_NOTRACK|SLAB_ACCOUNT,
			NULL);
	/*
	 * FIXME! The "sizeof(struct mm_struct)" currently includes the
	 * whole struct cpumask for the OFFSTACK case. We could change
	 * this to *only* allocate as much of it as required by the
	 * maximum number of CPU's we can ever have.  The cpumask_allocation
	 * is at the end of the structure, exactly for that reason.
	 */
	mm_cachep = kmem_cache_create("mm_struct",
			sizeof(struct mm_struct), ARCH_MIN_MMSTRUCT_ALIGN,
			SLAB_HWCACHE_ALIGN|SLAB_PANIC|SLAB_NOTRACK|SLAB_ACCOUNT,
			NULL);
	vm_area_cachep = KMEM_CACHE(vm_area_struct, SLAB_PANIC|SLAB_ACCOUNT);
	mmap_init();
	nsproxy_cache_init();
}

/*
 * Check constraints on flags passed to the unshare system call.
 */
static int check_unshare_flags(unsigned long unshare_flags)
{
	if (unshare_flags & ~(CLONE_THREAD|CLONE_FS|CLONE_NEWNS|CLONE_SIGHAND|
				CLONE_VM|CLONE_FILES|CLONE_SYSVSEM|
				CLONE_NEWUTS|CLONE_NEWIPC|CLONE_NEWNET|
				CLONE_NEWUSER|CLONE_NEWPID|CLONE_NEWCGROUP))
		return -EINVAL;
	/*
	 * Not implemented, but pretend it works if there is nothing
	 * to unshare.  Note that unsharing the address space or the
	 * signal handlers also need to unshare the signal queues (aka
	 * CLONE_THREAD).
	 */
	if (unshare_flags & (CLONE_THREAD | CLONE_SIGHAND | CLONE_VM)) {
		if (!thread_group_empty(current))
			return -EINVAL;
	}
	if (unshare_flags & (CLONE_SIGHAND | CLONE_VM)) {
		if (atomic_read(&current->sighand->count) > 1)
			return -EINVAL;
	}
	if (unshare_flags & CLONE_VM) {
		if (!current_is_single_threaded())
			return -EINVAL;
	}

	return 0;
}

/*
 * Unshare the filesystem structure if it is being shared
 */
static int unshare_fs(unsigned long unshare_flags, struct fs_struct **new_fsp)
{
	struct fs_struct *fs = current->fs;

	if (!(unshare_flags & CLONE_FS) || !fs)
		return 0;

	/* don't need lock here; in the worst case we'll do useless copy */
	if (fs->users == 1)
		return 0;

	*new_fsp = copy_fs_struct(fs);
	if (!*new_fsp)
		return -ENOMEM;

	return 0;
}

/*
 * Unshare file descriptor table if it is being shared
 */
static int unshare_fd(unsigned long unshare_flags, struct files_struct **new_fdp)
{
	struct files_struct *fd = current->files;
	int error = 0;

	if ((unshare_flags & CLONE_FILES) &&
	    (fd && atomic_read(&fd->count) > 1)) {
		*new_fdp = dup_fd(fd, &error);
		if (!*new_fdp)
			return error;
	}

	return 0;
}

/*
 * unshare allows a process to 'unshare' part of the process
 * context which was originally shared using clone.  copy_*
 * functions used by do_fork() cannot be used here directly
 * because they modify an inactive task_struct that is being
 * constructed. Here we are modifying the current, active,
 * task_struct.
 */
SYSCALL_DEFINE1(unshare, unsigned long, unshare_flags)
{
	struct fs_struct *fs, *new_fs = NULL;
	struct files_struct *fd, *new_fd = NULL;
	struct cred *new_cred = NULL;
	struct nsproxy *new_nsproxy = NULL;
	int do_sysvsem = 0;
	int err;

	/*
	 * If unsharing a user namespace must also unshare the thread group
	 * and unshare the filesystem root and working directories.
	 */
	if (unshare_flags & CLONE_NEWUSER)
		unshare_flags |= CLONE_THREAD | CLONE_FS;
	/*
	 * If unsharing vm, must also unshare signal handlers.
	 */
	if (unshare_flags & CLONE_VM)
		unshare_flags |= CLONE_SIGHAND;
	/*
	 * If unsharing a signal handlers, must also unshare the signal queues.
	 */
	if (unshare_flags & CLONE_SIGHAND)
		unshare_flags |= CLONE_THREAD;
	/*
	 * If unsharing namespace, must also unshare filesystem information.
	 */
	if (unshare_flags & CLONE_NEWNS)
		unshare_flags |= CLONE_FS;

	err = check_unshare_flags(unshare_flags);
	if (err)
		goto bad_unshare_out;
	/*
	 * CLONE_NEWIPC must also detach from the undolist: after switching
	 * to a new ipc namespace, the semaphore arrays from the old
	 * namespace are unreachable.
	 */
	if (unshare_flags & (CLONE_NEWIPC|CLONE_SYSVSEM))
		do_sysvsem = 1;
	err = unshare_fs(unshare_flags, &new_fs);
	if (err)
		goto bad_unshare_out;
	err = unshare_fd(unshare_flags, &new_fd);
	if (err)
		goto bad_unshare_cleanup_fs;
	err = unshare_userns(unshare_flags, &new_cred);
	if (err)
		goto bad_unshare_cleanup_fd;
	err = unshare_nsproxy_namespaces(unshare_flags, &new_nsproxy,
					 new_cred, new_fs);
	if (err)
		goto bad_unshare_cleanup_cred;

	if (new_fs || new_fd || do_sysvsem || new_cred || new_nsproxy) {
		if (do_sysvsem) {
			/*
			 * CLONE_SYSVSEM is equivalent to sys_exit().
			 */
			exit_sem(current);
		}
		if (unshare_flags & CLONE_NEWIPC) {
			/* Orphan segments in old ns (see sem above). */
			exit_shm(current);
			shm_init_task(current);
		}

		if (new_nsproxy)
			switch_task_namespaces(current, new_nsproxy);

		task_lock(current);

		if (new_fs) {
			fs = current->fs;
			spin_lock(&fs->lock);
			current->fs = new_fs;
			if (--fs->users)
				new_fs = NULL;
			else
				new_fs = fs;
			spin_unlock(&fs->lock);
		}

		if (new_fd) {
			fd = current->files;
			current->files = new_fd;
			new_fd = fd;
		}

		task_unlock(current);

		if (new_cred) {
			/* Install the new user namespace */
			commit_creds(new_cred);
			new_cred = NULL;
		}
	}

bad_unshare_cleanup_cred:
	if (new_cred)
		put_cred(new_cred);
bad_unshare_cleanup_fd:
	if (new_fd)
		put_files_struct(new_fd);

bad_unshare_cleanup_fs:
	if (new_fs)
		free_fs_struct(new_fs);

bad_unshare_out:
	return err;
}

/*
 *	Helper to unshare the files of the current task.
 *	We don't want to expose copy_files internals to
 *	the exec layer of the kernel.
 */

int unshare_files(struct files_struct **displaced)
{
	struct task_struct *task = current;
	struct files_struct *copy = NULL;
	int error;

	error = unshare_fd(CLONE_FILES, &copy);
	if (error || !copy) {
		*displaced = NULL;
		return error;
	}
	*displaced = task->files;
	task_lock(task);
	task->files = copy;
	task_unlock(task);
	return 0;
}

int sysctl_max_threads(struct ctl_table *table, int write,
		       void __user *buffer, size_t *lenp, loff_t *ppos)
{
	struct ctl_table t;
	int ret;
	int threads = max_threads;
	int min = MIN_THREADS;
	int max = MAX_THREADS;

	t = *table;
	t.data = &threads;
	t.extra1 = &min;
	t.extra2 = &max;

	ret = proc_dointvec_minmax(&t, write, buffer, lenp, ppos);
	if (ret || !write)
		return ret;

	set_max_threads(threads);

	return 0;
}<|MERGE_RESOLUTION|>--- conflicted
+++ resolved
@@ -77,13 +77,8 @@
 #include <linux/compiler.h>
 #include <linux/sysctl.h>
 #include <linux/kcov.h>
-<<<<<<< HEAD
-#include <linux/safestack.h>
-#include <linux/cpufreq_times.h>
-=======
 #include <linux/cpufreq_times.h>
 #include <linux/scs.h>
->>>>>>> ae6c134c
 
 #include <asm/pgtable.h>
 #include <asm/pgalloc.h>
@@ -333,7 +328,6 @@
 	account_kernel_stack(tsk, -1);
 	arch_release_thread_stack(tsk->stack);
 	free_thread_stack(tsk);
-	free_unsafe_stack(tsk);
 	tsk->stack = NULL;
 #ifdef CONFIG_VMAP_STACK
 	tsk->stack_vm_area = NULL;
@@ -365,9 +359,6 @@
 	 * by now.
 	 */
 	WARN_ON_ONCE(atomic_read(&tsk->stack_refcount) != 0);
-#endif
-#ifdef CONFIG_CPU_FREQ_TIMES
-	cpufreq_task_times_exit(tsk);
 #endif
 	rt_mutex_debug_task_free(tsk);
 	ftrace_graph_exit_task(tsk);
@@ -470,8 +461,6 @@
 	for (i = 0; i < UCOUNT_COUNTS; i++) {
 		init_user_ns.ucount_max[i] = max_threads/2;
 	}
-
-	init_unsafe_stack_cache();
 }
 
 int __weak arch_dup_task_struct(struct task_struct *dst,
@@ -487,8 +476,6 @@
 
 	stackend = end_of_stack(tsk);
 	*stackend = STACK_END_MAGIC;	/* for overflow detection */
-
-	set_unsafe_stack_end_magic(tsk);
 }
 
 static struct task_struct *dup_task_struct(struct task_struct *orig, int node)
@@ -528,10 +515,7 @@
 #ifdef CONFIG_THREAD_INFO_IN_TASK
 	atomic_set(&tsk->stack_refcount, 1);
 #endif
-	if (err)
-		goto free_stack;
-
-	err = alloc_unsafe_stack(tsk, node);
+
 	if (err)
 		goto free_stack;
 
@@ -575,7 +559,6 @@
 
 free_stack:
 	free_thread_stack(tsk);
-	free_unsafe_stack(tsk);
 free_tsk:
 	free_task_struct(tsk);
 	return NULL;
@@ -1573,10 +1556,6 @@
 	 * Clear TID on mm_release()?
 	 */
 	p->clear_child_tid = (clone_flags & CLONE_CHILD_CLEARTID) ? child_tidptr : NULL;
-
-#ifdef CONFIG_CPU_FREQ_TIMES
-	cpufreq_task_times_init(p);
-#endif
 
 	ftrace_graph_init_task(p);
 
