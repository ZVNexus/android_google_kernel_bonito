--- conflicted
+++ resolved
@@ -2739,19 +2739,11 @@
 	long shares;
 
 	if (!cfs_rq)
-<<<<<<< HEAD
 		return;
 
 	if (throttled_hierarchy(cfs_rq))
 		return;
 
-=======
-		return;
-
-	if (throttled_hierarchy(cfs_rq))
-		return;
-
->>>>>>> e4311a36
 	tg = cfs_rq->tg;
 
 #ifndef CONFIG_SMP
@@ -3397,17 +3389,10 @@
 			  se->on_rq * scale_load_down(se->load.weight),
 			  cfs_rq->curr == se, NULL);
 	}
-<<<<<<< HEAD
 
 	decayed  = update_cfs_rq_load_avg(now, cfs_rq, true);
 	decayed |= propagate_entity_load_avg(se);
 
-=======
-
-	decayed  = update_cfs_rq_load_avg(now, cfs_rq, true);
-	decayed |= propagate_entity_load_avg(se);
-
->>>>>>> e4311a36
 	if (decayed && (flags & UPDATE_TG))
 		update_tg_load_avg(cfs_rq, 0);
 
@@ -4995,7 +4980,6 @@
 	 * also for throttled RQs.
 	 */
 	schedtune_enqueue_task(p, cpu_of(rq));
-<<<<<<< HEAD
 
 	if (!se) {
 		if (!task_new && !rq->rd->overutilized &&
@@ -5005,17 +4989,6 @@
 		}
 	}
 
-=======
-
-	if (!se) {
-		if (!task_new && !rq->rd->overutilized &&
-		    cpu_overutilized(rq->cpu)) {
-			rq->rd->overutilized = true;
-			trace_sched_overutilized(true);
-		}
-	}
-
->>>>>>> e4311a36
 #endif /* CONFIG_SMP */
 	hrtick_update(rq);
 }
@@ -5968,12 +5941,8 @@
 					cpu_count--;
 				}
 
-<<<<<<< HEAD
-				if (cpumask_equal(sched_group_cpus(sg), sched_group_cpus(eenv->sg_top)))
-=======
 				if (cpumask_equal(sched_group_cpus(sg), sched_group_cpus(eenv->sg_top)) &&
 					sd->child)
->>>>>>> e4311a36
 					goto next_cpu;
 
 			} while (sg = sg->next, sg != sd->groups);
@@ -6200,7 +6169,6 @@
 }
 
 static inline unsigned long boosted_task_util(struct task_struct *p);
-<<<<<<< HEAD
 
 static inline bool __task_fits(struct task_struct *p, int cpu, int util)
 {
@@ -6238,282 +6206,6 @@
 }
 
 bool cpu_overutilized(int cpu)
-=======
-
-static inline bool __task_fits(struct task_struct *p, int cpu, int util)
-{
-	unsigned int margin;
-
-	util += boosted_task_util(p);
-
-	if (capacity_orig_of(task_cpu(p)) > capacity_orig_of(cpu))
-		margin = sysctl_sched_capacity_margin_down;
-	else
-		margin = sysctl_sched_capacity_margin;
-
-	return (capacity_orig_of(cpu) * 1024) > (util * margin);
-}
-
-static inline bool task_fits_max(struct task_struct *p, int cpu)
-{
-	unsigned long capacity = capacity_orig_of(cpu);
-	unsigned long max_capacity = cpu_rq(cpu)->rd->max_cpu_capacity.val;
-
-	if (capacity == max_capacity)
-		return true;
-
-	if (sched_boost_policy() == SCHED_BOOST_ON_BIG &&
-					task_sched_boost(p))
-		return false;
-
-	return __task_fits(p, cpu, 0);
-}
-
-bool __cpu_overutilized(int cpu, int delta)
-{
-	return (capacity_orig_of(cpu) * 1024) <
-			((cpu_util(cpu) + delta) * capacity_margin);
-}
-
-bool cpu_overutilized(int cpu)
-{
-	return __cpu_overutilized(cpu, 0);
-}
-
-#ifdef CONFIG_SCHED_TUNE
-
-struct reciprocal_value schedtune_spc_rdiv;
-
-static long
-schedtune_margin(unsigned long signal, long boost)
-{
-	long long margin = 0;
-
-	/*
-	 * Signal proportional compensation (SPC)
-	 *
-	 * The Boost (B) value is used to compute a Margin (M) which is
-	 * proportional to the complement of the original Signal (S):
-	 *   M = B * (SCHED_CAPACITY_SCALE - S)
-	 * The obtained M could be used by the caller to "boost" S.
-	 */
-	if (boost >= 0) {
-		margin  = SCHED_CAPACITY_SCALE - signal;
-		margin *= boost;
-	} else {
-		margin = -signal * boost;
-	}
-
-	margin  = reciprocal_divide(margin, schedtune_spc_rdiv);
-	if (boost < 0)
-		margin *= -1;
-
-	return margin;
-}
-
-static inline int
-schedtune_cpu_margin(unsigned long util, int cpu)
-{
-	int boost = schedtune_cpu_boost(cpu);
-
-	if (boost == 0)
-		return 0;
-
-	return schedtune_margin(util, boost);
-}
-
-static inline long
-schedtune_task_margin(struct task_struct *p)
-{
-	int boost = schedtune_task_boost(p);
-	unsigned long util;
-	long margin;
-
-	if (boost == 0)
-		return 0;
-
-	util = task_util(p);
-	margin = schedtune_margin(util, boost);
-
-	return margin;
-}
-
-#else /* CONFIG_SCHED_TUNE */
-
-static inline int
-schedtune_cpu_margin(unsigned long util, int cpu)
-{
-	return 0;
-}
-
-static inline int
-schedtune_task_margin(struct task_struct *p)
-{
-	return 0;
-}
-
-#endif /* CONFIG_SCHED_TUNE */
-
-unsigned long
-boosted_cpu_util(int cpu, struct sched_walt_cpu_load *walt_load)
-{
-	unsigned long util = cpu_util_freq(cpu, walt_load);
-	long margin = schedtune_cpu_margin(util, cpu);
-
-	trace_sched_boost_cpu(cpu, util, margin);
-
-	return util + margin;
-}
-
-static inline unsigned long
-boosted_task_util(struct task_struct *p)
-{
-	unsigned long util = task_util(p);
-	long margin = schedtune_task_margin(p);
-
-	trace_sched_boost_task(p, util, margin);
-
-	return util + margin;
-}
-
-static unsigned long capacity_spare_wake(int cpu, struct task_struct *p)
-{
-	return max_t(long, capacity_of(cpu) - cpu_util_wake(cpu, p), 0);
-}
-
-/*
- * find_idlest_group finds and returns the least busy CPU group within the
- * domain.
- *
- * Assumes p is allowed on at least one CPU in sd.
- */
-static struct sched_group *
-find_idlest_group(struct sched_domain *sd, struct task_struct *p,
-		  int this_cpu, int sd_flag)
-{
-	struct sched_group *idlest = NULL, *group = sd->groups;
-	struct sched_group *most_spare_sg = NULL;
-	unsigned long min_runnable_load = ULONG_MAX;
-	unsigned long this_runnable_load = ULONG_MAX;
-	unsigned long min_avg_load = ULONG_MAX, this_avg_load = ULONG_MAX;
-	unsigned long most_spare = 0, this_spare = 0;
-	int load_idx = sd->forkexec_idx;
-	int imbalance_scale = 100 + (sd->imbalance_pct-100)/2;
-	unsigned long imbalance = scale_load_down(NICE_0_LOAD) *
-				(sd->imbalance_pct-100) / 100;
-
-	if (sd_flag & SD_BALANCE_WAKE)
-		load_idx = sd->wake_idx;
-
-	do {
-		unsigned long load, avg_load, runnable_load;
-		unsigned long spare_cap, max_spare_cap;
-		int local_group;
-		int i;
-
-		/* Skip over this group if it has no CPUs allowed */
-		if (!cpumask_intersects(sched_group_cpus(group),
-					tsk_cpus_allowed(p)))
-			continue;
-
-		local_group = cpumask_test_cpu(this_cpu,
-					       sched_group_cpus(group));
-
-		/*
-		 * Tally up the load of all CPUs in the group and find
-		 * the group containing the CPU with most spare capacity.
-		 */
-		avg_load = 0;
-		runnable_load = 0;
-		max_spare_cap = 0;
-
-		for_each_cpu(i, sched_group_cpus(group)) {
-			/* Bias balancing toward cpus of our domain */
-			if (local_group)
-				load = source_load(i, load_idx);
-			else
-				load = target_load(i, load_idx);
-
-			runnable_load += load;
-
-			avg_load += cfs_rq_load_avg(&cpu_rq(i)->cfs);
-
-			spare_cap = capacity_spare_wake(i, p);
-
-			if (spare_cap > max_spare_cap)
-				max_spare_cap = spare_cap;
-		}
-
-		/* Adjust by relative CPU capacity of the group */
-		avg_load = (avg_load * SCHED_CAPACITY_SCALE) /
-					group->sgc->capacity;
-		runnable_load = (runnable_load * SCHED_CAPACITY_SCALE) /
-					group->sgc->capacity;
-
-		if (local_group) {
-			this_runnable_load = runnable_load;
-			this_avg_load = avg_load;
-			this_spare = max_spare_cap;
-		} else {
-			if (min_runnable_load > (runnable_load + imbalance)) {
-				/*
-				 * The runnable load is significantly smaller
-				 *  so we can pick this new cpu
-				 */
-				min_runnable_load = runnable_load;
-				min_avg_load = avg_load;
-				idlest = group;
-			} else if ((runnable_load < (min_runnable_load + imbalance)) &&
-					(100*min_avg_load > imbalance_scale*avg_load)) {
-				/*
-				 * The runnable loads are close so we take
-				 * into account blocked load through avg_load
-				 *  which is blocked + runnable load
-				 */
-				min_avg_load = avg_load;
-				idlest = group;
-			}
-
-			if (most_spare < max_spare_cap) {
-				most_spare = max_spare_cap;
-				most_spare_sg = group;
-			}
-		}
-	} while (group = group->next, group != sd->groups);
-
-	/*
-	 * The cross-over point between using spare capacity or least load
-	 * is too conservative for high utilization tasks on partially
-	 * utilized systems if we require spare_capacity > task_util(p),
-	 * so we allow for some task stuffing by using
-	 * spare_capacity > task_util(p)/2.
-	 * spare capacity can't be used for fork because the utilization has
-	 * not been set yet as it need to get a rq to init the utilization
-	 */
-	if (sd_flag & SD_BALANCE_FORK)
-		goto skip_spare;
-
-	if (this_spare > task_util(p) / 2 &&
-	    imbalance_scale*this_spare > 100*most_spare)
-		return NULL;
-	else if (most_spare > task_util(p) / 2)
-		return most_spare_sg;
-
-skip_spare:
-	if (!idlest ||
-	    (min_runnable_load > (this_runnable_load + imbalance)) ||
-	    ((this_runnable_load < (min_runnable_load + imbalance)) &&
-			(100*this_avg_load < imbalance_scale*min_avg_load)))
-		return NULL;
-	return idlest;
-}
-
-/*
- * find_idlest_group_cpu - find the idlest cpu among the cpus in group.
- */
-static int
-find_idlest_group_cpu(struct sched_group *group, struct task_struct *p, int this_cpu)
->>>>>>> e4311a36
 {
 	return __cpu_overutilized(cpu, 0);
 }
