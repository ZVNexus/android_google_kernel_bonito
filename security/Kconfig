--- conflicted
+++ resolved
@@ -10,10 +10,7 @@
 source security/pfe/Kconfig
 endif
 
-<<<<<<< HEAD
-=======
-
->>>>>>> 81dd673b
+
 config SECURITY_DMESG_RESTRICT
 	bool "Restrict unprivileged access to the kernel syslog"
 	default n
