--- conflicted
+++ resolved
@@ -88,15 +88,10 @@
 
 ifdef CONFIG_LTO_CLANG
 quiet_cmd_cc_lto_link_modules = LD [M]  $@
-<<<<<<< HEAD
-cmd_cc_lto_link_modules =						\
-	$(LD) $(ld_flags) -r -o $(@)					\
-=======
 bad_ld_flags = -plugin-opt=-function-sections -plugin-opt=-data-sections
 filtered_ld_flags = $(filter-out $(bad_ld_flags),$(ld_flags))
 cmd_cc_lto_link_modules =						\
 	$(LD) $(filtered_ld_flags) -r -o $(@)				\
->>>>>>> ae6c134c
 		$(shell [ -s $(@:$(modpost-ext).o=.o.symversions) ] &&	\
 			echo -T $(@:$(modpost-ext).o=.o.symversions))	\
 		--whole-archive $(filter-out FORCE,$^)
@@ -143,15 +138,10 @@
 quiet_cmd_ld_ko_o = LD [M]  $@
 
 ifdef CONFIG_LTO_CLANG
-<<<<<<< HEAD
-      cmd_ld_ko_o = 							\
-	$(LD) -r $(LDFLAGS)                                 		\
-=======
 bad_ld_flags = -plugin-opt=-function-sections -plugin-opt=-data-sections
 filtered_ldflags = $(filter-out $(bad_ld_flags),$(LDFLAGS))
 cmd_ld_ko_o =								\
 	$(LD) -r $(filtered_ld_flags)					\
->>>>>>> ae6c134c
 		 $(KBUILD_LDFLAGS_MODULE) $(LDFLAGS_MODULE) 		\
 		 $(shell [ -s $(@:.ko=.o.symversions) ] &&		\
 			echo -T $(@:.ko=.o.symversions))  		\
