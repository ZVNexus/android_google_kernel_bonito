--- conflicted
+++ resolved
@@ -120,10 +120,6 @@
 # cc-option
 # Usage: cflags-y += $(call cc-option,-march=winchip-c6,-march=i586)
 
-<<<<<<< HEAD
-cc-option = $(call try-run,\
-	$(CC) -Werror $(KBUILD_CPPFLAGS) $(CC_OPTION_CFLAGS) $(1) -c -x c /dev/null -o "$$TMP",$(1),$(2))
-=======
 cc-option = $(call __cc-option, $(CC),\
 	$(KBUILD_CPPFLAGS) $(CC_OPTION_CFLAGS),$(1),$(2))
 
@@ -131,7 +127,6 @@
 # Usage: cflags-y += $(call hostcc-option,-march=winchip-c6,-march=i586)
 hostcc-option = $(call __cc-option, $(HOSTCC),\
 	$(HOSTCFLAGS) $(HOST_EXTRACFLAGS),$(1),$(2))
->>>>>>> d8a6adfb
 
 # cc-option-yn
 # Usage: flag := $(call cc-option-yn,-march=winchip-c6)
