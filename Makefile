VERSION = 4
PATCHLEVEL = 9
SUBLEVEL = 96
EXTRAVERSION =
NAME = Roaring Lionus

# *DOCUMENTATION*
# To see a list of typical targets execute "make help"
# More info can be located in ./README
# Comments in this file are targeted only to the developer, do not
# expect to learn how to build the kernel reading this file.

# o Do not use make's built-in rules and variables
#   (this increases performance and avoids hard-to-debug behaviour);
# o Look for make include files relative to root of kernel src
MAKEFLAGS += -rR --include-dir=$(CURDIR)

# Avoid funny character set dependencies
unexport LC_ALL
LC_COLLATE=C
LC_NUMERIC=C
export LC_COLLATE LC_NUMERIC

# Avoid interference with shell env settings
unexport GREP_OPTIONS

# We are using a recursive build, so we need to do a little thinking
# to get the ordering right.
#
# Most importantly: sub-Makefiles should only ever modify files in
# their own directory. If in some directory we have a dependency on
# a file in another dir (which doesn't happen often, but it's often
# unavoidable when linking the built-in.o targets which finally
# turn into vmlinux), we will call a sub make in that other dir, and
# after that we are sure that everything which is in that other dir
# is now up to date.
#
# The only cases where we need to modify files which have global
# effects are thus separated out and done before the recursive
# descending is started. They are now explicitly listed as the
# prepare rule.

# Beautify output
# ---------------------------------------------------------------------------
#
# Normally, we echo the whole command before executing it. By making
# that echo $($(quiet)$(cmd)), we now have the possibility to set
# $(quiet) to choose other forms of output instead, e.g.
#
#         quiet_cmd_cc_o_c = Compiling $(RELDIR)/$@
#         cmd_cc_o_c       = $(CC) $(c_flags) -c -o $@ $<
#
# If $(quiet) is empty, the whole command will be printed.
# If it is set to "quiet_", only the short version will be printed.
# If it is set to "silent_", nothing will be printed at all, since
# the variable $(silent_cmd_cc_o_c) doesn't exist.
#
# A simple variant is to prefix commands with $(Q) - that's useful
# for commands that shall be hidden in non-verbose mode.
#
#	$(Q)ln $@ :<
#
# If KBUILD_VERBOSE equals 0 then the above command will be hidden.
# If KBUILD_VERBOSE equals 1 then the above command is displayed.
#
# To put more focus on warnings, be less verbose as default
# Use 'make V=1' to see the full commands

ifeq ("$(origin V)", "command line")
  KBUILD_VERBOSE = $(V)
endif
ifndef KBUILD_VERBOSE
  KBUILD_VERBOSE = 0
endif

ifeq ($(KBUILD_VERBOSE),1)
  quiet =
  Q =
else
  quiet=quiet_
  Q = @
endif

# If the user is running make -s (silent mode), suppress echoing of
# commands

ifneq ($(filter 4.%,$(MAKE_VERSION)),)	# make-4
ifneq ($(filter %s ,$(firstword x$(MAKEFLAGS))),)
  quiet=silent_
  tools_silent=s
endif
else					# make-3.8x
ifneq ($(filter s% -s%,$(MAKEFLAGS)),)
  quiet=silent_
  tools_silent=-s
endif
endif

export quiet Q KBUILD_VERBOSE

# kbuild supports saving output files in a separate directory.
# To locate output files in a separate directory two syntaxes are supported.
# In both cases the working directory must be the root of the kernel src.
# 1) O=
# Use "make O=dir/to/store/output/files/"
#
# 2) Set KBUILD_OUTPUT
# Set the environment variable KBUILD_OUTPUT to point to the directory
# where the output files shall be placed.
# export KBUILD_OUTPUT=dir/to/store/output/files/
# make
#
# The O= assignment takes precedence over the KBUILD_OUTPUT environment
# variable.

# KBUILD_SRC is set on invocation of make in OBJ directory
# KBUILD_SRC is not intended to be used by the regular user (for now)
ifeq ($(KBUILD_SRC),)

# OK, Make called in directory where kernel src resides
# Do we want to locate output files in a separate directory?
ifeq ("$(origin O)", "command line")
  KBUILD_OUTPUT := $(O)
endif

# That's our default target when none is given on the command line
PHONY := _all
_all:

# Cancel implicit rules on top Makefile
$(CURDIR)/Makefile Makefile: ;

ifneq ($(words $(subst :, ,$(CURDIR))), 1)
  $(error main directory cannot contain spaces nor colons)
endif

ifneq ($(KBUILD_OUTPUT),)
# Invoke a second make in the output directory, passing relevant variables
# check that the output directory actually exists
saved-output := $(KBUILD_OUTPUT)
KBUILD_OUTPUT := $(shell mkdir -p $(KBUILD_OUTPUT) && cd $(KBUILD_OUTPUT) \
								&& /bin/pwd)
$(if $(KBUILD_OUTPUT),, \
     $(error failed to create output directory "$(saved-output)"))

PHONY += $(MAKECMDGOALS) sub-make

$(filter-out _all sub-make $(CURDIR)/Makefile, $(MAKECMDGOALS)) _all: sub-make
	@:

sub-make:
	$(Q)$(MAKE) -C $(KBUILD_OUTPUT) KBUILD_SRC=$(CURDIR) \
	-f $(CURDIR)/Makefile $(filter-out _all sub-make,$(MAKECMDGOALS))

# Leave processing to above invocation of make
skip-makefile := 1
endif # ifneq ($(KBUILD_OUTPUT),)
endif # ifeq ($(KBUILD_SRC),)

# We process the rest of the Makefile if this is the final invocation of make
ifeq ($(skip-makefile),)

# Do not print "Entering directory ...",
# but we want to display it when entering to the output directory
# so that IDEs/editors are able to understand relative filenames.
MAKEFLAGS += --no-print-directory

# Call a source code checker (by default, "sparse") as part of the
# C compilation.
#
# Use 'make C=1' to enable checking of only re-compiled files.
# Use 'make C=2' to enable checking of *all* source files, regardless
# of whether they are re-compiled or not.
#
# See the file "Documentation/sparse.txt" for more details, including
# where to get the "sparse" utility.

ifeq ("$(origin C)", "command line")
  KBUILD_CHECKSRC = $(C)
endif
ifndef KBUILD_CHECKSRC
  KBUILD_CHECKSRC = 0
endif

# Use make M=dir to specify directory of external module to build
# Old syntax make ... SUBDIRS=$PWD is still supported
# Setting the environment variable KBUILD_EXTMOD take precedence
ifdef SUBDIRS
  KBUILD_EXTMOD ?= $(SUBDIRS)
endif

ifeq ("$(origin M)", "command line")
  KBUILD_EXTMOD := $(M)
endif

# If building an external module we do not care about the all: rule
# but instead _all depend on modules
PHONY += all
ifeq ($(KBUILD_EXTMOD),)
_all: all
else
_all: modules
endif

ifeq ($(KBUILD_SRC),)
        # building in the source tree
        srctree := .
else
        ifeq ($(KBUILD_SRC)/,$(dir $(CURDIR)))
                # building in a subdirectory of the source tree
                srctree := ..
        else
                srctree := $(KBUILD_SRC)
        endif
endif
objtree		:= .
src		:= $(srctree)
obj		:= $(objtree)

VPATH		:= $(srctree)$(if $(KBUILD_EXTMOD),:$(KBUILD_EXTMOD))

export srctree objtree VPATH

# SUBARCH tells the usermode build what the underlying arch is.  That is set
# first, and if a usermode build is happening, the "ARCH=um" on the command
# line overrides the setting of ARCH below.  If a native build is happening,
# then ARCH is assigned, getting whatever value it gets normally, and
# SUBARCH is subsequently ignored.

SUBARCH := $(shell uname -m | sed -e s/i.86/x86/ -e s/x86_64/x86/ \
				  -e s/sun4u/sparc64/ \
				  -e s/arm.*/arm/ -e s/sa110/arm/ \
				  -e s/s390x/s390/ -e s/parisc64/parisc/ \
				  -e s/ppc.*/powerpc/ -e s/mips.*/mips/ \
				  -e s/sh[234].*/sh/ -e s/aarch64.*/arm64/ )

# Cross compiling and selecting different set of gcc/bin-utils
# ---------------------------------------------------------------------------
#
# When performing cross compilation for other architectures ARCH shall be set
# to the target architecture. (See arch/* for the possibilities).
# ARCH can be set during invocation of make:
# make ARCH=ia64
# Another way is to have ARCH set in the environment.
# The default ARCH is the host where make is executed.

# CROSS_COMPILE specify the prefix used for all executables used
# during compilation. Only gcc and related bin-utils executables
# are prefixed with $(CROSS_COMPILE).
# CROSS_COMPILE can be set on the command line
# make CROSS_COMPILE=ia64-linux-
# Alternatively CROSS_COMPILE can be set in the environment.
# A third alternative is to store a setting in .config so that plain
# "make" in the configured kernel build directory always uses that.
# Default value for CROSS_COMPILE is not to prefix executables
# Note: Some architectures assign CROSS_COMPILE in their arch/*/Makefile
ARCH		?= $(SUBARCH)
CROSS_COMPILE	?= $(CONFIG_CROSS_COMPILE:"%"=%)

# Architecture as present in compile.h
UTS_MACHINE 	:= $(ARCH)
SRCARCH 	:= $(ARCH)

# Additional ARCH settings for x86
ifeq ($(ARCH),i386)
        SRCARCH := x86
endif
ifeq ($(ARCH),x86_64)
        SRCARCH := x86
endif

# Additional ARCH settings for sparc
ifeq ($(ARCH),sparc32)
       SRCARCH := sparc
endif
ifeq ($(ARCH),sparc64)
       SRCARCH := sparc
endif

# Additional ARCH settings for sh
ifeq ($(ARCH),sh64)
       SRCARCH := sh
endif

# Additional ARCH settings for tile
ifeq ($(ARCH),tilepro)
       SRCARCH := tile
endif
ifeq ($(ARCH),tilegx)
       SRCARCH := tile
endif

# Where to locate arch specific headers
hdr-arch  := $(SRCARCH)

KCONFIG_CONFIG	?= .config
export KCONFIG_CONFIG

# SHELL used by kbuild
CONFIG_SHELL := $(shell if [ -x "$$BASH" ]; then echo $$BASH; \
	  else if [ -x /bin/bash ]; then echo /bin/bash; \
	  else echo sh; fi ; fi)

HOSTCC       = gcc
HOSTCXX      = g++
HOSTCFLAGS   := -Wall -Wmissing-prototypes -Wstrict-prototypes -O2 -fomit-frame-pointer -std=gnu89
HOSTCXXFLAGS = -O2

ifeq ($(shell $(HOSTCC) -v 2>&1 | grep -c "clang version"), 1)
HOSTCFLAGS  += -Wno-unused-value -Wno-unused-parameter \
		-Wno-missing-field-initializers -fno-delete-null-pointer-checks
endif

# Decide whether to build built-in, modular, or both.
# Normally, just do built-in.

KBUILD_MODULES :=
KBUILD_BUILTIN := 1

# If we have only "make modules", don't compile built-in objects.
# When we're building modules with modversions, we need to consider
# the built-in objects during the descend as well, in order to
# make sure the checksums are up to date before we record them.

ifeq ($(MAKECMDGOALS),modules)
  KBUILD_BUILTIN := $(if $(CONFIG_MODVERSIONS),1)
endif

# If we have "make <whatever> modules", compile modules
# in addition to whatever we do anyway.
# Just "make" or "make all" shall build modules as well

ifneq ($(filter all _all modules,$(MAKECMDGOALS)),)
  KBUILD_MODULES := 1
endif

ifeq ($(MAKECMDGOALS),)
  KBUILD_MODULES := 1
endif

export KBUILD_MODULES KBUILD_BUILTIN
export KBUILD_CHECKSRC KBUILD_SRC KBUILD_EXTMOD

# We need some generic definitions (do not try to remake the file).
scripts/Kbuild.include: ;
include scripts/Kbuild.include

# Make variables (CC, etc...)
AS		= $(CROSS_COMPILE)as
LD		= $(CROSS_COMPILE)ld
LDGOLD		= $(CROSS_COMPILE)ld.gold
REAL_CC		= $(CROSS_COMPILE)gcc
<<<<<<< HEAD
CC		= $(CROSS_COMPILE)gcc
=======
LDGOLD		= $(CROSS_COMPILE)ld.gold
>>>>>>> 725034c1
CPP		= $(CC) -E
AR		= $(CROSS_COMPILE)ar
NM		= $(CROSS_COMPILE)nm
STRIP		= $(CROSS_COMPILE)strip
OBJCOPY		= $(CROSS_COMPILE)objcopy
OBJDUMP		= $(CROSS_COMPILE)objdump
DTC		= scripts/dtc/dtc
AWK		= awk
GENKSYMS	= scripts/genksyms/genksyms
INSTALLKERNEL  := installkernel
DEPMOD		= /sbin/depmod
PERL		= perl
PYTHON		= python
CHECK		= sparse

# Use the wrapper for the compiler.  This wrapper scans for new
# warnings and causes the build to stop upon encountering them
CC		= $(srctree)/scripts/gcc-wrapper.py $(REAL_CC)

CHECKFLAGS     := -D__linux__ -Dlinux -D__STDC__ -Dunix -D__unix__ \
		  -Wbitwise -Wno-return-void $(CF)
NOSTDINC_FLAGS  =
CFLAGS_MODULE   =
AFLAGS_MODULE   =
LDFLAGS_MODULE  =
CFLAGS_KERNEL	=
AFLAGS_KERNEL	=
LDFLAGS_vmlinux =

# Use USERINCLUDE when you must reference the UAPI directories only.
USERINCLUDE    := \
		-I$(srctree)/arch/$(hdr-arch)/include/uapi \
		-I$(objtree)/arch/$(hdr-arch)/include/generated/uapi \
		-I$(srctree)/include/uapi \
		-I$(objtree)/include/generated/uapi \
                -include $(srctree)/include/linux/kconfig.h

# Use LINUXINCLUDE when you must reference the include/ directory.
# Needed to be compatible with the O= option
LINUXINCLUDE    := \
		-I$(srctree)/arch/$(hdr-arch)/include \
		-I$(objtree)/arch/$(hdr-arch)/include/generated/uapi \
		-I$(objtree)/arch/$(hdr-arch)/include/generated \
		$(if $(KBUILD_SRC), -I$(srctree)/include) \
		-I$(objtree)/include

LINUXINCLUDE	+= $(filter-out $(LINUXINCLUDE),$(USERINCLUDE))

KBUILD_AFLAGS   := -D__ASSEMBLY__
KBUILD_CFLAGS   := -Wall -Wundef -Wstrict-prototypes -Wno-trigraphs \
		   -fno-strict-aliasing -fno-common \
		   -Werror-implicit-function-declaration \
		   -Wno-format-security \
		   -std=gnu89
KBUILD_CPPFLAGS := -D__KERNEL__
KBUILD_AFLAGS_KERNEL :=
KBUILD_CFLAGS_KERNEL :=
KBUILD_AFLAGS_MODULE  := -DMODULE
KBUILD_CFLAGS_MODULE  := -DMODULE
KBUILD_LDFLAGS_MODULE := -T $(srctree)/scripts/module-common.lds
GCC_PLUGINS_CFLAGS :=

# Read KERNELRELEASE from include/config/kernel.release (if it exists)
KERNELRELEASE = $(shell cat include/config/kernel.release 2> /dev/null)
KERNELVERSION = $(VERSION)$(if $(PATCHLEVEL),.$(PATCHLEVEL)$(if $(SUBLEVEL),.$(SUBLEVEL)))$(EXTRAVERSION)

export VERSION PATCHLEVEL SUBLEVEL KERNELRELEASE KERNELVERSION
export ARCH SRCARCH CONFIG_SHELL HOSTCC HOSTCFLAGS CROSS_COMPILE AS LD CC
export CPP AR NM STRIP OBJCOPY OBJDUMP DTC
export MAKE AWK GENKSYMS INSTALLKERNEL PERL PYTHON UTS_MACHINE
export HOSTCXX HOSTCXXFLAGS LDFLAGS_MODULE CHECK CHECKFLAGS

export KBUILD_CPPFLAGS NOSTDINC_FLAGS LINUXINCLUDE OBJCOPYFLAGS LDFLAGS DTC_FLAGS
export KBUILD_CFLAGS CFLAGS_KERNEL CFLAGS_MODULE CFLAGS_KASAN CFLAGS_UBSAN
export KBUILD_AFLAGS AFLAGS_KERNEL AFLAGS_MODULE
export KBUILD_AFLAGS_MODULE KBUILD_CFLAGS_MODULE KBUILD_LDFLAGS_MODULE
export KBUILD_AFLAGS_KERNEL KBUILD_CFLAGS_KERNEL
export KBUILD_ARFLAGS

# When compiling out-of-tree modules, put MODVERDIR in the module
# tree rather than in the kernel tree. The kernel tree might
# even be read-only.
export MODVERDIR := $(if $(KBUILD_EXTMOD),$(firstword $(KBUILD_EXTMOD))/).tmp_versions

# Files to ignore in find ... statements

export RCS_FIND_IGNORE := \( -name SCCS -o -name BitKeeper -o -name .svn -o    \
			  -name CVS -o -name .pc -o -name .hg -o -name .git \) \
			  -prune -o
export RCS_TAR_IGNORE := --exclude SCCS --exclude BitKeeper --exclude .svn \
			 --exclude CVS --exclude .pc --exclude .hg --exclude .git

# ===========================================================================
# Rules shared between *config targets and build targets

# Basic helpers built in scripts/
PHONY += scripts_basic
scripts_basic:
	$(Q)$(MAKE) $(build)=scripts/basic
	$(Q)rm -f .tmp_quiet_recordmcount

# To avoid any implicit rule to kick in, define an empty command.
scripts/basic/%: scripts_basic ;

PHONY += outputmakefile
# outputmakefile generates a Makefile in the output directory, if using a
# separate output directory. This allows convenient use of make in the
# output directory.
outputmakefile:
ifneq ($(KBUILD_SRC),)
	$(Q)ln -fsn $(srctree) source
	$(Q)$(CONFIG_SHELL) $(srctree)/scripts/mkmakefile \
	    $(srctree) $(objtree) $(VERSION) $(PATCHLEVEL)
endif

# Support for using generic headers in asm-generic
PHONY += asm-generic
asm-generic:
	$(Q)$(MAKE) -f $(srctree)/scripts/Makefile.asm-generic \
	            src=asm obj=arch/$(SRCARCH)/include/generated/asm
	$(Q)$(MAKE) -f $(srctree)/scripts/Makefile.asm-generic \
	            src=uapi/asm obj=arch/$(SRCARCH)/include/generated/uapi/asm

# To make sure we do not include .config for any of the *config targets
# catch them early, and hand them over to scripts/kconfig/Makefile
# It is allowed to specify more targets when calling make, including
# mixing *config targets and build targets.
# For example 'make oldconfig all'.
# Detect when mixed targets is specified, and make a second invocation
# of make so .config is not included in this case either (for *config).

version_h := include/generated/uapi/linux/version.h
old_version_h := include/linux/version.h

no-dot-config-targets := clean mrproper distclean \
			 cscope gtags TAGS tags help% %docs check% coccicheck \
			 $(version_h) headers_% archheaders archscripts \
			 kernelversion %src-pkg

config-targets := 0
mixed-targets  := 0
dot-config     := 1

ifneq ($(filter $(no-dot-config-targets), $(MAKECMDGOALS)),)
	ifeq ($(filter-out $(no-dot-config-targets), $(MAKECMDGOALS)),)
		dot-config := 0
	endif
endif

ifeq ($(KBUILD_EXTMOD),)
        ifneq ($(filter config %config,$(MAKECMDGOALS)),)
                config-targets := 1
                ifneq ($(words $(MAKECMDGOALS)),1)
                        mixed-targets := 1
                endif
        endif
endif
# install and module_install need also be processed one by one
ifneq ($(filter install,$(MAKECMDGOALS)),)
        ifneq ($(filter modules_install,$(MAKECMDGOALS)),)
	        mixed-targets := 1
        endif
endif

ifeq ($(mixed-targets),1)
# ===========================================================================
# We're called with mixed targets (*config and build targets).
# Handle them one by one.

PHONY += $(MAKECMDGOALS) __build_one_by_one

$(filter-out __build_one_by_one, $(MAKECMDGOALS)): __build_one_by_one
	@:

__build_one_by_one:
	$(Q)set -e; \
	for i in $(MAKECMDGOALS); do \
		$(MAKE) -f $(srctree)/Makefile $$i; \
	done

else
ifeq ($(config-targets),1)
# ===========================================================================
# *config targets only - make sure prerequisites are updated, and descend
# in scripts/kconfig to make the *config target

# Read arch specific Makefile to set KBUILD_DEFCONFIG as needed.
# KBUILD_DEFCONFIG may point out an alternative default configuration
# used for 'make defconfig'
include arch/$(SRCARCH)/Makefile
export KBUILD_DEFCONFIG KBUILD_KCONFIG

config: scripts_basic outputmakefile FORCE
	$(Q)$(MAKE) $(build)=scripts/kconfig $@

%config: scripts_basic outputmakefile FORCE
	$(Q)$(MAKE) $(build)=scripts/kconfig $@

else
# ===========================================================================
# Build targets only - this includes vmlinux, arch specific targets, clean
# targets and others. In general all targets except *config targets.

ifeq ($(KBUILD_EXTMOD),)
# Additional helpers built in scripts/
# Carefully list dependencies so we do not try to build scripts twice
# in parallel
PHONY += scripts
scripts: scripts_basic include/config/auto.conf include/config/tristate.conf \
	 asm-generic gcc-plugins
	$(Q)$(MAKE) $(build)=$(@)

# Objects we will link into vmlinux / subdirs we need to visit
init-y		:= init/
drivers-y	:= drivers/ sound/ firmware/ techpack/
net-y		:= net/
libs-y		:= lib/
core-y		:= usr/
virt-y		:= virt/
endif # KBUILD_EXTMOD

ifeq ($(dot-config),1)
# Read in config
-include include/config/auto.conf

ifeq ($(KBUILD_EXTMOD),)
# Read in dependencies to all Kconfig* files, make sure to run
# oldconfig if changes are detected.
-include include/config/auto.conf.cmd

# To avoid any implicit rule to kick in, define an empty command
$(KCONFIG_CONFIG) include/config/auto.conf.cmd: ;

# If .config is newer than include/config/auto.conf, someone tinkered
# with it and forgot to run make oldconfig.
# if auto.conf.cmd is missing then we are probably in a cleaned tree so
# we execute the config step to be sure to catch updated Kconfig files
include/config/%.conf: $(KCONFIG_CONFIG) include/config/auto.conf.cmd
	$(Q)$(MAKE) -f $(srctree)/Makefile silentoldconfig
else
# external modules needs include/generated/autoconf.h and include/config/auto.conf
# but do not care if they are up-to-date. Use auto.conf to trigger the test
PHONY += include/config/auto.conf

include/config/auto.conf:
	$(Q)test -e include/generated/autoconf.h -a -e $@ || (		\
	echo >&2;							\
	echo >&2 "  ERROR: Kernel configuration is invalid.";		\
	echo >&2 "         include/generated/autoconf.h or $@ are missing.";\
	echo >&2 "         Run 'make oldconfig && make prepare' on kernel src to fix it.";	\
	echo >&2 ;							\
	/bin/false)

endif # KBUILD_EXTMOD

else
# Dummy target needed, because used as prerequisite
include/config/auto.conf: ;
endif # $(dot-config)

# For the kernel to actually contain only the needed exported symbols,
# we have to build modules as well to determine what those symbols are.
# (this can be evaluated only once include/config/auto.conf has been included)
ifdef CONFIG_TRIM_UNUSED_KSYMS
  KBUILD_MODULES := 1
endif

# The all: target is the default when no target is given on the
# command line.
# This allow a user to issue only 'make' to build a kernel including modules
# Defaults to vmlinux, but the arch makefile usually adds further targets
all: vmlinux

# Make toolchain changes before including arch/$(SRCARCH)/Makefile to ensure
# ar/cc/ld-* macros return correct values.
ifdef CONFIG_LTO_CLANG
# use GNU gold with LLVMgold for LTO linking, and LD for vmlinux_link
LDFINAL_vmlinux := $(LD)
LD		:= $(LDGOLD)
LDFLAGS		+= -plugin LLVMgold.so
# use llvm-ar for building symbol tables from IR files, and llvm-dis instead
# of objdump for processing symbol versions and exports
LLVM_AR		:= llvm-ar
LLVM_DIS	:= llvm-dis
export LLVM_AR LLVM_DIS
endif

KBUILD_CFLAGS	+= $(call cc-option,-fno-PIE)
KBUILD_AFLAGS	+= $(call cc-option,-fno-PIE)
CFLAGS_GCOV	:= -fprofile-arcs -ftest-coverage -fno-tree-loop-im $(call cc-disable-warning,maybe-uninitialized,)
CFLAGS_KCOV	:= $(call cc-option,-fsanitize-coverage=trace-pc,)
export CFLAGS_GCOV CFLAGS_KCOV

# Make toolchain changes before including arch/$(SRCARCH)/Makefile to ensure
# ar/cc/ld-* macros return correct values.
ifdef CONFIG_LTO_CLANG
# use GNU gold with LLVMgold for LTO linking, and LD for vmlinux_link
LDFINAL_vmlinux := $(LD)
LD		:= $(LDGOLD)
LDFLAGS		+= -plugin LLVMgold.so
# use llvm-ar for building symbol tables from IR files, and llvm-dis instead
# of objdump for processing symbol versions and exports
LLVM_AR		:= llvm-ar
LLVM_DIS	:= llvm-dis
export LLVM_AR LLVM_DIS
endif

# The arch Makefile can set ARCH_{CPP,A,C}FLAGS to override the default
# values of the respective KBUILD_* variables
ARCH_CPPFLAGS :=
ARCH_AFLAGS :=
ARCH_CFLAGS :=
include arch/$(SRCARCH)/Makefile

KBUILD_CFLAGS	+= $(call cc-option,-fno-delete-null-pointer-checks,)
KBUILD_CFLAGS	+= $(call cc-disable-warning,frame-address,)
KBUILD_CFLAGS	+= $(call cc-disable-warning, format-truncation)
KBUILD_CFLAGS	+= $(call cc-disable-warning, format-overflow)
KBUILD_CFLAGS	+= $(call cc-disable-warning, int-in-bool-context)

ifdef CONFIG_LD_DEAD_CODE_DATA_ELIMINATION
KBUILD_CFLAGS	+= $(call cc-option,-ffunction-sections,)
KBUILD_CFLAGS	+= $(call cc-option,-fdata-sections,)
endif

ifdef CONFIG_LTO_CLANG
lto-clang-flags	:= -flto -fvisibility=hidden

# allow disabling only clang LTO where needed
DISABLE_LTO_CLANG := -fno-lto -fvisibility=default
export DISABLE_LTO_CLANG
endif

ifdef CONFIG_LTO
lto-flags	:= $(lto-clang-flags)
KBUILD_CFLAGS	+= $(lto-flags)

DISABLE_LTO	:= $(DISABLE_LTO_CLANG)
export DISABLE_LTO

# LDFINAL_vmlinux and LDFLAGS_FINAL_vmlinux can be set to override
# the linker and flags for vmlinux_link.
export LDFINAL_vmlinux LDFLAGS_FINAL_vmlinux
endif

ifdef CONFIG_CFI_CLANG
cfi-clang-flags	+= -fsanitize=cfi
DISABLE_CFI_CLANG := -fno-sanitize=cfi
ifdef CONFIG_MODULES
cfi-clang-flags	+= -fsanitize-cfi-cross-dso
DISABLE_CFI_CLANG += -fno-sanitize-cfi-cross-dso
endif
ifdef CONFIG_CFI_PERMISSIVE
cfi-clang-flags	+= -fsanitize-recover=cfi -fno-sanitize-trap=cfi
endif

# also disable CFI when LTO is disabled
DISABLE_LTO_CLANG += $(DISABLE_CFI_CLANG)
# allow disabling only clang CFI where needed
export DISABLE_CFI_CLANG
endif

ifdef CONFIG_CFI
# cfi-flags are re-tested in prepare-compiler-check
cfi-flags	:= $(cfi-clang-flags)
KBUILD_CFLAGS	+= $(cfi-flags)

DISABLE_CFI	:= $(DISABLE_CFI_CLANG)
DISABLE_LTO	+= $(DISABLE_CFI)
export DISABLE_CFI
endif

<<<<<<< HEAD
ifdef CONFIG_SAFESTACK
safestack-flags	+= -fsanitize=safe-stack
safestack-extra-flags += -mllvm -safestack-use-pointer-address

ifdef CONFIG_SAFESTACK_COLORING
safestack-extra-flags += -mllvm -safe-stack-coloring=1
endif

ifdef CONFIG_LTO_CLANG
# if we use LLVMgold, pass extra flags to ld.gold
LDFLAGS		+= -plugin-opt=-safestack-use-pointer-address

ifdef CONFIG_SAFESTACK_COLORING
LDFLAGS		+= -plugin-opt=-safe-stack-coloring=1
endif
endif

# safestack-flags are re-tested in prepare-compiler-check
KBUILD_CFLAGS	+= $(call cc-option, $(safestack-flags))
KBUILD_CFLAGS	+= $(call cc-option, $(safestack-extra-flags))
DISABLE_SAFESTACK := -fno-sanitize=safe-stack
export DISABLE_SAFESTACK
endif

=======
>>>>>>> 725034c1
ifdef CONFIG_CC_OPTIMIZE_FOR_SIZE
KBUILD_CFLAGS	+= $(call cc-option,-Oz,-Os)
KBUILD_CFLAGS	+= $(call cc-disable-warning,maybe-uninitialized,)
else
ifdef CONFIG_PROFILE_ALL_BRANCHES
KBUILD_CFLAGS	+= -O2 $(call cc-disable-warning,maybe-uninitialized,)
else
KBUILD_CFLAGS   += -O2
endif
endif

KBUILD_CFLAGS += $(call cc-ifversion, -lt, 0409, \
			$(call cc-disable-warning,maybe-uninitialized,))

ifdef CONFIG_CC_WERROR
KBUILD_CFLAGS	+= -Werror
endif

# Tell gcc to never replace conditional load with a non-conditional one
KBUILD_CFLAGS	+= $(call cc-option,--param=allow-store-data-races=0)

# check for 'asm goto'
ifeq ($(shell $(CONFIG_SHELL) $(srctree)/scripts/gcc-goto.sh $(CC) $(KBUILD_CFLAGS)), y)
	KBUILD_CFLAGS += -DCC_HAVE_ASM_GOTO
	KBUILD_AFLAGS += -DCC_HAVE_ASM_GOTO
endif

include scripts/Makefile.gcc-plugins

ifdef CONFIG_READABLE_ASM
# Disable optimizations that make assembler listings hard to read.
# reorder blocks reorders the control in the function
# ipa clone creates specialized cloned functions
# partial inlining inlines only parts of functions
KBUILD_CFLAGS += $(call cc-option,-fno-reorder-blocks,) \
                 $(call cc-option,-fno-ipa-cp-clone,) \
                 $(call cc-option,-fno-partial-inlining)
endif

ifneq ($(CONFIG_FRAME_WARN),0)
KBUILD_CFLAGS += $(call cc-option,-Wframe-larger-than=${CONFIG_FRAME_WARN})
endif

# This selects the stack protector compiler flag. Testing it is delayed
# until after .config has been reprocessed, in the prepare-compiler-check
# target.
ifdef CONFIG_CC_STACKPROTECTOR_REGULAR
  stackp-flag := -fstack-protector
  stackp-name := REGULAR
else
ifdef CONFIG_CC_STACKPROTECTOR_STRONG
  stackp-flag := -fstack-protector-strong
  stackp-name := STRONG
else
  # Force off for distro compilers that enable stack protector by default.
  stackp-flag := $(call cc-option, -fno-stack-protector)
endif
endif
# Find arch-specific stack protector compiler sanity-checking script.
ifdef CONFIG_CC_STACKPROTECTOR
  stackp-path := $(srctree)/scripts/gcc-$(SRCARCH)_$(BITS)-has-stack-protector.sh
  stackp-check := $(wildcard $(stackp-path))
endif
KBUILD_CFLAGS += $(stackp-flag)

ifeq ($(cc-name),clang)
ifneq ($(CROSS_COMPILE),)
CLANG_TRIPLE    ?= $(CROSS_COMPILE)
CLANG_TARGET	:= --target=$(notdir $(CLANG_TRIPLE:%-=%))
GCC_TOOLCHAIN	:= $(realpath $(dir $(shell which $(LD)))/..)
endif
ifneq ($(GCC_TOOLCHAIN),)
CLANG_GCC_TC	:= --gcc-toolchain=$(GCC_TOOLCHAIN)
endif
KBUILD_CFLAGS += $(CLANG_TARGET) $(CLANG_GCC_TC)
KBUILD_AFLAGS += $(CLANG_TARGET) $(CLANG_GCC_TC)
KBUILD_CPPFLAGS += $(call cc-option,-Qunused-arguments,)
KBUILD_CFLAGS += $(call cc-disable-warning, unused-variable)
KBUILD_CFLAGS += $(call cc-disable-warning, format-invalid-specifier)
KBUILD_CFLAGS += $(call cc-disable-warning, gnu)
KBUILD_CFLAGS += $(call cc-disable-warning, address-of-packed-member)
KBUILD_CFLAGS += $(call cc-disable-warning, duplicate-decl-specifier)
# Quiet clang warning: comparison of unsigned expression < 0 is always false
KBUILD_CFLAGS += $(call cc-disable-warning, tautological-compare)
# CLANG uses a _MergedGlobals as optimization, but this breaks modpost, as the
# source of a reference will be _MergedGlobals and not on of the whitelisted names.
# See modpost pattern 2
KBUILD_CFLAGS += $(call cc-option, -mno-global-merge,)
KBUILD_CFLAGS += $(call cc-option, -fcatch-undefined-behavior)
KBUILD_CFLAGS += $(call cc-option, -no-integrated-as)
KBUILD_AFLAGS += $(call cc-option, -no-integrated-as)
else

# These warnings generated too much noise in a regular build.
# Use make W=1 to enable them (see scripts/Makefile.build)
KBUILD_CFLAGS += $(call cc-disable-warning, unused-but-set-variable)
KBUILD_CFLAGS += $(call cc-disable-warning, unused-const-variable)
endif

ifdef CONFIG_FRAME_POINTER
KBUILD_CFLAGS	+= -fno-omit-frame-pointer -fno-optimize-sibling-calls
else
# Some targets (ARM with Thumb2, for example), can't be built with frame
# pointers.  For those, we don't have FUNCTION_TRACER automatically
# select FRAME_POINTER.  However, FUNCTION_TRACER adds -pg, and this is
# incompatible with -fomit-frame-pointer with current GCC, so we don't use
# -fomit-frame-pointer with FUNCTION_TRACER.
ifndef CONFIG_FUNCTION_TRACER
KBUILD_CFLAGS	+= -fomit-frame-pointer
endif
endif

KBUILD_CFLAGS   += $(call cc-option, -fno-var-tracking-assignments)

ifdef CONFIG_DEBUG_INFO
ifdef CONFIG_DEBUG_INFO_SPLIT
KBUILD_CFLAGS   += $(call cc-option, -gsplit-dwarf, -g)
else
KBUILD_CFLAGS	+= -g
endif
KBUILD_AFLAGS	+= -Wa,-gdwarf-2
endif
ifdef CONFIG_DEBUG_INFO_DWARF4
KBUILD_CFLAGS	+= $(call cc-option, -gdwarf-4,)
endif

ifdef CONFIG_DEBUG_INFO_REDUCED
KBUILD_CFLAGS 	+= $(call cc-option, -femit-struct-debug-baseonly) \
		   $(call cc-option,-fno-var-tracking)
endif

ifdef CONFIG_FUNCTION_TRACER
ifndef CC_FLAGS_FTRACE
CC_FLAGS_FTRACE := -pg
endif
export CC_FLAGS_FTRACE
ifdef CONFIG_HAVE_FENTRY
CC_USING_FENTRY	:= $(call cc-option, -mfentry -DCC_USING_FENTRY)
endif
KBUILD_CFLAGS	+= $(CC_FLAGS_FTRACE) $(CC_USING_FENTRY)
KBUILD_AFLAGS	+= $(CC_USING_FENTRY)
ifdef CONFIG_DYNAMIC_FTRACE
	ifdef CONFIG_HAVE_C_RECORDMCOUNT
		BUILD_C_RECORDMCOUNT := y
		export BUILD_C_RECORDMCOUNT
	endif
endif
endif

# We trigger additional mismatches with less inlining
ifdef CONFIG_DEBUG_SECTION_MISMATCH
KBUILD_CFLAGS += $(call cc-option, -fno-inline-functions-called-once)
endif

# arch Makefile may override CC so keep this after arch Makefile is included
NOSTDINC_FLAGS += -nostdinc -isystem $(shell $(CC) -print-file-name=include)
CHECKFLAGS     += $(NOSTDINC_FLAGS)

# warn about C99 declaration after statement
KBUILD_CFLAGS += $(call cc-option,-Wdeclaration-after-statement,)

# disable pointer signed / unsigned warnings in gcc 4.0
KBUILD_CFLAGS += $(call cc-disable-warning, pointer-sign)

# disable invalid "can't wrap" optimizations for signed / pointers
KBUILD_CFLAGS	+= $(call cc-option,-fno-strict-overflow)

# clang sets -fmerge-all-constants by default as optimization, but this
# is non-conforming behavior for C and in fact breaks the kernel, so we
# need to disable it here generally.
KBUILD_CFLAGS	+= $(call cc-option,-fno-merge-all-constants)

# for gcc -fno-merge-all-constants disables everything, but it is fine
# to have actual conforming behavior enabled.
KBUILD_CFLAGS	+= $(call cc-option,-fmerge-constants)

# Make sure -fstack-check isn't enabled (like gentoo apparently did)
KBUILD_CFLAGS  += $(call cc-option,-fno-stack-check,)

# conserve stack if available
KBUILD_CFLAGS   += $(call cc-option,-fconserve-stack)

# disallow errors like 'EXPORT_GPL(foo);' with missing header
KBUILD_CFLAGS   += $(call cc-option,-Werror=implicit-int)

# require functions to have arguments in prototypes, not empty 'int foo()'
KBUILD_CFLAGS   += $(call cc-option,-Werror=strict-prototypes)

# Prohibit date/time macros, which would make the build non-deterministic
KBUILD_CFLAGS   += $(call cc-option,-Werror=date-time)

# enforce correct pointer usage
KBUILD_CFLAGS   += $(call cc-option,-Werror=incompatible-pointer-types)

# use the deterministic mode of AR if available
KBUILD_ARFLAGS := $(call ar-option,D)

include scripts/Makefile.kasan
include scripts/Makefile.extrawarn
include scripts/Makefile.ubsan

# Add any arch overrides and user supplied CPPFLAGS, AFLAGS and CFLAGS as the
# last assignments
KBUILD_CPPFLAGS += $(ARCH_CPPFLAGS) $(KCPPFLAGS)
KBUILD_AFLAGS   += $(ARCH_AFLAGS)   $(KAFLAGS)
KBUILD_CFLAGS   += $(ARCH_CFLAGS)   $(KCFLAGS)

# Use --build-id when available.
LDFLAGS_BUILD_ID = $(patsubst -Wl$(comma)%,%,\
			      $(call cc-ldoption, -Wl$(comma)--build-id,))
KBUILD_LDFLAGS_MODULE += $(LDFLAGS_BUILD_ID)
LDFLAGS_vmlinux += $(LDFLAGS_BUILD_ID)

ifdef CONFIG_LD_DEAD_CODE_DATA_ELIMINATION
LDFLAGS_vmlinux	+= $(call ld-option, --gc-sections,)
endif

ifeq ($(CONFIG_STRIP_ASM_SYMS),y)
LDFLAGS_vmlinux	+= $(call ld-option, -X,)
endif

# Default kernel image to build when no specific target is given.
# KBUILD_IMAGE may be overruled on the command line or
# set in the environment
# Also any assignments in arch/$(ARCH)/Makefile take precedence over
# this default value
export KBUILD_IMAGE ?= vmlinux

#
# INSTALL_PATH specifies where to place the updated kernel and system map
# images. Default is /boot, but you can set it to other values
export	INSTALL_PATH ?= /boot

#
# INSTALL_DTBS_PATH specifies a prefix for relocations required by build roots.
# Like INSTALL_MOD_PATH, it isn't defined in the Makefile, but can be passed as
# an argument if needed. Otherwise it defaults to the kernel install path
#
export INSTALL_DTBS_PATH ?= $(INSTALL_PATH)/dtbs/$(KERNELRELEASE)

#
# INSTALL_MOD_PATH specifies a prefix to MODLIB for module directory
# relocations required by build roots.  This is not defined in the
# makefile but the argument can be passed to make if needed.
#

MODLIB	= $(INSTALL_MOD_PATH)/lib/modules/$(KERNELRELEASE)
export MODLIB

#
# INSTALL_MOD_STRIP, if defined, will cause modules to be
# stripped after they are installed.  If INSTALL_MOD_STRIP is '1', then
# the default option --strip-debug will be used.  Otherwise,
# INSTALL_MOD_STRIP value will be used as the options to the strip command.

ifdef INSTALL_MOD_STRIP
ifeq ($(INSTALL_MOD_STRIP),1)
mod_strip_cmd = $(STRIP) --strip-debug
else
mod_strip_cmd = $(STRIP) $(INSTALL_MOD_STRIP)
endif # INSTALL_MOD_STRIP=1
else
mod_strip_cmd = true
endif # INSTALL_MOD_STRIP
export mod_strip_cmd

# CONFIG_MODULE_COMPRESS, if defined, will cause module to be compressed
# after they are installed in agreement with CONFIG_MODULE_COMPRESS_GZIP
# or CONFIG_MODULE_COMPRESS_XZ.

mod_compress_cmd = true
ifdef CONFIG_MODULE_COMPRESS
  ifdef CONFIG_MODULE_COMPRESS_GZIP
    mod_compress_cmd = gzip -n -f
  endif # CONFIG_MODULE_COMPRESS_GZIP
  ifdef CONFIG_MODULE_COMPRESS_XZ
    mod_compress_cmd = xz -f
  endif # CONFIG_MODULE_COMPRESS_XZ
endif # CONFIG_MODULE_COMPRESS
export mod_compress_cmd

# Select initial ramdisk compression format, default is gzip(1).
# This shall be used by the dracut(8) tool while creating an initramfs image.
#
INITRD_COMPRESS-y                  := gzip
INITRD_COMPRESS-$(CONFIG_RD_BZIP2) := bzip2
INITRD_COMPRESS-$(CONFIG_RD_LZMA)  := lzma
INITRD_COMPRESS-$(CONFIG_RD_XZ)    := xz
INITRD_COMPRESS-$(CONFIG_RD_LZO)   := lzo
INITRD_COMPRESS-$(CONFIG_RD_LZ4)   := lz4
# do not export INITRD_COMPRESS, since we didn't actually
# choose a sane default compression above.
# export INITRD_COMPRESS := $(INITRD_COMPRESS-y)

ifdef CONFIG_MODULE_SIG_ALL
$(eval $(call config_filename,MODULE_SIG_KEY))

mod_sign_cmd = scripts/sign-file $(CONFIG_MODULE_SIG_HASH) $(MODULE_SIG_KEY_SRCPREFIX)$(CONFIG_MODULE_SIG_KEY) certs/signing_key.x509
else
mod_sign_cmd = true
endif
export mod_sign_cmd


ifeq ($(KBUILD_EXTMOD),)
core-y		+= kernel/ certs/ mm/ fs/ ipc/ security/ crypto/ block/

vmlinux-dirs	:= $(patsubst %/,%,$(filter %/, $(init-y) $(init-m) \
		     $(core-y) $(core-m) $(drivers-y) $(drivers-m) \
		     $(net-y) $(net-m) $(libs-y) $(libs-m) $(virt-y)))

vmlinux-alldirs	:= $(sort $(vmlinux-dirs) $(patsubst %/,%,$(filter %/, \
		     $(init-) $(core-) $(drivers-) $(net-) $(libs-) $(virt-))))

init-y		:= $(patsubst %/, %/built-in.o, $(init-y))
core-y		:= $(patsubst %/, %/built-in.o, $(core-y))
drivers-y	:= $(patsubst %/, %/built-in.o, $(drivers-y))
net-y		:= $(patsubst %/, %/built-in.o, $(net-y))
libs-y1		:= $(patsubst %/, %/lib.a, $(libs-y))
libs-y2		:= $(patsubst %/, %/built-in.o, $(libs-y))
libs-y		:= $(libs-y1) $(libs-y2)
virt-y		:= $(patsubst %/, %/built-in.o, $(virt-y))

# Externally visible symbols (used by link-vmlinux.sh)
export KBUILD_VMLINUX_INIT := $(head-y) $(init-y)
export KBUILD_VMLINUX_MAIN := $(core-y) $(libs-y) $(drivers-y) $(net-y) $(virt-y)
export KBUILD_LDS          := arch/$(SRCARCH)/kernel/vmlinux.lds
export LDFLAGS_vmlinux
# used by scripts/pacmage/Makefile
export KBUILD_ALLDIRS := $(sort $(filter-out arch/%,$(vmlinux-alldirs)) arch Documentation include samples scripts tools)

vmlinux-deps := $(KBUILD_LDS) $(KBUILD_VMLINUX_INIT) $(KBUILD_VMLINUX_MAIN)

# Include targets which we want to execute sequentially if the rest of the
# kernel build went well. If CONFIG_TRIM_UNUSED_KSYMS is set, this might be
# evaluated more than once.
PHONY += vmlinux_prereq
vmlinux_prereq: $(vmlinux-deps) FORCE
ifdef CONFIG_HEADERS_CHECK
	$(Q)$(MAKE) -f $(srctree)/Makefile headers_check
endif
ifdef CONFIG_GDB_SCRIPTS
	$(Q)ln -fsn `cd $(srctree) && /bin/pwd`/scripts/gdb/vmlinux-gdb.py
endif
ifdef CONFIG_TRIM_UNUSED_KSYMS
	$(Q)$(CONFIG_SHELL) $(srctree)/scripts/adjust_autoksyms.sh \
	  "$(MAKE) -f $(srctree)/Makefile vmlinux"
endif

# standalone target for easier testing
include/generated/autoksyms.h: FORCE
	$(Q)$(CONFIG_SHELL) $(srctree)/scripts/adjust_autoksyms.sh true

ARCH_POSTLINK := $(wildcard $(srctree)/arch/$(SRCARCH)/Makefile.postlink)

# Final link of vmlinux with optional arch pass after final link
    cmd_link-vmlinux =                                                 \
	$(CONFIG_SHELL) $< $(LD) $(LDFLAGS) $(LDFLAGS_vmlinux) ;       \
	$(if $(ARCH_POSTLINK), $(MAKE) -f $(ARCH_POSTLINK) $@, true)

vmlinux: scripts/link-vmlinux.sh vmlinux_prereq $(vmlinux-deps) FORCE
	+$(call if_changed,link-vmlinux)

# Build samples along the rest of the kernel
ifdef CONFIG_SAMPLES
vmlinux-dirs += samples
endif

# The actual objects are generated when descending,
# make sure no implicit rule kicks in
$(sort $(vmlinux-deps)): $(vmlinux-dirs) ;

# Handle descending into subdirectories listed in $(vmlinux-dirs)
# Preset locale variables to speed up the build process. Limit locale
# tweaks to this spot to avoid wrong language settings when running
# make menuconfig etc.
# Error messages still appears in the original language

PHONY += $(vmlinux-dirs)
$(vmlinux-dirs): prepare scripts
	$(Q)$(MAKE) $(build)=$@

define filechk_kernel.release
	echo "$(KERNELVERSION)$$($(CONFIG_SHELL) $(srctree)/scripts/setlocalversion $(srctree))"
endef

# Store (new) KERNELRELEASE string in include/config/kernel.release
include/config/kernel.release: include/config/auto.conf FORCE
	$(call filechk,kernel.release)


# Things we need to do before we recursively start building the kernel
# or the modules are listed in "prepare".
# A multi level approach is used. prepareN is processed before prepareN-1.
# archprepare is used in arch Makefiles and when processed asm symlink,
# version.h and scripts_basic is processed / created.

# Listed in dependency order
PHONY += prepare archprepare prepare0 prepare1 prepare2 prepare3

# prepare3 is used to check if we are building in a separate output directory,
# and if so do:
# 1) Check that make has not been executed in the kernel src $(srctree)
prepare3: include/config/kernel.release
ifneq ($(KBUILD_SRC),)
	@$(kecho) '  Using $(srctree) as source for kernel'
	$(Q)if [ -f $(srctree)/.config -o -d $(srctree)/include/config ]; then \
		echo >&2 "  $(srctree) is not clean, please run 'make mrproper'"; \
		echo >&2 "  in the '$(srctree)' directory.";\
		/bin/false; \
	fi;
endif

# prepare2 creates a makefile if using a separate output directory.
# From this point forward, .config has been reprocessed, so any rules
# that need to depend on updated CONFIG_* values can be checked here.
prepare2: prepare3 prepare-compiler-check outputmakefile asm-generic

prepare1: prepare2 $(version_h) include/generated/utsrelease.h \
                   include/config/auto.conf
	$(cmd_crmodverdir)

archprepare: archheaders archscripts prepare1 scripts_basic

prepare0: archprepare gcc-plugins
	$(Q)$(MAKE) $(build)=.

# All the preparing..
prepare: prepare0 prepare-objtool

ifdef CONFIG_STACK_VALIDATION
  has_libelf := $(call try-run,\
		echo "int main() {}" | $(HOSTCC) -xc -o /dev/null -lelf -,1,0)
  ifeq ($(has_libelf),1)
    objtool_target := tools/objtool FORCE
  else
    $(warning "Cannot use CONFIG_STACK_VALIDATION, please install libelf-dev, libelf-devel or elfutils-libelf-devel")
    SKIP_STACK_VALIDATION := 1
    export SKIP_STACK_VALIDATION
  endif
endif

PHONY += prepare-objtool
prepare-objtool: $(objtool_target)

# Check for CONFIG flags that require compiler support. Abort the build
# after .config has been processed, but before the kernel build starts.
#
# For security-sensitive CONFIG options, we don't want to fallback and/or
# silently change which compiler flags will be used, since that leads to
# producing kernels with different security feature characteristics
# depending on the compiler used. (For example, "But I selected
# CC_STACKPROTECTOR_STRONG! Why did it build with _REGULAR?!")
PHONY += prepare-compiler-check
prepare-compiler-check: FORCE
# Make sure we're using a supported toolchain with LTO_CLANG
ifdef CONFIG_LTO_CLANG
  ifneq ($(call clang-ifversion, -ge, 0500, y), y)
	@echo Cannot use CONFIG_LTO_CLANG: requires clang 5.0 or later >&2 && exit 1
  endif
  ifneq ($(call gold-ifversion, -ge, 112000000, y), y)
	@echo Cannot use CONFIG_LTO_CLANG: requires GNU gold 1.12 or later >&2 && exit 1
  endif
endif
# Make sure compiler supports LTO flags
ifdef lto-flags
  ifeq ($(call cc-option, $(lto-flags)),)
	@echo Cannot use CONFIG_LTO: $(lto-flags) not supported by compiler \
		>&2 && exit 1
  endif
endif
# Make sure compiler supports requested stack protector flag.
ifdef stackp-name
  ifeq ($(call cc-option, $(stackp-flag)),)
	@echo Cannot use CONFIG_CC_STACKPROTECTOR_$(stackp-name): \
		  $(stackp-flag) not supported by compiler >&2 && exit 1
  endif
endif
# Make sure compiler does not have buggy stack-protector support.
ifdef stackp-check
  ifneq ($(shell $(CONFIG_SHELL) $(stackp-check) $(CC) $(KBUILD_CPPFLAGS) $(biarch)),y)
	@echo Cannot use CONFIG_CC_STACKPROTECTOR_$(stackp-name): \
                  $(stackp-flag) available but compiler is broken >&2 && exit 1
  endif
endif
ifdef cfi-flags
  ifeq ($(call cc-option, $(cfi-flags)),)
	@echo Cannot use CONFIG_CFI: $(cfi-flags) not supported by compiler >&2 && exit 1
  endif
endif
<<<<<<< HEAD
ifdef safestack-flags
  ifeq ($(call cc-option, $(safestack-flags)),)
	@echo Cannot use CONFIG_SAFESTACK: $(safestack-flags) not supported by \
		compiler >&2 && exit 1
  endif
endif
=======
>>>>>>> 725034c1
	@:

# Generate some files
# ---------------------------------------------------------------------------

# KERNELRELEASE can change from a few different places, meaning version.h
# needs to be updated, so this check is forced on all builds

uts_len := 64
define filechk_utsrelease.h
	if [ `echo -n "$(KERNELRELEASE)" | wc -c ` -gt $(uts_len) ]; then   \
	  echo '"$(KERNELRELEASE)" exceeds $(uts_len) characters' >&2;      \
	  exit 1;                                                           \
	fi;                                                                 \
	if [ -n "$(BUILD_NUMBER)" ]; then                                   \
	  (echo \#define UTS_RELEASE \"$(KERNELRELEASE)-ab$(BUILD_NUMBER)\";) \
	else                                                                \
	  (echo \#define UTS_RELEASE \"$(KERNELRELEASE)\";)                 \
	fi
endef

define filechk_version.h
	(echo \#define LINUX_VERSION_CODE $(shell                         \
	expr $(VERSION) \* 65536 + 0$(PATCHLEVEL) \* 256 + 0$(SUBLEVEL)); \
	echo '#define KERNEL_VERSION(a,b,c) (((a) << 16) + ((b) << 8) + (c))';)
endef

$(version_h): $(srctree)/Makefile FORCE
	$(call filechk,version.h)
	$(Q)rm -f $(old_version_h)

include/generated/utsrelease.h: include/config/kernel.release FORCE
	$(call filechk,utsrelease.h)

PHONY += headerdep
headerdep:
	$(Q)find $(srctree)/include/ -name '*.h' | xargs --max-args 1 \
	$(srctree)/scripts/headerdep.pl -I$(srctree)/include

# ---------------------------------------------------------------------------
# Firmware install
INSTALL_FW_PATH=$(INSTALL_MOD_PATH)/lib/firmware
export INSTALL_FW_PATH

PHONY += firmware_install
firmware_install:
	@mkdir -p $(objtree)/firmware
	$(Q)$(MAKE) -f $(srctree)/scripts/Makefile.fwinst obj=firmware __fw_install

# ---------------------------------------------------------------------------
# Kernel headers

#Default location for installed headers
export INSTALL_HDR_PATH = $(objtree)/usr

# If we do an all arch process set dst to asm-$(hdr-arch)
hdr-dst = $(if $(KBUILD_HEADERS), dst=include/asm-$(hdr-arch), dst=include/asm)

PHONY += archheaders
archheaders:

PHONY += archscripts
archscripts:

PHONY += __headers
__headers: $(version_h) scripts_basic asm-generic archheaders archscripts
	$(Q)$(MAKE) $(build)=scripts build_unifdef

PHONY += headers_install_all
headers_install_all:
	$(Q)$(CONFIG_SHELL) $(srctree)/scripts/headers.sh install

PHONY += headers_install
headers_install: __headers
	$(if $(wildcard $(srctree)/arch/$(hdr-arch)/include/uapi/asm/Kbuild),, \
	  $(error Headers not exportable for the $(SRCARCH) architecture))
	$(Q)$(MAKE) $(hdr-inst)=include/uapi
	$(Q)$(MAKE) $(hdr-inst)=arch/$(hdr-arch)/include/uapi/asm $(hdr-dst)
	$(Q)$(MAKE) $(hdr-inst)=techpack

PHONY += headers_check_all
headers_check_all: headers_install_all
	$(Q)$(CONFIG_SHELL) $(srctree)/scripts/headers.sh check

PHONY += headers_check
headers_check: headers_install
	$(Q)$(MAKE) $(hdr-inst)=include/uapi HDRCHECK=1
	$(Q)$(MAKE) $(hdr-inst)=arch/$(hdr-arch)/include/uapi/asm $(hdr-dst) HDRCHECK=1
	$(Q)$(MAKE) $(hdr-inst)=techpack HDRCHECK=1

# ---------------------------------------------------------------------------
# Kernel selftest

PHONY += kselftest
kselftest:
	$(Q)$(MAKE) -C tools/testing/selftests run_tests

kselftest-clean:
	$(Q)$(MAKE) -C tools/testing/selftests clean

PHONY += kselftest-merge
kselftest-merge:
	$(if $(wildcard $(objtree)/.config),, $(error No .config exists, config your kernel first!))
	$(Q)$(CONFIG_SHELL) $(srctree)/scripts/kconfig/merge_config.sh \
		-m $(objtree)/.config \
		$(srctree)/tools/testing/selftests/*/config
	+$(Q)$(MAKE) -f $(srctree)/Makefile olddefconfig

# ---------------------------------------------------------------------------
# Modules

ifdef CONFIG_MODULES

# By default, build modules as well

all: modules

# Build modules
#
# A module can be listed more than once in obj-m resulting in
# duplicate lines in modules.order files.  Those are removed
# using awk while concatenating to the final file.

PHONY += modules
modules: $(vmlinux-dirs) $(if $(KBUILD_BUILTIN),vmlinux) modules.builtin
	$(Q)$(AWK) '!x[$$0]++' $(vmlinux-dirs:%=$(objtree)/%/modules.order) > $(objtree)/modules.order
	@$(kecho) '  Building modules, stage 2.';
	$(Q)$(MAKE) -f $(srctree)/scripts/Makefile.modpost
	$(Q)$(MAKE) -f $(srctree)/scripts/Makefile.fwinst obj=firmware __fw_modbuild

modules.builtin: $(vmlinux-dirs:%=%/modules.builtin)
	$(Q)$(AWK) '!x[$$0]++' $^ > $(objtree)/modules.builtin

%/modules.builtin: include/config/auto.conf
	$(Q)$(MAKE) $(modbuiltin)=$*


# Target to prepare building external modules
PHONY += modules_prepare
modules_prepare: prepare scripts

# Target to install modules
PHONY += modules_install
modules_install: _modinst_ _modinst_post

PHONY += _modinst_
_modinst_:
	@rm -rf $(MODLIB)/kernel
	@rm -f $(MODLIB)/source
	@mkdir -p $(MODLIB)/kernel
	@ln -s `cd $(srctree) && /bin/pwd` $(MODLIB)/source
	@if [ ! $(objtree) -ef  $(MODLIB)/build ]; then \
		rm -f $(MODLIB)/build ; \
		ln -s $(CURDIR) $(MODLIB)/build ; \
	fi
	@cp -f $(objtree)/modules.order $(MODLIB)/
	@cp -f $(objtree)/modules.builtin $(MODLIB)/
	$(Q)$(MAKE) -f $(srctree)/scripts/Makefile.modinst

# This depmod is only for convenience to give the initial
# boot a modules.dep even before / is mounted read-write.  However the
# boot script depmod is the master version.
PHONY += _modinst_post
_modinst_post: _modinst_
	$(Q)$(MAKE) -f $(srctree)/scripts/Makefile.fwinst obj=firmware __fw_modinst
	$(call cmd,depmod)

ifeq ($(CONFIG_MODULE_SIG), y)
PHONY += modules_sign
modules_sign:
	$(Q)$(MAKE) -f $(srctree)/scripts/Makefile.modsign
endif

else # CONFIG_MODULES

# Modules not configured
# ---------------------------------------------------------------------------

PHONY += modules modules_install
modules modules_install:
	@echo >&2
	@echo >&2 "The present kernel configuration has modules disabled."
	@echo >&2 "Type 'make config' and enable loadable module support."
	@echo >&2 "Then build a kernel with module support enabled."
	@echo >&2
	@exit 1

endif # CONFIG_MODULES

###
# Cleaning is done on three levels.
# make clean     Delete most generated files
#                Leave enough to build external modules
# make mrproper  Delete the current configuration, and all generated files
# make distclean Remove editor backup files, patch leftover files and the like

# Directories & files removed with 'make clean'
CLEAN_DIRS  += $(MODVERDIR)

# Directories & files removed with 'make mrproper'
MRPROPER_DIRS  += include/config usr/include include/generated          \
		  arch/*/include/generated .tmp_objdiff
MRPROPER_FILES += .config .config.old .version .old_version \
		  Module.symvers tags TAGS cscope* GPATH GTAGS GRTAGS GSYMS \
		  signing_key.pem signing_key.priv signing_key.x509	\
		  x509.genkey extra_certificates signing_key.x509.keyid	\
		  signing_key.x509.signer vmlinux-gdb.py

# clean - Delete most, but leave enough to build external modules
#
clean: rm-dirs  := $(CLEAN_DIRS)
clean: rm-files := $(CLEAN_FILES)
clean-dirs      := $(addprefix _clean_, . $(vmlinux-alldirs) Documentation samples)

PHONY += $(clean-dirs) clean archclean vmlinuxclean
$(clean-dirs):
	$(Q)$(MAKE) $(clean)=$(patsubst _clean_%,%,$@)

vmlinuxclean:
	$(Q)$(CONFIG_SHELL) $(srctree)/scripts/link-vmlinux.sh clean
	$(Q)$(if $(ARCH_POSTLINK), $(MAKE) -f $(ARCH_POSTLINK) clean)

clean: archclean vmlinuxclean

# mrproper - Delete all generated files, including .config
#
mrproper: rm-dirs  := $(wildcard $(MRPROPER_DIRS))
mrproper: rm-files := $(wildcard $(MRPROPER_FILES))
mrproper-dirs      := $(addprefix _mrproper_,Documentation/DocBook scripts)

PHONY += $(mrproper-dirs) mrproper archmrproper
$(mrproper-dirs):
	$(Q)$(MAKE) $(clean)=$(patsubst _mrproper_%,%,$@)

mrproper: clean archmrproper $(mrproper-dirs)
	$(call cmd,rmdirs)
	$(call cmd,rmfiles)

# distclean
#
PHONY += distclean

distclean: mrproper
	@find $(srctree) $(RCS_FIND_IGNORE) \
		\( -name '*.orig' -o -name '*.rej' -o -name '*~' \
		-o -name '*.bak' -o -name '#*#' -o -name '.*.orig' \
		-o -name '.*.rej' -o -name '*%'  -o -name 'core' \) \
		-type f -print | xargs rm -f


# Packaging of the kernel to various formats
# ---------------------------------------------------------------------------
# rpm target kept for backward compatibility
package-dir	:= scripts/package

%src-pkg: FORCE
	$(Q)$(MAKE) $(build)=$(package-dir) $@
%pkg: include/config/kernel.release FORCE
	$(Q)$(MAKE) $(build)=$(package-dir) $@
rpm: include/config/kernel.release FORCE
	$(Q)$(MAKE) $(build)=$(package-dir) $@


# Brief documentation of the typical targets used
# ---------------------------------------------------------------------------

boards := $(wildcard $(srctree)/arch/$(SRCARCH)/configs/*_defconfig)
boards := $(sort $(notdir $(boards)))
board-dirs := $(dir $(wildcard $(srctree)/arch/$(SRCARCH)/configs/*/*_defconfig))
board-dirs := $(sort $(notdir $(board-dirs:/=)))

PHONY += help
help:
	@echo  'Cleaning targets:'
	@echo  '  clean		  - Remove most generated files but keep the config and'
	@echo  '                    enough build support to build external modules'
	@echo  '  mrproper	  - Remove all generated files + config + various backup files'
	@echo  '  distclean	  - mrproper + remove editor backup and patch files'
	@echo  ''
	@echo  'Configuration targets:'
	@$(MAKE) -f $(srctree)/scripts/kconfig/Makefile help
	@echo  ''
	@echo  'Other generic targets:'
	@echo  '  all		  - Build all targets marked with [*]'
	@echo  '* vmlinux	  - Build the bare kernel'
	@echo  '* modules	  - Build all modules'
	@echo  '  modules_install - Install all modules to INSTALL_MOD_PATH (default: /)'
	@echo  '  firmware_install- Install all firmware to INSTALL_FW_PATH'
	@echo  '                    (default: $$(INSTALL_MOD_PATH)/lib/firmware)'
	@echo  '  dir/            - Build all files in dir and below'
	@echo  '  dir/file.[ois]  - Build specified target only'
	@echo  '  dir/file.ll     - Build the LLVM assembly file'
	@echo  '                    (requires compiler support for LLVM assembly generation)'
	@echo  '  dir/file.lst    - Build specified mixed source/assembly target only'
	@echo  '                    (requires a recent binutils and recent build (System.map))'
	@echo  '  dir/file.ko     - Build module including final link'
	@echo  '  modules_prepare - Set up for building external modules'
	@echo  '  tags/TAGS	  - Generate tags file for editors'
	@echo  '  cscope	  - Generate cscope index'
	@echo  '  gtags           - Generate GNU GLOBAL index'
	@echo  '  kernelrelease	  - Output the release version string (use with make -s)'
	@echo  '  kernelversion	  - Output the version stored in Makefile (use with make -s)'
	@echo  '  image_name	  - Output the image name (use with make -s)'
	@echo  '  headers_install - Install sanitised kernel headers to INSTALL_HDR_PATH'; \
	 echo  '                    (default: $(INSTALL_HDR_PATH))'; \
	 echo  ''
	@echo  'Static analysers'
	@echo  '  checkstack      - Generate a list of stack hogs'
	@echo  '  namespacecheck  - Name space analysis on compiled kernel'
	@echo  '  versioncheck    - Sanity check on version.h usage'
	@echo  '  includecheck    - Check for duplicate included header files'
	@echo  '  export_report   - List the usages of all exported symbols'
	@echo  '  headers_check   - Sanity check on exported headers'
	@echo  '  headerdep       - Detect inclusion cycles in headers'
	@$(MAKE) -f $(srctree)/scripts/Makefile.help checker-help
	@echo  ''
	@echo  'Kernel selftest'
	@echo  '  kselftest       - Build and run kernel selftest (run as root)'
	@echo  '                    Build, install, and boot kernel before'
	@echo  '                    running kselftest on it'
	@echo  '  kselftest-clean - Remove all generated kselftest files'
	@echo  '  kselftest-merge - Merge all the config dependencies of kselftest to existed'
	@echo  '                    .config.'
	@echo  ''
	@echo  'Kernel packaging:'
	@$(MAKE) $(build)=$(package-dir) help
	@echo  ''
	@echo  'Documentation targets:'
	@$(MAKE) -f $(srctree)/Documentation/Makefile.sphinx dochelp
	@echo  ''
	@$(MAKE) -f $(srctree)/Documentation/DocBook/Makefile dochelp
	@echo  ''
	@echo  'Architecture specific targets ($(SRCARCH)):'
	@$(if $(archhelp),$(archhelp),\
		echo '  No architecture specific help defined for $(SRCARCH)')
	@echo  ''
	@$(if $(boards), \
		$(foreach b, $(boards), \
		printf "  %-24s - Build for %s\\n" $(b) $(subst _defconfig,,$(b));) \
		echo '')
	@$(if $(board-dirs), \
		$(foreach b, $(board-dirs), \
		printf "  %-16s - Show %s-specific targets\\n" help-$(b) $(b);) \
		printf "  %-16s - Show all of the above\\n" help-boards; \
		echo '')

	@echo  '  make V=0|1 [targets] 0 => quiet build (default), 1 => verbose build'
	@echo  '  make V=2   [targets] 2 => give reason for rebuild of target'
	@echo  '  make O=dir [targets] Locate all output files in "dir", including .config'
	@echo  '  make C=1   [targets] Check all c source with $$CHECK (sparse by default)'
	@echo  '  make C=2   [targets] Force check of all c source with $$CHECK'
	@echo  '  make RECORDMCOUNT_WARN=1 [targets] Warn about ignored mcount sections'
	@echo  '  make W=n   [targets] Enable extra gcc checks, n=1,2,3 where'
	@echo  '		1: warnings which may be relevant and do not occur too often'
	@echo  '		2: warnings which occur quite often but may still be relevant'
	@echo  '		3: more obscure warnings, can most likely be ignored'
	@echo  '		Multiple levels can be combined with W=12 or W=123'
	@echo  ''
	@echo  'Execute "make" or "make all" to build all targets marked with [*] '
	@echo  'For further info see the ./README file'


help-board-dirs := $(addprefix help-,$(board-dirs))

help-boards: $(help-board-dirs)

boards-per-dir = $(sort $(notdir $(wildcard $(srctree)/arch/$(SRCARCH)/configs/$*/*_defconfig)))

$(help-board-dirs): help-%:
	@echo  'Architecture specific targets ($(SRCARCH) $*):'
	@$(if $(boards-per-dir), \
		$(foreach b, $(boards-per-dir), \
		printf "  %-24s - Build for %s\\n" $*/$(b) $(subst _defconfig,,$(b));) \
		echo '')


# Documentation targets
# ---------------------------------------------------------------------------
DOC_TARGETS := xmldocs sgmldocs psdocs latexdocs pdfdocs htmldocs mandocs installmandocs epubdocs cleandocs
PHONY += $(DOC_TARGETS)
$(DOC_TARGETS): scripts_basic FORCE
	$(Q)$(MAKE) $(build)=scripts build_docproc build_check-lc_ctype
	$(Q)$(MAKE) $(build)=Documentation -f $(srctree)/Documentation/Makefile.sphinx $@
	$(Q)$(MAKE) $(build)=Documentation/DocBook $@

else # KBUILD_EXTMOD

###
# External module support.
# When building external modules the kernel used as basis is considered
# read-only, and no consistency checks are made and the make
# system is not used on the basis kernel. If updates are required
# in the basis kernel ordinary make commands (without M=...) must
# be used.
#
# The following are the only valid targets when building external
# modules.
# make M=dir clean     Delete all automatically generated files
# make M=dir modules   Make all modules in specified dir
# make M=dir	       Same as 'make M=dir modules'
# make M=dir modules_install
#                      Install the modules built in the module directory
#                      Assumes install directory is already created

# We are always building modules
KBUILD_MODULES := 1
PHONY += crmodverdir
crmodverdir:
	$(cmd_crmodverdir)

PHONY += $(objtree)/Module.symvers
$(objtree)/Module.symvers:
	@test -e $(objtree)/Module.symvers || ( \
	echo; \
	echo "  WARNING: Symbol version dump $(objtree)/Module.symvers"; \
	echo "           is missing; modules will have no dependencies and modversions."; \
	echo )

module-dirs := $(addprefix _module_,$(KBUILD_EXTMOD))
PHONY += $(module-dirs) modules
$(module-dirs): crmodverdir $(objtree)/Module.symvers
	$(Q)$(MAKE) $(build)=$(patsubst _module_%,%,$@)

modules: $(module-dirs)
	@$(kecho) '  Building modules, stage 2.';
	$(Q)$(MAKE) -f $(srctree)/scripts/Makefile.modpost

PHONY += modules_install
modules_install: _emodinst_ _emodinst_post

install-dir := $(if $(INSTALL_MOD_DIR),$(INSTALL_MOD_DIR),extra)
PHONY += _emodinst_
_emodinst_:
	$(Q)mkdir -p $(MODLIB)/$(install-dir)
	$(Q)$(MAKE) -f $(srctree)/scripts/Makefile.modinst

PHONY += _emodinst_post
_emodinst_post: _emodinst_
	$(call cmd,depmod)

clean-dirs := $(addprefix _clean_,$(KBUILD_EXTMOD))

PHONY += $(clean-dirs) clean
$(clean-dirs):
	$(Q)$(MAKE) $(clean)=$(patsubst _clean_%,%,$@)

clean:	rm-dirs := $(MODVERDIR)
clean: rm-files := $(KBUILD_EXTMOD)/Module.symvers

PHONY += help
help:
	@echo  '  Building external modules.'
	@echo  '  Syntax: make -C path/to/kernel/src M=$$PWD target'
	@echo  ''
	@echo  '  modules         - default target, build the module(s)'
	@echo  '  modules_install - install the module'
	@echo  '  clean           - remove generated files in module directory only'
	@echo  ''

# Dummies...
PHONY += prepare scripts
prepare: ;
scripts: ;
endif # KBUILD_EXTMOD

clean: $(clean-dirs)
	$(call cmd,rmdirs)
	$(call cmd,rmfiles)
	@find $(if $(KBUILD_EXTMOD), $(KBUILD_EXTMOD), .) $(RCS_FIND_IGNORE) \
		\( -name '*.[oas]' -o -name '*.ko' -o -name '.*.cmd' \
		-o -name '*.ko.*' \
		-o -name '*.dwo'  \
		-o -name '*.su'  \
		-o -name '.*.d' -o -name '.*.tmp' -o -name '*.mod.c' \
		-o -name '*.symtypes' -o -name 'modules.order' \
		-o -name modules.builtin -o -name '.tmp_*.o.*' \
		-o -name '*.c.[012]*.*' \
		-o -name '*.ll' \
		-o -name '*.gcno' \
		-o -name '*.*.symversions' \) -type f -print | xargs rm -f

# Generate tags for editors
# ---------------------------------------------------------------------------
quiet_cmd_tags = GEN     $@
      cmd_tags = $(CONFIG_SHELL) $(srctree)/scripts/tags.sh $@

tags TAGS cscope gtags: FORCE
	$(call cmd,tags)

# Scripts to check various things for consistency
# ---------------------------------------------------------------------------

PHONY += includecheck versioncheck coccicheck namespacecheck export_report

includecheck:
	find $(srctree)/* $(RCS_FIND_IGNORE) \
		-name '*.[hcS]' -type f -print | sort \
		| xargs $(PERL) -w $(srctree)/scripts/checkincludes.pl

versioncheck:
	find $(srctree)/* $(RCS_FIND_IGNORE) \
		-name '*.[hcS]' -type f -print | sort \
		| xargs $(PERL) -w $(srctree)/scripts/checkversion.pl

coccicheck:
	$(Q)$(CONFIG_SHELL) $(srctree)/scripts/$@

namespacecheck:
	$(PERL) $(srctree)/scripts/namespace.pl

export_report:
	$(PERL) $(srctree)/scripts/export_report.pl

endif #ifeq ($(config-targets),1)
endif #ifeq ($(mixed-targets),1)

PHONY += checkstack kernelrelease kernelversion image_name

# UML needs a little special treatment here.  It wants to use the host
# toolchain, so needs $(SUBARCH) passed to checkstack.pl.  Everyone
# else wants $(ARCH), including people doing cross-builds, which means
# that $(SUBARCH) doesn't work here.
ifeq ($(ARCH), um)
CHECKSTACK_ARCH := $(SUBARCH)
else
CHECKSTACK_ARCH := $(ARCH)
endif
checkstack:
	$(OBJDUMP) -d vmlinux $$(find . -name '*.ko') | \
	$(PERL) $(src)/scripts/checkstack.pl $(CHECKSTACK_ARCH)

kernelrelease:
	@echo "$(KERNELVERSION)$$($(CONFIG_SHELL) $(srctree)/scripts/setlocalversion $(srctree))"

kernelversion:
	@echo $(KERNELVERSION)

image_name:
	@echo $(KBUILD_IMAGE)

# Clear a bunch of variables before executing the submake
tools/: FORCE
	$(Q)mkdir -p $(objtree)/tools
	$(Q)$(MAKE) LDFLAGS= MAKEFLAGS="$(tools_silent) $(filter --j% -j,$(MAKEFLAGS))" O=$(shell cd $(objtree) && /bin/pwd) subdir=tools -C $(src)/tools/

tools/%: FORCE
	$(Q)mkdir -p $(objtree)/tools
	$(Q)$(MAKE) LDFLAGS= MAKEFLAGS="$(tools_silent) $(filter --j% -j,$(MAKEFLAGS))" O=$(shell cd $(objtree) && /bin/pwd) subdir=tools -C $(src)/tools/ $*

# Single targets
# ---------------------------------------------------------------------------
# Single targets are compatible with:
# - build with mixed source and output
# - build with separate output dir 'make O=...'
# - external modules
#
#  target-dir => where to store outputfile
#  build-dir  => directory in kernel source tree to use

ifeq ($(KBUILD_EXTMOD),)
        build-dir  = $(patsubst %/,%,$(dir $@))
        target-dir = $(dir $@)
else
        zap-slash=$(filter-out .,$(patsubst %/,%,$(dir $@)))
        build-dir  = $(KBUILD_EXTMOD)$(if $(zap-slash),/$(zap-slash))
        target-dir = $(if $(KBUILD_EXTMOD),$(dir $<),$(dir $@))
endif

%.s: %.c prepare scripts FORCE
	$(Q)$(MAKE) $(build)=$(build-dir) $(target-dir)$(notdir $@)
%.i: %.c prepare scripts FORCE
	$(Q)$(MAKE) $(build)=$(build-dir) $(target-dir)$(notdir $@)
%.o: %.c prepare scripts FORCE
	$(Q)$(MAKE) $(build)=$(build-dir) $(target-dir)$(notdir $@)
%.lst: %.c prepare scripts FORCE
	$(Q)$(MAKE) $(build)=$(build-dir) $(target-dir)$(notdir $@)
%.s: %.S prepare scripts FORCE
	$(Q)$(MAKE) $(build)=$(build-dir) $(target-dir)$(notdir $@)
%.o: %.S prepare scripts FORCE
	$(Q)$(MAKE) $(build)=$(build-dir) $(target-dir)$(notdir $@)
%.symtypes: %.c prepare scripts FORCE
	$(Q)$(MAKE) $(build)=$(build-dir) $(target-dir)$(notdir $@)
%.ll: %.c prepare scripts FORCE
	$(Q)$(MAKE) $(build)=$(build-dir) $(target-dir)$(notdir $@)

# Modules
/: prepare scripts FORCE
	$(cmd_crmodverdir)
	$(Q)$(MAKE) KBUILD_MODULES=$(if $(CONFIG_MODULES),1) \
	$(build)=$(build-dir)
# Make sure the latest headers are built for Documentation
Documentation/ samples/: headers_install
%/: prepare scripts FORCE
	$(cmd_crmodverdir)
	$(Q)$(MAKE) KBUILD_MODULES=$(if $(CONFIG_MODULES),1) \
	$(build)=$(build-dir)
%.ko: prepare scripts FORCE
	$(cmd_crmodverdir)
	$(Q)$(MAKE) KBUILD_MODULES=$(if $(CONFIG_MODULES),1)   \
	$(build)=$(build-dir) $(@:.ko=.o)
	$(Q)$(MAKE) -f $(srctree)/scripts/Makefile.modpost

# FIXME Should go into a make.lib or something
# ===========================================================================

quiet_cmd_rmdirs = $(if $(wildcard $(rm-dirs)),CLEAN   $(wildcard $(rm-dirs)))
      cmd_rmdirs = rm -rf $(rm-dirs)

quiet_cmd_rmfiles = $(if $(wildcard $(rm-files)),CLEAN   $(wildcard $(rm-files)))
      cmd_rmfiles = rm -f $(rm-files)

# Run depmod only if we have System.map and depmod is executable
quiet_cmd_depmod = DEPMOD  $(KERNELRELEASE)
      cmd_depmod = $(CONFIG_SHELL) $(srctree)/scripts/depmod.sh $(DEPMOD) \
                   $(KERNELRELEASE) "$(patsubst y,_,$(CONFIG_HAVE_UNDERSCORE_SYMBOL_PREFIX))"

# Create temporary dir for module support files
# clean it up only when building all modules
cmd_crmodverdir = $(Q)mkdir -p $(MODVERDIR) \
                  $(if $(KBUILD_MODULES),; rm -f $(MODVERDIR)/*)

# read all saved command lines

targets := $(wildcard $(sort $(targets)))
cmd_files := $(wildcard .*.cmd $(foreach f,$(targets),$(dir $(f)).$(notdir $(f)).cmd))

ifneq ($(cmd_files),)
  $(cmd_files): ;	# Do not try to update included dependency files
  include $(cmd_files)
endif

endif	# skip-makefile

PHONY += FORCE
FORCE:

# Declare the contents of the .PHONY variable as phony.  We keep that
# information in a variable so we can use it in if_changed and friends.
.PHONY: $(PHONY)<|MERGE_RESOLUTION|>--- conflicted
+++ resolved
@@ -350,11 +350,7 @@
 LD		= $(CROSS_COMPILE)ld
 LDGOLD		= $(CROSS_COMPILE)ld.gold
 REAL_CC		= $(CROSS_COMPILE)gcc
-<<<<<<< HEAD
 CC		= $(CROSS_COMPILE)gcc
-=======
-LDGOLD		= $(CROSS_COMPILE)ld.gold
->>>>>>> 725034c1
 CPP		= $(CC) -E
 AR		= $(CROSS_COMPILE)ar
 NM		= $(CROSS_COMPILE)nm
@@ -648,20 +644,6 @@
 CFLAGS_KCOV	:= $(call cc-option,-fsanitize-coverage=trace-pc,)
 export CFLAGS_GCOV CFLAGS_KCOV
 
-# Make toolchain changes before including arch/$(SRCARCH)/Makefile to ensure
-# ar/cc/ld-* macros return correct values.
-ifdef CONFIG_LTO_CLANG
-# use GNU gold with LLVMgold for LTO linking, and LD for vmlinux_link
-LDFINAL_vmlinux := $(LD)
-LD		:= $(LDGOLD)
-LDFLAGS		+= -plugin LLVMgold.so
-# use llvm-ar for building symbol tables from IR files, and llvm-dis instead
-# of objdump for processing symbol versions and exports
-LLVM_AR		:= llvm-ar
-LLVM_DIS	:= llvm-dis
-export LLVM_AR LLVM_DIS
-endif
-
 # The arch Makefile can set ARCH_{CPP,A,C}FLAGS to override the default
 # values of the respective KBUILD_* variables
 ARCH_CPPFLAGS :=
@@ -727,7 +709,6 @@
 export DISABLE_CFI
 endif
 
-<<<<<<< HEAD
 ifdef CONFIG_SAFESTACK
 safestack-flags	+= -fsanitize=safe-stack
 safestack-extra-flags += -mllvm -safestack-use-pointer-address
@@ -752,8 +733,6 @@
 export DISABLE_SAFESTACK
 endif
 
-=======
->>>>>>> 725034c1
 ifdef CONFIG_CC_OPTIMIZE_FOR_SIZE
 KBUILD_CFLAGS	+= $(call cc-option,-Oz,-Os)
 KBUILD_CFLAGS	+= $(call cc-disable-warning,maybe-uninitialized,)
@@ -1244,15 +1223,12 @@
 	@echo Cannot use CONFIG_CFI: $(cfi-flags) not supported by compiler >&2 && exit 1
   endif
 endif
-<<<<<<< HEAD
 ifdef safestack-flags
   ifeq ($(call cc-option, $(safestack-flags)),)
 	@echo Cannot use CONFIG_SAFESTACK: $(safestack-flags) not supported by \
 		compiler >&2 && exit 1
   endif
 endif
-=======
->>>>>>> 725034c1
 	@:
 
 # Generate some files
