VERSION = 4
PATCHLEVEL = 9
SUBLEVEL = 163
EXTRAVERSION =
NAME = Roaring Lionus

# *DOCUMENTATION*
# To see a list of typical targets execute "make help"
# More info can be located in ./README
# Comments in this file are targeted only to the developer, do not
# expect to learn how to build the kernel reading this file.

# o Do not use make's built-in rules and variables
#   (this increases performance and avoids hard-to-debug behaviour);
# o Look for make include files relative to root of kernel src
MAKEFLAGS += -rR --include-dir=$(CURDIR)

# Avoid funny character set dependencies
unexport LC_ALL
LC_COLLATE=C
LC_NUMERIC=C
export LC_COLLATE LC_NUMERIC

# Avoid interference with shell env settings
unexport GREP_OPTIONS

# We are using a recursive build, so we need to do a little thinking
# to get the ordering right.
#
# Most importantly: sub-Makefiles should only ever modify files in
# their own directory. If in some directory we have a dependency on
# a file in another dir (which doesn't happen often, but it's often
# unavoidable when linking the built-in.o targets which finally
# turn into vmlinux), we will call a sub make in that other dir, and
# after that we are sure that everything which is in that other dir
# is now up to date.
#
# The only cases where we need to modify files which have global
# effects are thus separated out and done before the recursive
# descending is started. They are now explicitly listed as the
# prepare rule.

# Beautify output
# ---------------------------------------------------------------------------
#
# Normally, we echo the whole command before executing it. By making
# that echo $($(quiet)$(cmd)), we now have the possibility to set
# $(quiet) to choose other forms of output instead, e.g.
#
#         quiet_cmd_cc_o_c = Compiling $(RELDIR)/$@
#         cmd_cc_o_c       = $(CC) $(c_flags) -c -o $@ $<
#
# If $(quiet) is empty, the whole command will be printed.
# If it is set to "quiet_", only the short version will be printed.
# If it is set to "silent_", nothing will be printed at all, since
# the variable $(silent_cmd_cc_o_c) doesn't exist.
#
# A simple variant is to prefix commands with $(Q) - that's useful
# for commands that shall be hidden in non-verbose mode.
#
#	$(Q)ln $@ :<
#
# If KBUILD_VERBOSE equals 0 then the above command will be hidden.
# If KBUILD_VERBOSE equals 1 then the above command is displayed.
#
# To put more focus on warnings, be less verbose as default
# Use 'make V=1' to see the full commands

ifeq ("$(origin V)", "command line")
  KBUILD_VERBOSE = $(V)
endif
ifndef KBUILD_VERBOSE
  KBUILD_VERBOSE = 0
endif

ifeq ($(KBUILD_VERBOSE),1)
  quiet =
  Q =
else
  quiet=quiet_
  Q = @
endif

# If the user is running make -s (silent mode), suppress echoing of
# commands

ifneq ($(filter 4.%,$(MAKE_VERSION)),)	# make-4
ifneq ($(filter %s ,$(firstword x$(MAKEFLAGS))),)
  quiet=silent_
  tools_silent=s
endif
else					# make-3.8x
ifneq ($(filter s% -s%,$(MAKEFLAGS)),)
  quiet=silent_
  tools_silent=-s
endif
endif

export quiet Q KBUILD_VERBOSE

# kbuild supports saving output files in a separate directory.
# To locate output files in a separate directory two syntaxes are supported.
# In both cases the working directory must be the root of the kernel src.
# 1) O=
# Use "make O=dir/to/store/output/files/"
#
# 2) Set KBUILD_OUTPUT
# Set the environment variable KBUILD_OUTPUT to point to the directory
# where the output files shall be placed.
# export KBUILD_OUTPUT=dir/to/store/output/files/
# make
#
# The O= assignment takes precedence over the KBUILD_OUTPUT environment
# variable.

# KBUILD_SRC is set on invocation of make in OBJ directory
# KBUILD_SRC is not intended to be used by the regular user (for now)
ifeq ($(KBUILD_SRC),)

# OK, Make called in directory where kernel src resides
# Do we want to locate output files in a separate directory?
ifeq ("$(origin O)", "command line")
  KBUILD_OUTPUT := $(O)
endif

# That's our default target when none is given on the command line
PHONY := _all
_all:

# Cancel implicit rules on top Makefile
$(CURDIR)/Makefile Makefile: ;

ifneq ($(words $(subst :, ,$(CURDIR))), 1)
  $(error main directory cannot contain spaces nor colons)
endif

ifneq ($(KBUILD_OUTPUT),)
# Invoke a second make in the output directory, passing relevant variables
# check that the output directory actually exists
saved-output := $(KBUILD_OUTPUT)
KBUILD_OUTPUT := $(shell mkdir -p $(KBUILD_OUTPUT) && cd $(KBUILD_OUTPUT) \
								&& /bin/pwd)
$(if $(KBUILD_OUTPUT),, \
     $(error failed to create output directory "$(saved-output)"))

PHONY += $(MAKECMDGOALS) sub-make

$(filter-out _all sub-make $(CURDIR)/Makefile, $(MAKECMDGOALS)) _all: sub-make
	@:

sub-make:
	$(Q)$(MAKE) -C $(KBUILD_OUTPUT) KBUILD_SRC=$(CURDIR) \
	-f $(CURDIR)/Makefile $(filter-out _all sub-make,$(MAKECMDGOALS))

# Leave processing to above invocation of make
skip-makefile := 1
endif # ifneq ($(KBUILD_OUTPUT),)
endif # ifeq ($(KBUILD_SRC),)

# We process the rest of the Makefile if this is the final invocation of make
ifeq ($(skip-makefile),)

# Do not print "Entering directory ...",
# but we want to display it when entering to the output directory
# so that IDEs/editors are able to understand relative filenames.
MAKEFLAGS += --no-print-directory

# Call a source code checker (by default, "sparse") as part of the
# C compilation.
#
# Use 'make C=1' to enable checking of only re-compiled files.
# Use 'make C=2' to enable checking of *all* source files, regardless
# of whether they are re-compiled or not.
#
# See the file "Documentation/sparse.txt" for more details, including
# where to get the "sparse" utility.

ifeq ("$(origin C)", "command line")
  KBUILD_CHECKSRC = $(C)
endif
ifndef KBUILD_CHECKSRC
  KBUILD_CHECKSRC = 0
endif

# Use make M=dir to specify directory of external module to build
# Old syntax make ... SUBDIRS=$PWD is still supported
# Setting the environment variable KBUILD_EXTMOD take precedence
ifdef SUBDIRS
  KBUILD_EXTMOD ?= $(SUBDIRS)
endif

ifeq ("$(origin M)", "command line")
  KBUILD_EXTMOD := $(M)
endif

# If building an external module we do not care about the all: rule
# but instead _all depend on modules
PHONY += all
ifeq ($(KBUILD_EXTMOD),)
_all: all
else
_all: modules
endif

ifeq ($(KBUILD_SRC),)
        # building in the source tree
        srctree := .
else
        ifeq ($(KBUILD_SRC)/,$(dir $(CURDIR)))
                # building in a subdirectory of the source tree
                srctree := ..
        else
                srctree := $(KBUILD_SRC)
        endif
endif
objtree		:= .
src		:= $(srctree)
obj		:= $(objtree)

VPATH		:= $(srctree)$(if $(KBUILD_EXTMOD),:$(KBUILD_EXTMOD))

export srctree objtree VPATH

# SUBARCH tells the usermode build what the underlying arch is.  That is set
# first, and if a usermode build is happening, the "ARCH=um" on the command
# line overrides the setting of ARCH below.  If a native build is happening,
# then ARCH is assigned, getting whatever value it gets normally, and
# SUBARCH is subsequently ignored.

SUBARCH := $(shell uname -m | sed -e s/i.86/x86/ -e s/x86_64/x86/ \
				  -e s/sun4u/sparc64/ \
				  -e s/arm.*/arm/ -e s/sa110/arm/ \
				  -e s/s390x/s390/ -e s/parisc64/parisc/ \
				  -e s/ppc.*/powerpc/ -e s/mips.*/mips/ \
				  -e s/sh[234].*/sh/ -e s/aarch64.*/arm64/ )

# Cross compiling and selecting different set of gcc/bin-utils
# ---------------------------------------------------------------------------
#
# When performing cross compilation for other architectures ARCH shall be set
# to the target architecture. (See arch/* for the possibilities).
# ARCH can be set during invocation of make:
# make ARCH=ia64
# Another way is to have ARCH set in the environment.
# The default ARCH is the host where make is executed.

# CROSS_COMPILE specify the prefix used for all executables used
# during compilation. Only gcc and related bin-utils executables
# are prefixed with $(CROSS_COMPILE).
# CROSS_COMPILE can be set on the command line
# make CROSS_COMPILE=ia64-linux-
# Alternatively CROSS_COMPILE can be set in the environment.
# A third alternative is to store a setting in .config so that plain
# "make" in the configured kernel build directory always uses that.
# Default value for CROSS_COMPILE is not to prefix executables
# Note: Some architectures assign CROSS_COMPILE in their arch/*/Makefile
ARCH		?= $(SUBARCH)
CROSS_COMPILE	?= $(CONFIG_CROSS_COMPILE:"%"=%)

# Architecture as present in compile.h
UTS_MACHINE 	:= $(ARCH)
SRCARCH 	:= $(ARCH)

# Additional ARCH settings for x86
ifeq ($(ARCH),i386)
        SRCARCH := x86
endif
ifeq ($(ARCH),x86_64)
        SRCARCH := x86
endif

# Additional ARCH settings for sparc
ifeq ($(ARCH),sparc32)
       SRCARCH := sparc
endif
ifeq ($(ARCH),sparc64)
       SRCARCH := sparc
endif

# Additional ARCH settings for sh
ifeq ($(ARCH),sh64)
       SRCARCH := sh
endif

# Additional ARCH settings for tile
ifeq ($(ARCH),tilepro)
       SRCARCH := tile
endif
ifeq ($(ARCH),tilegx)
       SRCARCH := tile
endif

# Where to locate arch specific headers
hdr-arch  := $(SRCARCH)

KCONFIG_CONFIG	?= .config
export KCONFIG_CONFIG

# SHELL used by kbuild
CONFIG_SHELL := $(shell if [ -x "$$BASH" ]; then echo $$BASH; \
	  else if [ -x /bin/bash ]; then echo /bin/bash; \
	  else echo sh; fi ; fi)

HOSTCC       = gcc
HOSTCXX      = g++
HOSTCFLAGS   := -Wall -Wmissing-prototypes -Wstrict-prototypes -O2 -fomit-frame-pointer -std=gnu89
HOSTCXXFLAGS = -O2

# Decide whether to build built-in, modular, or both.
# Normally, just do built-in.

KBUILD_MODULES :=
KBUILD_BUILTIN := 1

# If we have only "make modules", don't compile built-in objects.
# When we're building modules with modversions, we need to consider
# the built-in objects during the descend as well, in order to
# make sure the checksums are up to date before we record them.

ifeq ($(MAKECMDGOALS),modules)
  KBUILD_BUILTIN := $(if $(CONFIG_MODVERSIONS),1)
endif

# If we have "make <whatever> modules", compile modules
# in addition to whatever we do anyway.
# Just "make" or "make all" shall build modules as well

ifneq ($(filter all _all modules,$(MAKECMDGOALS)),)
  KBUILD_MODULES := 1
endif

ifeq ($(MAKECMDGOALS),)
  KBUILD_MODULES := 1
endif

export KBUILD_MODULES KBUILD_BUILTIN
export KBUILD_CHECKSRC KBUILD_SRC KBUILD_EXTMOD

# We need some generic definitions (do not try to remake the file).
scripts/Kbuild.include: ;
include scripts/Kbuild.include

# Make variables (CC, etc...)
AS		= $(CROSS_COMPILE)as
LD		= $(CROSS_COMPILE)ld
LDGOLD		= $(CROSS_COMPILE)ld.gold
REAL_CC		= $(CROSS_COMPILE)gcc
CC		= $(CROSS_COMPILE)gcc
CPP		= $(CC) -E
AR		= $(CROSS_COMPILE)ar
NM		= $(CROSS_COMPILE)nm
STRIP		= $(CROSS_COMPILE)strip
OBJCOPY		= $(CROSS_COMPILE)objcopy
OBJDUMP		= $(CROSS_COMPILE)objdump
DTC		= scripts/dtc/dtc
AWK		= awk
GENKSYMS	= scripts/genksyms/genksyms
INSTALLKERNEL  := installkernel
DEPMOD		= /sbin/depmod
PERL		= perl
PYTHON		= python
CHECK		= sparse

# Use the wrapper for the compiler.  This wrapper scans for new
# warnings and causes the build to stop upon encountering them
<<<<<<< HEAD
CC		= $(srctree)/scripts/gcc-wrapper.py $(REAL_CC)
=======
CC		= $(PYTHON) $(srctree)/scripts/gcc-wrapper.py $(REAL_CC)
>>>>>>> ae6c134c

CHECKFLAGS     := -D__linux__ -Dlinux -D__STDC__ -Dunix -D__unix__ \
		  -Wbitwise -Wno-return-void $(CF)
NOSTDINC_FLAGS  =
CFLAGS_MODULE   =
AFLAGS_MODULE   =
LDFLAGS_MODULE  =
CFLAGS_KERNEL	=
AFLAGS_KERNEL	=
LDFLAGS_vmlinux =

# Use USERINCLUDE when you must reference the UAPI directories only.
USERINCLUDE    := \
		-I$(srctree)/arch/$(hdr-arch)/include/uapi \
		-I$(objtree)/arch/$(hdr-arch)/include/generated/uapi \
		-I$(srctree)/include/uapi \
		-I$(objtree)/include/generated/uapi \
                -include $(srctree)/include/linux/kconfig.h

# Use LINUXINCLUDE when you must reference the include/ directory.
# Needed to be compatible with the O= option
LINUXINCLUDE    := \
		-I$(srctree)/arch/$(hdr-arch)/include \
		-I$(objtree)/arch/$(hdr-arch)/include/generated/uapi \
		-I$(objtree)/arch/$(hdr-arch)/include/generated \
		$(if $(KBUILD_SRC), -I$(srctree)/include) \
		-I$(objtree)/include

LINUXINCLUDE	+= $(filter-out $(LINUXINCLUDE),$(USERINCLUDE))

KBUILD_AFLAGS   := -D__ASSEMBLY__
KBUILD_CFLAGS   := -Wall -Wundef -Wstrict-prototypes -Wno-trigraphs \
		   -fno-strict-aliasing -fno-common -fshort-wchar \
		   -Werror-implicit-function-declaration \
		   -Wno-format-security \
		   -std=gnu89
KBUILD_CPPFLAGS := -D__KERNEL__
KBUILD_AFLAGS_KERNEL :=
KBUILD_CFLAGS_KERNEL :=
KBUILD_AFLAGS_MODULE  := -DMODULE
KBUILD_CFLAGS_MODULE  := -DMODULE
KBUILD_LDFLAGS_MODULE := -T $(srctree)/scripts/module-common.lds
GCC_PLUGINS_CFLAGS :=

# Read KERNELRELEASE from include/config/kernel.release (if it exists)
KERNELRELEASE = $(shell cat include/config/kernel.release 2> /dev/null)
KERNELVERSION = $(VERSION)$(if $(PATCHLEVEL),.$(PATCHLEVEL)$(if $(SUBLEVEL),.$(SUBLEVEL)))$(EXTRAVERSION)

export VERSION PATCHLEVEL SUBLEVEL KERNELRELEASE KERNELVERSION
export ARCH SRCARCH CONFIG_SHELL HOSTCC HOSTCFLAGS CROSS_COMPILE AS LD CC
export CPP AR NM STRIP OBJCOPY OBJDUMP DTC
export MAKE AWK GENKSYMS INSTALLKERNEL PERL PYTHON UTS_MACHINE
export HOSTCXX HOSTCXXFLAGS LDFLAGS_MODULE CHECK CHECKFLAGS

export KBUILD_CPPFLAGS NOSTDINC_FLAGS LINUXINCLUDE OBJCOPYFLAGS LDFLAGS DTC_FLAGS
export KBUILD_CFLAGS CFLAGS_KERNEL CFLAGS_MODULE
export CFLAGS_KASAN CFLAGS_KASAN_NOSANITIZE CFLAGS_UBSAN
export KBUILD_AFLAGS AFLAGS_KERNEL AFLAGS_MODULE
export KBUILD_AFLAGS_MODULE KBUILD_CFLAGS_MODULE KBUILD_LDFLAGS_MODULE
export KBUILD_AFLAGS_KERNEL KBUILD_CFLAGS_KERNEL
export KBUILD_ARFLAGS

# When compiling out-of-tree modules, put MODVERDIR in the module
# tree rather than in the kernel tree. The kernel tree might
# even be read-only.
export MODVERDIR := $(if $(KBUILD_EXTMOD),$(firstword $(KBUILD_EXTMOD))/).tmp_versions

# Files to ignore in find ... statements

export RCS_FIND_IGNORE := \( -name SCCS -o -name BitKeeper -o -name .svn -o    \
			  -name CVS -o -name .pc -o -name .hg -o -name .git \) \
			  -prune -o
export RCS_TAR_IGNORE := --exclude SCCS --exclude BitKeeper --exclude .svn \
			 --exclude CVS --exclude .pc --exclude .hg --exclude .git

# ===========================================================================
# Rules shared between *config targets and build targets

# Basic helpers built in scripts/
PHONY += scripts_basic
scripts_basic:
	$(Q)$(MAKE) $(build)=scripts/basic
	$(Q)rm -f .tmp_quiet_recordmcount

# To avoid any implicit rule to kick in, define an empty command.
scripts/basic/%: scripts_basic ;

PHONY += outputmakefile
# outputmakefile generates a Makefile in the output directory, if using a
# separate output directory. This allows convenient use of make in the
# output directory.
outputmakefile:
ifneq ($(KBUILD_SRC),)
	$(Q)ln -fsn $(srctree) source
	$(Q)$(CONFIG_SHELL) $(srctree)/scripts/mkmakefile \
	    $(srctree) $(objtree) $(VERSION) $(PATCHLEVEL)
endif

# Support for using generic headers in asm-generic
PHONY += asm-generic
asm-generic:
	$(Q)$(MAKE) -f $(srctree)/scripts/Makefile.asm-generic \
	            src=asm obj=arch/$(SRCARCH)/include/generated/asm
	$(Q)$(MAKE) -f $(srctree)/scripts/Makefile.asm-generic \
	            src=uapi/asm obj=arch/$(SRCARCH)/include/generated/uapi/asm

# To make sure we do not include .config for any of the *config targets
# catch them early, and hand them over to scripts/kconfig/Makefile
# It is allowed to specify more targets when calling make, including
# mixing *config targets and build targets.
# For example 'make oldconfig all'.
# Detect when mixed targets is specified, and make a second invocation
# of make so .config is not included in this case either (for *config).

version_h := include/generated/uapi/linux/version.h
old_version_h := include/linux/version.h

no-dot-config-targets := clean mrproper distclean \
			 cscope gtags TAGS tags help% %docs check% coccicheck \
			 $(version_h) headers_% archheaders archscripts \
			 kernelversion %src-pkg

config-targets := 0
mixed-targets  := 0
dot-config     := 1

ifneq ($(filter $(no-dot-config-targets), $(MAKECMDGOALS)),)
	ifeq ($(filter-out $(no-dot-config-targets), $(MAKECMDGOALS)),)
		dot-config := 0
	endif
endif

ifeq ($(KBUILD_EXTMOD),)
        ifneq ($(filter config %config,$(MAKECMDGOALS)),)
                config-targets := 1
                ifneq ($(words $(MAKECMDGOALS)),1)
                        mixed-targets := 1
                endif
        endif
endif
# install and module_install need also be processed one by one
ifneq ($(filter install,$(MAKECMDGOALS)),)
        ifneq ($(filter modules_install,$(MAKECMDGOALS)),)
	        mixed-targets := 1
        endif
endif

ifeq ($(cc-name),clang)
ifneq ($(CROSS_COMPILE),)
<<<<<<< HEAD
CLANG_TRIPLE    ?= $(CROSS_COMPILE)
CLANG_FLAGS	:= --target=$(notdir $(CLANG_TRIPLE:%-=%))
=======
CLANG_TRIPLE	?= $(CROSS_COMPILE)
CLANG_TARGET	:= --target=$(notdir $(CLANG_TRIPLE:%-=%))
ifeq ($(shell $(srctree)/scripts/clang-android.sh $(CC) $(CLANG_TARGET)), y)
$(error "Clang with Android --target detected. Did you specify CLANG_TRIPLE?")
endif
>>>>>>> ae6c134c
GCC_TOOLCHAIN_DIR := $(dir $(shell which $(LD)))
CLANG_FLAGS	+= --prefix=$(GCC_TOOLCHAIN_DIR)
GCC_TOOLCHAIN	:= $(realpath $(GCC_TOOLCHAIN_DIR)/..)
endif
ifneq ($(GCC_TOOLCHAIN),)
<<<<<<< HEAD
CLANG_FLAGS	+= --gcc-toolchain=$(GCC_TOOLCHAIN)
endif
CLANG_FLAGS	+= -no-integrated-as
KBUILD_CFLAGS	+= $(CLANG_FLAGS)
KBUILD_AFLAGS	+= $(CLANG_FLAGS)
=======
CLANG_GCC_TC	:= --gcc-toolchain=$(GCC_TOOLCHAIN)
endif
KBUILD_CFLAGS += $(CLANG_TARGET) $(CLANG_GCC_TC) $(CLANG_PREFIX)
KBUILD_AFLAGS += $(CLANG_TARGET) $(CLANG_GCC_TC) $(CLANG_PREFIX)
KBUILD_CPPFLAGS += $(call cc-option,-Qunused-arguments,)
KBUILD_CFLAGS += $(call cc-disable-warning, unused-variable)
KBUILD_CFLAGS += $(call cc-disable-warning, format-invalid-specifier)
KBUILD_CFLAGS += $(call cc-disable-warning, gnu)
KBUILD_CFLAGS += $(call cc-disable-warning, address-of-packed-member)
KBUILD_CFLAGS += $(call cc-disable-warning, duplicate-decl-specifier)
# Quiet clang warning: comparison of unsigned expression < 0 is always false
KBUILD_CFLAGS += $(call cc-disable-warning, tautological-compare)
# CLANG uses a _MergedGlobals as optimization, but this breaks modpost, as the
# source of a reference will be _MergedGlobals and not on of the whitelisted names.
# See modpost pattern 2
KBUILD_CFLAGS += $(call cc-option, -mno-global-merge,)
KBUILD_CFLAGS += $(call cc-option, -fcatch-undefined-behavior)
KBUILD_CFLAGS += $(call cc-option, -no-integrated-as)
KBUILD_AFLAGS += $(call cc-option, -no-integrated-as)
else

# These warnings generated too much noise in a regular build.
# Use make W=1 to enable them (see scripts/Makefile.build)
KBUILD_CFLAGS += $(call cc-disable-warning, unused-but-set-variable)
KBUILD_CFLAGS += $(call cc-disable-warning, unused-const-variable)
>>>>>>> ae6c134c
endif

ifeq ($(mixed-targets),1)
# ===========================================================================
# We're called with mixed targets (*config and build targets).
# Handle them one by one.

PHONY += $(MAKECMDGOALS) __build_one_by_one

$(filter-out __build_one_by_one, $(MAKECMDGOALS)): __build_one_by_one
	@:

__build_one_by_one:
	$(Q)set -e; \
	for i in $(MAKECMDGOALS); do \
		$(MAKE) -f $(srctree)/Makefile $$i; \
	done

else
ifeq ($(config-targets),1)
# ===========================================================================
# *config targets only - make sure prerequisites are updated, and descend
# in scripts/kconfig to make the *config target

# Read arch specific Makefile to set KBUILD_DEFCONFIG as needed.
# KBUILD_DEFCONFIG may point out an alternative default configuration
# used for 'make defconfig'
include arch/$(SRCARCH)/Makefile
export KBUILD_DEFCONFIG KBUILD_KCONFIG

config: scripts_basic outputmakefile FORCE
	$(Q)$(MAKE) $(build)=scripts/kconfig $@

%config: scripts_basic outputmakefile FORCE
	$(Q)$(MAKE) $(build)=scripts/kconfig $@

else
# ===========================================================================
# Build targets only - this includes vmlinux, arch specific targets, clean
# targets and others. In general all targets except *config targets.

ifeq ($(KBUILD_EXTMOD),)
# Additional helpers built in scripts/
# Carefully list dependencies so we do not try to build scripts twice
# in parallel
PHONY += scripts
scripts: scripts_basic include/config/auto.conf include/config/tristate.conf \
	 asm-generic gcc-plugins
	$(Q)$(MAKE) $(build)=$(@)

# Objects we will link into vmlinux / subdirs we need to visit
init-y		:= init/
drivers-y	:= drivers/ sound/ firmware/ techpack/
net-y		:= net/
libs-y		:= lib/
core-y		:= usr/
virt-y		:= virt/
endif # KBUILD_EXTMOD

ifeq ($(dot-config),1)
# Read in config
-include include/config/auto.conf

ifeq ($(KBUILD_EXTMOD),)
# Read in dependencies to all Kconfig* files, make sure to run
# oldconfig if changes are detected.
-include include/config/auto.conf.cmd

# To avoid any implicit rule to kick in, define an empty command
$(KCONFIG_CONFIG) include/config/auto.conf.cmd: ;

# If .config is newer than include/config/auto.conf, someone tinkered
# with it and forgot to run make oldconfig.
# if auto.conf.cmd is missing then we are probably in a cleaned tree so
# we execute the config step to be sure to catch updated Kconfig files
include/config/%.conf: $(KCONFIG_CONFIG) include/config/auto.conf.cmd
	$(Q)$(MAKE) -f $(srctree)/Makefile silentoldconfig
else
# external modules needs include/generated/autoconf.h and include/config/auto.conf
# but do not care if they are up-to-date. Use auto.conf to trigger the test
PHONY += include/config/auto.conf

include/config/auto.conf:
	$(Q)test -e include/generated/autoconf.h -a -e $@ || (		\
	echo >&2;							\
	echo >&2 "  ERROR: Kernel configuration is invalid.";		\
	echo >&2 "         include/generated/autoconf.h or $@ are missing.";\
	echo >&2 "         Run 'make oldconfig && make prepare' on kernel src to fix it.";	\
	echo >&2 ;							\
	/bin/false)

endif # KBUILD_EXTMOD

else
# Dummy target needed, because used as prerequisite
include/config/auto.conf: ;
endif # $(dot-config)

# For the kernel to actually contain only the needed exported symbols,
# we have to build modules as well to determine what those symbols are.
# (this can be evaluated only once include/config/auto.conf has been included)
ifdef CONFIG_TRIM_UNUSED_KSYMS
  KBUILD_MODULES := 1
endif

# The all: target is the default when no target is given on the
# command line.
# This allow a user to issue only 'make' to build a kernel including modules
# Defaults to vmlinux, but the arch makefile usually adds further targets
all: vmlinux

# Make toolchain changes before including arch/$(SRCARCH)/Makefile to ensure
# ar/cc/ld-* macros return correct values.
ifdef CONFIG_LTO_CLANG
# use GNU gold with LLVMgold for LTO linking, and LD for vmlinux_link
LDFINAL_vmlinux := $(LD)
LD		:= $(LDGOLD)
LDFLAGS		+= -plugin LLVMgold.so
<<<<<<< HEAD
=======
LDFLAGS		+= -plugin-opt=-function-sections
LDFLAGS		+= -plugin-opt=-data-sections
>>>>>>> ae6c134c
# use llvm-ar for building symbol tables from IR files, and llvm-dis instead
# of objdump for processing symbol versions and exports
LLVM_AR		:= llvm-ar
LLVM_DIS	:= llvm-dis
export LLVM_AR LLVM_DIS
endif

KBUILD_CFLAGS	+= $(call cc-option,-fno-PIE)
KBUILD_AFLAGS	+= $(call cc-option,-fno-PIE)
CFLAGS_GCOV	:= -fprofile-arcs -ftest-coverage \
	$(call cc-option,-fno-tree-loop-im) \
	$(call cc-disable-warning,maybe-uninitialized,)
CFLAGS_KCOV	:= $(call cc-option,-fsanitize-coverage=trace-pc,)
export CFLAGS_GCOV CFLAGS_KCOV

# The arch Makefile can set ARCH_{CPP,A,C}FLAGS to override the default
# values of the respective KBUILD_* variables
ARCH_CPPFLAGS :=
ARCH_AFLAGS :=
ARCH_CFLAGS :=
include arch/$(SRCARCH)/Makefile

KBUILD_CFLAGS	+= $(call cc-option,-fno-delete-null-pointer-checks,)
KBUILD_CFLAGS	+= $(call cc-disable-warning,frame-address,)
KBUILD_CFLAGS	+= $(call cc-disable-warning, format-truncation)
KBUILD_CFLAGS	+= $(call cc-disable-warning, format-overflow)
KBUILD_CFLAGS	+= $(call cc-disable-warning, int-in-bool-context)
KBUILD_CFLAGS	+= $(call cc-disable-warning, attribute-alias)

ifdef CONFIG_LD_DEAD_CODE_DATA_ELIMINATION
KBUILD_CFLAGS	+= $(call cc-option,-ffunction-sections,)
KBUILD_CFLAGS	+= $(call cc-option,-fdata-sections,)
endif

ifdef CONFIG_LTO_CLANG
lto-clang-flags	:= -flto -fvisibility=hidden

# allow disabling only clang LTO where needed
DISABLE_LTO_CLANG := -fno-lto -fvisibility=default
export DISABLE_LTO_CLANG
endif

ifdef CONFIG_LTO
lto-flags	:= $(lto-clang-flags)
KBUILD_CFLAGS	+= $(lto-flags)

DISABLE_LTO	:= $(DISABLE_LTO_CLANG)
export DISABLE_LTO

# LDFINAL_vmlinux and LDFLAGS_FINAL_vmlinux can be set to override
# the linker and flags for vmlinux_link.
export LDFINAL_vmlinux LDFLAGS_FINAL_vmlinux
endif

ifdef CONFIG_CFI_CLANG
cfi-clang-flags	+= -fsanitize=cfi
DISABLE_CFI_CLANG := -fno-sanitize=cfi
ifdef CONFIG_MODULES
cfi-clang-flags	+= -fsanitize-cfi-cross-dso
DISABLE_CFI_CLANG += -fno-sanitize-cfi-cross-dso
endif
ifdef CONFIG_CFI_PERMISSIVE
cfi-clang-flags	+= -fsanitize-recover=cfi -fno-sanitize-trap=cfi
endif

# also disable CFI when LTO is disabled
DISABLE_LTO_CLANG += $(DISABLE_CFI_CLANG)
# allow disabling only clang CFI where needed
export DISABLE_CFI_CLANG
endif

ifdef CONFIG_CFI
# cfi-flags are re-tested in prepare-compiler-check
cfi-flags	:= $(cfi-clang-flags)
KBUILD_CFLAGS	+= $(cfi-flags)

DISABLE_CFI	:= $(DISABLE_CFI_CLANG)
DISABLE_LTO	+= $(DISABLE_CFI)
export DISABLE_CFI
endif

<<<<<<< HEAD
ifdef CONFIG_SAFESTACK
safestack-flags	+= -fsanitize=safe-stack
safestack-extra-flags += -mllvm -safestack-use-pointer-address

ifdef CONFIG_SAFESTACK_COLORING
safestack-extra-flags += -mllvm -safe-stack-coloring=1
endif

ifdef CONFIG_LTO_CLANG
# if we use LLVMgold, pass extra flags to ld.gold
LDFLAGS		+= -plugin-opt=-safestack-use-pointer-address

ifdef CONFIG_SAFESTACK_COLORING
LDFLAGS		+= -plugin-opt=-safe-stack-coloring=1
endif
endif

# safestack-flags are re-tested in prepare-compiler-check
KBUILD_CFLAGS	+= $(call cc-option, $(safestack-flags))
KBUILD_CFLAGS	+= $(call cc-option, $(safestack-extra-flags))
DISABLE_SAFESTACK := -fno-sanitize=safe-stack
export DISABLE_SAFESTACK
=======
ifdef CONFIG_SHADOW_CALL_STACK
scs-flags	:= -fsanitize=shadow-call-stack
KBUILD_CFLAGS	+= $(scs-flags)
DISABLE_SCS	:= -fno-sanitize=shadow-call-stack
export DISABLE_SCS
>>>>>>> ae6c134c
endif

ifdef CONFIG_CC_OPTIMIZE_FOR_SIZE
KBUILD_CFLAGS	+= $(call cc-option,-Oz,-Os)
KBUILD_CFLAGS	+= $(call cc-disable-warning,maybe-uninitialized,)
else
ifdef CONFIG_PROFILE_ALL_BRANCHES
KBUILD_CFLAGS	+= -O2 $(call cc-disable-warning,maybe-uninitialized,)
else
KBUILD_CFLAGS   += -O2
endif
endif

KBUILD_CFLAGS += $(call cc-ifversion, -lt, 0409, \
			$(call cc-disable-warning,maybe-uninitialized,))

ifdef CONFIG_CC_WERROR
KBUILD_CFLAGS	+= -Werror
endif

# Tell gcc to never replace conditional load with a non-conditional one
KBUILD_CFLAGS	+= $(call cc-option,--param=allow-store-data-races=0)

# check for 'asm goto'
ifeq ($(shell $(CONFIG_SHELL) $(srctree)/scripts/gcc-goto.sh $(CC) $(KBUILD_CFLAGS)), y)
	KBUILD_CFLAGS += -DCC_HAVE_ASM_GOTO
	KBUILD_AFLAGS += -DCC_HAVE_ASM_GOTO
endif

include scripts/Makefile.gcc-plugins

ifdef CONFIG_READABLE_ASM
# Disable optimizations that make assembler listings hard to read.
# reorder blocks reorders the control in the function
# ipa clone creates specialized cloned functions
# partial inlining inlines only parts of functions
KBUILD_CFLAGS += $(call cc-option,-fno-reorder-blocks,) \
                 $(call cc-option,-fno-ipa-cp-clone,) \
                 $(call cc-option,-fno-partial-inlining)
endif

ifneq ($(CONFIG_FRAME_WARN),0)
KBUILD_CFLAGS += $(call cc-option,-Wframe-larger-than=${CONFIG_FRAME_WARN})
endif

# This selects the stack protector compiler flag. Testing it is delayed
# until after .config has been reprocessed, in the prepare-compiler-check
# target.
ifdef CONFIG_CC_STACKPROTECTOR_REGULAR
  stackp-flag := -fstack-protector
  stackp-name := REGULAR
else
ifdef CONFIG_CC_STACKPROTECTOR_STRONG
  stackp-flag := -fstack-protector-strong
  stackp-name := STRONG
else
  # Force off for distro compilers that enable stack protector by default.
  stackp-flag := $(call cc-option, -fno-stack-protector)
endif
endif
# Find arch-specific stack protector compiler sanity-checking script.
ifdef CONFIG_CC_STACKPROTECTOR
  stackp-path := $(srctree)/scripts/gcc-$(SRCARCH)_$(BITS)-has-stack-protector.sh
  stackp-check := $(wildcard $(stackp-path))
endif
KBUILD_CFLAGS += $(stackp-flag)

ifeq ($(cc-name),clang)
KBUILD_CPPFLAGS += $(call cc-option,-Qunused-arguments,)
KBUILD_CFLAGS += $(call cc-disable-warning, format-invalid-specifier)
KBUILD_CFLAGS += $(call cc-disable-warning, gnu)
KBUILD_CFLAGS += $(call cc-disable-warning, address-of-packed-member)
KBUILD_CFLAGS += $(call cc-disable-warning, duplicate-decl-specifier)
# Quiet clang warning: comparison of unsigned expression < 0 is always false
KBUILD_CFLAGS += $(call cc-disable-warning, tautological-compare)
# CLANG uses a _MergedGlobals as optimization, but this breaks modpost, as the
# source of a reference will be _MergedGlobals and not on of the whitelisted names.
# See modpost pattern 2
KBUILD_CFLAGS += $(call cc-option, -mno-global-merge,)
KBUILD_CFLAGS += $(call cc-option, -fcatch-undefined-behavior)
else

# These warnings generated too much noise in a regular build.
# Use make W=1 to enable them (see scripts/Makefile.extrawarn)
KBUILD_CFLAGS += $(call cc-disable-warning, unused-but-set-variable)
endif

KBUILD_CFLAGS += $(call cc-disable-warning, unused-const-variable)
ifdef CONFIG_FRAME_POINTER
KBUILD_CFLAGS	+= -fno-omit-frame-pointer -fno-optimize-sibling-calls
else
# Some targets (ARM with Thumb2, for example), can't be built with frame
# pointers.  For those, we don't have FUNCTION_TRACER automatically
# select FRAME_POINTER.  However, FUNCTION_TRACER adds -pg, and this is
# incompatible with -fomit-frame-pointer with current GCC, so we don't use
# -fomit-frame-pointer with FUNCTION_TRACER.
ifndef CONFIG_FUNCTION_TRACER
KBUILD_CFLAGS	+= -fomit-frame-pointer
endif
endif

KBUILD_CFLAGS   += $(call cc-option, -fno-var-tracking-assignments)

ifdef CONFIG_DEBUG_INFO
ifdef CONFIG_DEBUG_INFO_SPLIT
KBUILD_CFLAGS   += $(call cc-option, -gsplit-dwarf, -g)
else
KBUILD_CFLAGS	+= -g
endif
KBUILD_AFLAGS	+= -Wa,-gdwarf-2
endif
ifdef CONFIG_DEBUG_INFO_DWARF4
KBUILD_CFLAGS	+= $(call cc-option, -gdwarf-4,)
endif

ifdef CONFIG_DEBUG_INFO_REDUCED
KBUILD_CFLAGS 	+= $(call cc-option, -femit-struct-debug-baseonly) \
		   $(call cc-option,-fno-var-tracking)
endif

ifdef CONFIG_FUNCTION_TRACER
ifndef CC_FLAGS_FTRACE
CC_FLAGS_FTRACE := -pg
endif
export CC_FLAGS_FTRACE
ifdef CONFIG_HAVE_FENTRY
CC_USING_FENTRY	:= $(call cc-option, -mfentry -DCC_USING_FENTRY)
endif
KBUILD_CFLAGS	+= $(CC_FLAGS_FTRACE) $(CC_USING_FENTRY)
KBUILD_AFLAGS	+= $(CC_USING_FENTRY)
ifdef CONFIG_DYNAMIC_FTRACE
	ifdef CONFIG_HAVE_C_RECORDMCOUNT
		BUILD_C_RECORDMCOUNT := y
		export BUILD_C_RECORDMCOUNT
	endif
endif
endif

# We trigger additional mismatches with less inlining
ifdef CONFIG_DEBUG_SECTION_MISMATCH
KBUILD_CFLAGS += $(call cc-option, -fno-inline-functions-called-once)
endif

# arch Makefile may override CC so keep this after arch Makefile is included
NOSTDINC_FLAGS += -nostdinc -isystem $(shell $(CC) -print-file-name=include)
CHECKFLAGS     += $(NOSTDINC_FLAGS)

# warn about C99 declaration after statement
KBUILD_CFLAGS += $(call cc-option,-Wdeclaration-after-statement,)

# disable pointer signed / unsigned warnings in gcc 4.0
KBUILD_CFLAGS += $(call cc-disable-warning, pointer-sign)

# disable stringop warnings in gcc 8+
KBUILD_CFLAGS += $(call cc-disable-warning, stringop-truncation)

# disable invalid "can't wrap" optimizations for signed / pointers
KBUILD_CFLAGS	+= $(call cc-option,-fno-strict-overflow)

# clang sets -fmerge-all-constants by default as optimization, but this
# is non-conforming behavior for C and in fact breaks the kernel, so we
# need to disable it here generally.
KBUILD_CFLAGS	+= $(call cc-option,-fno-merge-all-constants)

# for gcc -fno-merge-all-constants disables everything, but it is fine
# to have actual conforming behavior enabled.
KBUILD_CFLAGS	+= $(call cc-option,-fmerge-constants)

# Make sure -fstack-check isn't enabled (like gentoo apparently did)
KBUILD_CFLAGS  += $(call cc-option,-fno-stack-check,)

# conserve stack if available
KBUILD_CFLAGS   += $(call cc-option,-fconserve-stack)

# disallow errors like 'EXPORT_GPL(foo);' with missing header
KBUILD_CFLAGS   += $(call cc-option,-Werror=implicit-int)

# require functions to have arguments in prototypes, not empty 'int foo()'
KBUILD_CFLAGS   += $(call cc-option,-Werror=strict-prototypes)

# Prohibit date/time macros, which would make the build non-deterministic
KBUILD_CFLAGS   += $(call cc-option,-Werror=date-time)

# enforce correct pointer usage
KBUILD_CFLAGS   += $(call cc-option,-Werror=incompatible-pointer-types)

# use the deterministic mode of AR if available
KBUILD_ARFLAGS := $(call ar-option,D)

include scripts/Makefile.kasan
include scripts/Makefile.extrawarn
include scripts/Makefile.ubsan

# Add any arch overrides and user supplied CPPFLAGS, AFLAGS and CFLAGS as the
# last assignments
KBUILD_CPPFLAGS += $(ARCH_CPPFLAGS) $(KCPPFLAGS)
KBUILD_AFLAGS   += $(ARCH_AFLAGS)   $(KAFLAGS)
KBUILD_CFLAGS   += $(ARCH_CFLAGS)   $(KCFLAGS)

# Use --build-id when available.
LDFLAGS_BUILD_ID = $(patsubst -Wl$(comma)%,%,\
			      $(call cc-ldoption, -Wl$(comma)--build-id,))
KBUILD_LDFLAGS_MODULE += $(LDFLAGS_BUILD_ID)
LDFLAGS_vmlinux += $(LDFLAGS_BUILD_ID)

ifdef CONFIG_LD_DEAD_CODE_DATA_ELIMINATION
LDFLAGS_vmlinux	+= $(call ld-option, --gc-sections,)
endif

ifeq ($(CONFIG_STRIP_ASM_SYMS),y)
LDFLAGS_vmlinux	+= $(call ld-option, -X,)
endif

# Default kernel image to build when no specific target is given.
# KBUILD_IMAGE may be overruled on the command line or
# set in the environment
# Also any assignments in arch/$(ARCH)/Makefile take precedence over
# this default value
export KBUILD_IMAGE ?= vmlinux

#
# INSTALL_PATH specifies where to place the updated kernel and system map
# images. Default is /boot, but you can set it to other values
export	INSTALL_PATH ?= /boot

#
# INSTALL_DTBS_PATH specifies a prefix for relocations required by build roots.
# Like INSTALL_MOD_PATH, it isn't defined in the Makefile, but can be passed as
# an argument if needed. Otherwise it defaults to the kernel install path
#
export INSTALL_DTBS_PATH ?= $(INSTALL_PATH)/dtbs/$(KERNELRELEASE)

#
# INSTALL_MOD_PATH specifies a prefix to MODLIB for module directory
# relocations required by build roots.  This is not defined in the
# makefile but the argument can be passed to make if needed.
#

MODLIB	= $(INSTALL_MOD_PATH)/lib/modules/$(KERNELRELEASE)
export MODLIB

#
# INSTALL_MOD_STRIP, if defined, will cause modules to be
# stripped after they are installed.  If INSTALL_MOD_STRIP is '1', then
# the default option --strip-debug will be used.  Otherwise,
# INSTALL_MOD_STRIP value will be used as the options to the strip command.

ifdef INSTALL_MOD_STRIP
ifeq ($(INSTALL_MOD_STRIP),1)
mod_strip_cmd = $(STRIP) --strip-debug
else
mod_strip_cmd = $(STRIP) $(INSTALL_MOD_STRIP)
endif # INSTALL_MOD_STRIP=1
else
mod_strip_cmd = true
endif # INSTALL_MOD_STRIP
export mod_strip_cmd

# CONFIG_MODULE_COMPRESS, if defined, will cause module to be compressed
# after they are installed in agreement with CONFIG_MODULE_COMPRESS_GZIP
# or CONFIG_MODULE_COMPRESS_XZ.

mod_compress_cmd = true
ifdef CONFIG_MODULE_COMPRESS
  ifdef CONFIG_MODULE_COMPRESS_GZIP
    mod_compress_cmd = gzip -n -f
  endif # CONFIG_MODULE_COMPRESS_GZIP
  ifdef CONFIG_MODULE_COMPRESS_XZ
    mod_compress_cmd = xz -f
  endif # CONFIG_MODULE_COMPRESS_XZ
endif # CONFIG_MODULE_COMPRESS
export mod_compress_cmd

# Select initial ramdisk compression format, default is gzip(1).
# This shall be used by the dracut(8) tool while creating an initramfs image.
#
INITRD_COMPRESS-y                  := gzip
INITRD_COMPRESS-$(CONFIG_RD_BZIP2) := bzip2
INITRD_COMPRESS-$(CONFIG_RD_LZMA)  := lzma
INITRD_COMPRESS-$(CONFIG_RD_XZ)    := xz
INITRD_COMPRESS-$(CONFIG_RD_LZO)   := lzo
INITRD_COMPRESS-$(CONFIG_RD_LZ4)   := lz4
# do not export INITRD_COMPRESS, since we didn't actually
# choose a sane default compression above.
# export INITRD_COMPRESS := $(INITRD_COMPRESS-y)

ifdef CONFIG_MODULE_SIG_ALL
$(eval $(call config_filename,MODULE_SIG_KEY))

mod_sign_cmd = scripts/sign-file $(CONFIG_MODULE_SIG_HASH) $(MODULE_SIG_KEY_SRCPREFIX)$(CONFIG_MODULE_SIG_KEY) certs/signing_key.x509
else
mod_sign_cmd = true
endif
export mod_sign_cmd


ifeq ($(KBUILD_EXTMOD),)
core-y		+= kernel/ certs/ mm/ fs/ ipc/ security/ crypto/ block/

vmlinux-dirs	:= $(patsubst %/,%,$(filter %/, $(init-y) $(init-m) \
		     $(core-y) $(core-m) $(drivers-y) $(drivers-m) \
		     $(net-y) $(net-m) $(libs-y) $(libs-m) $(virt-y)))

vmlinux-alldirs	:= $(sort $(vmlinux-dirs) $(patsubst %/,%,$(filter %/, \
		     $(init-) $(core-) $(drivers-) $(net-) $(libs-) $(virt-))))

init-y		:= $(patsubst %/, %/built-in.o, $(init-y))
core-y		:= $(patsubst %/, %/built-in.o, $(core-y))
drivers-y	:= $(patsubst %/, %/built-in.o, $(drivers-y))
net-y		:= $(patsubst %/, %/built-in.o, $(net-y))
libs-y1		:= $(patsubst %/, %/lib.a, $(libs-y))
libs-y2		:= $(patsubst %/, %/built-in.o, $(libs-y))
libs-y		:= $(libs-y1) $(libs-y2)
virt-y		:= $(patsubst %/, %/built-in.o, $(virt-y))

# Externally visible symbols (used by link-vmlinux.sh)
export KBUILD_VMLINUX_INIT := $(head-y) $(init-y)
export KBUILD_VMLINUX_MAIN := $(core-y) $(libs-y) $(drivers-y) $(net-y) $(virt-y)
export KBUILD_LDS          := arch/$(SRCARCH)/kernel/vmlinux.lds
export LDFLAGS_vmlinux
# used by scripts/pacmage/Makefile
export KBUILD_ALLDIRS := $(sort $(filter-out arch/%,$(vmlinux-alldirs)) arch Documentation include samples scripts tools)

vmlinux-deps := $(KBUILD_LDS) $(KBUILD_VMLINUX_INIT) $(KBUILD_VMLINUX_MAIN)

# Include targets which we want to execute sequentially if the rest of the
# kernel build went well. If CONFIG_TRIM_UNUSED_KSYMS is set, this might be
# evaluated more than once.
PHONY += vmlinux_prereq
vmlinux_prereq: $(vmlinux-deps) FORCE
ifdef CONFIG_HEADERS_CHECK
	$(Q)$(MAKE) -f $(srctree)/Makefile headers_check
endif
ifdef CONFIG_GDB_SCRIPTS
	$(Q)ln -fsn `cd $(srctree) && /bin/pwd`/scripts/gdb/vmlinux-gdb.py
endif
ifdef CONFIG_TRIM_UNUSED_KSYMS
	$(Q)$(CONFIG_SHELL) $(srctree)/scripts/adjust_autoksyms.sh \
	  "$(MAKE) -f $(srctree)/Makefile vmlinux"
endif

# standalone target for easier testing
include/generated/autoksyms.h: FORCE
	$(Q)$(CONFIG_SHELL) $(srctree)/scripts/adjust_autoksyms.sh true

ARCH_POSTLINK := $(wildcard $(srctree)/arch/$(SRCARCH)/Makefile.postlink)

# Final link of vmlinux with optional arch pass after final link
    cmd_link-vmlinux =                                                 \
	$(CONFIG_SHELL) $< $(LD) $(LDFLAGS) $(LDFLAGS_vmlinux) ;       \
	$(if $(ARCH_POSTLINK), $(MAKE) -f $(ARCH_POSTLINK) $@, true)

vmlinux: scripts/link-vmlinux.sh vmlinux_prereq $(vmlinux-deps) FORCE
	+$(call if_changed,link-vmlinux)

# Build samples along the rest of the kernel
ifdef CONFIG_SAMPLES
vmlinux-dirs += samples
endif

# The actual objects are generated when descending,
# make sure no implicit rule kicks in
$(sort $(vmlinux-deps)): $(vmlinux-dirs) ;

# Handle descending into subdirectories listed in $(vmlinux-dirs)
# Preset locale variables to speed up the build process. Limit locale
# tweaks to this spot to avoid wrong language settings when running
# make menuconfig etc.
# Error messages still appears in the original language

PHONY += $(vmlinux-dirs)
$(vmlinux-dirs): prepare scripts
	$(Q)$(MAKE) $(build)=$@

define filechk_kernel.release
	echo "$(KERNELVERSION)$$($(CONFIG_SHELL) $(srctree)/scripts/setlocalversion $(srctree))"
endef

# Store (new) KERNELRELEASE string in include/config/kernel.release
include/config/kernel.release: include/config/auto.conf FORCE
	$(call filechk,kernel.release)


# Things we need to do before we recursively start building the kernel
# or the modules are listed in "prepare".
# A multi level approach is used. prepareN is processed before prepareN-1.
# archprepare is used in arch Makefiles and when processed asm symlink,
# version.h and scripts_basic is processed / created.

# Listed in dependency order
PHONY += prepare archprepare prepare0 prepare1 prepare2 prepare3

# prepare3 is used to check if we are building in a separate output directory,
# and if so do:
# 1) Check that make has not been executed in the kernel src $(srctree)
prepare3: include/config/kernel.release
ifneq ($(KBUILD_SRC),)
	@$(kecho) '  Using $(srctree) as source for kernel'
	$(Q)if [ -f $(srctree)/.config -o -d $(srctree)/include/config ]; then \
		echo >&2 "  $(srctree) is not clean, please run 'make mrproper'"; \
		echo >&2 "  in the '$(srctree)' directory.";\
		/bin/false; \
	fi;
endif

# prepare2 creates a makefile if using a separate output directory.
# From this point forward, .config has been reprocessed, so any rules
# that need to depend on updated CONFIG_* values can be checked here.
prepare2: prepare3 prepare-compiler-check outputmakefile asm-generic

prepare1: prepare2 $(version_h) include/generated/utsrelease.h \
                   include/config/auto.conf
	$(cmd_crmodverdir)

archprepare: archheaders archscripts prepare1 scripts_basic

prepare0: archprepare gcc-plugins
	$(Q)$(MAKE) $(build)=.

# All the preparing..
prepare: prepare0 prepare-objtool

ifdef CONFIG_STACK_VALIDATION
  has_libelf := $(call try-run,\
		echo "int main() {}" | $(HOSTCC) -xc -o /dev/null -lelf -,1,0)
  ifeq ($(has_libelf),1)
    objtool_target := tools/objtool FORCE
  else
    $(warning "Cannot use CONFIG_STACK_VALIDATION, please install libelf-dev, libelf-devel or elfutils-libelf-devel")
    SKIP_STACK_VALIDATION := 1
    export SKIP_STACK_VALIDATION
  endif
endif

PHONY += prepare-objtool
prepare-objtool: $(objtool_target)

# Check for CONFIG flags that require compiler support. Abort the build
# after .config has been processed, but before the kernel build starts.
#
# For security-sensitive CONFIG options, we don't want to fallback and/or
# silently change which compiler flags will be used, since that leads to
# producing kernels with different security feature characteristics
# depending on the compiler used. (For example, "But I selected
# CC_STACKPROTECTOR_STRONG! Why did it build with _REGULAR?!")
PHONY += prepare-compiler-check
prepare-compiler-check: FORCE
# Make sure we're using a supported toolchain with LTO_CLANG
ifdef CONFIG_LTO_CLANG
  ifneq ($(call clang-ifversion, -ge, 0500, y), y)
	@echo Cannot use CONFIG_LTO_CLANG: requires clang 5.0 or later >&2 && exit 1
  endif
  ifneq ($(call gold-ifversion, -ge, 112000000, y), y)
	@echo Cannot use CONFIG_LTO_CLANG: requires GNU gold 1.12 or later >&2 && exit 1
  endif
endif
# Make sure compiler supports LTO flags
ifdef lto-flags
  ifeq ($(call cc-option, $(lto-flags)),)
	@echo Cannot use CONFIG_LTO: $(lto-flags) not supported by compiler \
		>&2 && exit 1
  endif
endif
# Make sure compiler supports requested stack protector flag.
ifdef stackp-name
  ifeq ($(call cc-option, $(stackp-flag)),)
	@echo Cannot use CONFIG_CC_STACKPROTECTOR_$(stackp-name): \
		  $(stackp-flag) not supported by compiler >&2 && exit 1
  endif
endif
# Make sure compiler does not have buggy stack-protector support.
ifdef stackp-check
  ifneq ($(shell $(CONFIG_SHELL) $(stackp-check) $(CC) $(KBUILD_CPPFLAGS) $(biarch)),y)
	@echo Cannot use CONFIG_CC_STACKPROTECTOR_$(stackp-name): \
                  $(stackp-flag) available but compiler is broken >&2 && exit 1
  endif
endif
ifdef cfi-flags
  ifeq ($(call cc-option, $(cfi-flags)),)
	@echo Cannot use CONFIG_CFI: $(cfi-flags) not supported by compiler >&2 && exit 1
  endif
endif
<<<<<<< HEAD
ifdef safestack-flags
  ifeq ($(call cc-option, $(safestack-flags)),)
	@echo Cannot use CONFIG_SAFESTACK: $(safestack-flags) not supported by \
		compiler >&2 && exit 1
=======
ifdef scs-flags
  ifeq ($(call cc-option, $(scs-flags)),)
	@echo Cannot use CONFIG_SHADOW_CALL_STACK: $(scs-flags) not supported by compiler >&2 && exit 1
>>>>>>> ae6c134c
  endif
endif
	@:

# Generate some files
# ---------------------------------------------------------------------------

# KERNELRELEASE can change from a few different places, meaning version.h
# needs to be updated, so this check is forced on all builds

uts_len := 64
define filechk_utsrelease.h
	if [ `echo -n "$(KERNELRELEASE)" | wc -c ` -gt $(uts_len) ]; then   \
	  echo '"$(KERNELRELEASE)" exceeds $(uts_len) characters' >&2;      \
	  exit 1;                                                           \
	fi;                                                                 \
	if [ -n "$(BUILD_NUMBER)" ]; then                                   \
	  (echo \#define UTS_RELEASE \"$(KERNELRELEASE)-ab$(BUILD_NUMBER)\";) \
	else                                                                \
	  (echo \#define UTS_RELEASE \"$(KERNELRELEASE)\";)                 \
	fi
endef

define filechk_version.h
	(echo \#define LINUX_VERSION_CODE $(shell                         \
	expr $(VERSION) \* 65536 + 0$(PATCHLEVEL) \* 256 + 0$(SUBLEVEL)); \
	echo '#define KERNEL_VERSION(a,b,c) (((a) << 16) + ((b) << 8) + (c))';)
endef

$(version_h): $(srctree)/Makefile FORCE
	$(call filechk,version.h)
	$(Q)rm -f $(old_version_h)

include/generated/utsrelease.h: include/config/kernel.release FORCE
	$(call filechk,utsrelease.h)

PHONY += headerdep
headerdep:
	$(Q)find $(srctree)/include/ -name '*.h' | xargs --max-args 1 \
	$(srctree)/scripts/headerdep.pl -I$(srctree)/include

# ---------------------------------------------------------------------------
# Firmware install
INSTALL_FW_PATH=$(INSTALL_MOD_PATH)/lib/firmware
export INSTALL_FW_PATH

PHONY += firmware_install
firmware_install:
	@mkdir -p $(objtree)/firmware
	$(Q)$(MAKE) -f $(srctree)/scripts/Makefile.fwinst obj=firmware __fw_install

# ---------------------------------------------------------------------------
# Kernel headers

#Default location for installed headers
export INSTALL_HDR_PATH = $(objtree)/usr

# If we do an all arch process set dst to asm-$(hdr-arch)
hdr-dst = $(if $(KBUILD_HEADERS), dst=include/asm-$(hdr-arch), dst=include/asm)

PHONY += archheaders
archheaders:

PHONY += archscripts
archscripts:

PHONY += __headers
__headers: $(version_h) scripts_basic asm-generic archheaders archscripts
	$(Q)$(MAKE) $(build)=scripts build_unifdef

PHONY += headers_install_all
headers_install_all:
	$(Q)$(CONFIG_SHELL) $(srctree)/scripts/headers.sh install

PHONY += headers_install
headers_install: __headers
	$(if $(wildcard $(srctree)/arch/$(hdr-arch)/include/uapi/asm/Kbuild),, \
	  $(error Headers not exportable for the $(SRCARCH) architecture))
	$(Q)$(MAKE) $(hdr-inst)=include/uapi
	$(Q)$(MAKE) $(hdr-inst)=arch/$(hdr-arch)/include/uapi/asm $(hdr-dst)
	$(Q)$(MAKE) $(hdr-inst)=techpack

PHONY += headers_check_all
headers_check_all: headers_install_all
	$(Q)$(CONFIG_SHELL) $(srctree)/scripts/headers.sh check

PHONY += headers_check
headers_check: headers_install
	$(Q)$(MAKE) $(hdr-inst)=include/uapi HDRCHECK=1
	$(Q)$(MAKE) $(hdr-inst)=arch/$(hdr-arch)/include/uapi/asm $(hdr-dst) HDRCHECK=1
	$(Q)$(MAKE) $(hdr-inst)=techpack HDRCHECK=1

# ---------------------------------------------------------------------------
# Kernel selftest

PHONY += kselftest
kselftest:
	$(Q)$(MAKE) -C tools/testing/selftests run_tests

kselftest-clean:
	$(Q)$(MAKE) -C tools/testing/selftests clean

PHONY += kselftest-merge
kselftest-merge:
	$(if $(wildcard $(objtree)/.config),, $(error No .config exists, config your kernel first!))
	$(Q)$(CONFIG_SHELL) $(srctree)/scripts/kconfig/merge_config.sh \
		-m $(objtree)/.config \
		$(srctree)/tools/testing/selftests/*/config
	+$(Q)$(MAKE) -f $(srctree)/Makefile olddefconfig

# ---------------------------------------------------------------------------
# Modules

ifdef CONFIG_MODULES

# By default, build modules as well

all: modules

# Build modules
#
# A module can be listed more than once in obj-m resulting in
# duplicate lines in modules.order files.  Those are removed
# using awk while concatenating to the final file.

PHONY += modules
modules: $(vmlinux-dirs) $(if $(KBUILD_BUILTIN),vmlinux) modules.builtin
	$(Q)$(AWK) '!x[$$0]++' $(vmlinux-dirs:%=$(objtree)/%/modules.order) > $(objtree)/modules.order
	@$(kecho) '  Building modules, stage 2.';
	$(Q)$(MAKE) -f $(srctree)/scripts/Makefile.modpost
	$(Q)$(MAKE) -f $(srctree)/scripts/Makefile.fwinst obj=firmware __fw_modbuild

modules.builtin: $(vmlinux-dirs:%=%/modules.builtin)
	$(Q)$(AWK) '!x[$$0]++' $^ > $(objtree)/modules.builtin

%/modules.builtin: include/config/auto.conf
	$(Q)$(MAKE) $(modbuiltin)=$*


# Target to prepare building external modules
PHONY += modules_prepare
modules_prepare: prepare scripts

# Target to install modules
PHONY += modules_install
modules_install: _modinst_ _modinst_post

PHONY += _modinst_
_modinst_:
	@rm -rf $(MODLIB)/kernel
	@rm -f $(MODLIB)/source
	@mkdir -p $(MODLIB)/kernel
	@ln -s `cd $(srctree) && /bin/pwd` $(MODLIB)/source
	@if [ ! $(objtree) -ef  $(MODLIB)/build ]; then \
		rm -f $(MODLIB)/build ; \
		ln -s $(CURDIR) $(MODLIB)/build ; \
	fi
	@cp -f $(objtree)/modules.order $(MODLIB)/
	@cp -f $(objtree)/modules.builtin $(MODLIB)/
	$(Q)$(MAKE) -f $(srctree)/scripts/Makefile.modinst

# This depmod is only for convenience to give the initial
# boot a modules.dep even before / is mounted read-write.  However the
# boot script depmod is the master version.
PHONY += _modinst_post
_modinst_post: _modinst_
	$(Q)$(MAKE) -f $(srctree)/scripts/Makefile.fwinst obj=firmware __fw_modinst
	$(call cmd,depmod)

ifeq ($(CONFIG_MODULE_SIG), y)
PHONY += modules_sign
modules_sign:
	$(Q)$(MAKE) -f $(srctree)/scripts/Makefile.modsign
endif

else # CONFIG_MODULES

# Modules not configured
# ---------------------------------------------------------------------------

PHONY += modules modules_install
modules modules_install:
	@echo >&2
	@echo >&2 "The present kernel configuration has modules disabled."
	@echo >&2 "Type 'make config' and enable loadable module support."
	@echo >&2 "Then build a kernel with module support enabled."
	@echo >&2
	@exit 1

endif # CONFIG_MODULES

###
# Cleaning is done on three levels.
# make clean     Delete most generated files
#                Leave enough to build external modules
# make mrproper  Delete the current configuration, and all generated files
# make distclean Remove editor backup files, patch leftover files and the like

# Directories & files removed with 'make clean'
CLEAN_DIRS  += $(MODVERDIR)

# Directories & files removed with 'make mrproper'
MRPROPER_DIRS  += include/config usr/include include/generated          \
		  arch/*/include/generated .tmp_objdiff
MRPROPER_FILES += .config .config.old .version .old_version \
		  Module.symvers tags TAGS cscope* GPATH GTAGS GRTAGS GSYMS \
		  signing_key.pem signing_key.priv signing_key.x509	\
		  x509.genkey extra_certificates signing_key.x509.keyid	\
		  signing_key.x509.signer vmlinux-gdb.py

# clean - Delete most, but leave enough to build external modules
#
clean: rm-dirs  := $(CLEAN_DIRS)
clean: rm-files := $(CLEAN_FILES)
clean-dirs      := $(addprefix _clean_, . $(vmlinux-alldirs) Documentation samples)

PHONY += $(clean-dirs) clean archclean vmlinuxclean
$(clean-dirs):
	$(Q)$(MAKE) $(clean)=$(patsubst _clean_%,%,$@)

vmlinuxclean:
	$(Q)$(CONFIG_SHELL) $(srctree)/scripts/link-vmlinux.sh clean
	$(Q)$(if $(ARCH_POSTLINK), $(MAKE) -f $(ARCH_POSTLINK) clean)

clean: archclean vmlinuxclean

# mrproper - Delete all generated files, including .config
#
mrproper: rm-dirs  := $(wildcard $(MRPROPER_DIRS))
mrproper: rm-files := $(wildcard $(MRPROPER_FILES))
mrproper-dirs      := $(addprefix _mrproper_,Documentation/DocBook scripts)

PHONY += $(mrproper-dirs) mrproper archmrproper
$(mrproper-dirs):
	$(Q)$(MAKE) $(clean)=$(patsubst _mrproper_%,%,$@)

mrproper: clean archmrproper $(mrproper-dirs)
	$(call cmd,rmdirs)
	$(call cmd,rmfiles)

# distclean
#
PHONY += distclean

distclean: mrproper
	@find $(srctree) $(RCS_FIND_IGNORE) \
		\( -name '*.orig' -o -name '*.rej' -o -name '*~' \
		-o -name '*.bak' -o -name '#*#' -o -name '.*.orig' \
		-o -name '.*.rej' -o -name '*%'  -o -name 'core' \) \
		-type f -print | xargs rm -f


# Packaging of the kernel to various formats
# ---------------------------------------------------------------------------
# rpm target kept for backward compatibility
package-dir	:= scripts/package

%src-pkg: FORCE
	$(Q)$(MAKE) $(build)=$(package-dir) $@
%pkg: include/config/kernel.release FORCE
	$(Q)$(MAKE) $(build)=$(package-dir) $@
rpm: include/config/kernel.release FORCE
	$(Q)$(MAKE) $(build)=$(package-dir) $@


# Brief documentation of the typical targets used
# ---------------------------------------------------------------------------

boards := $(wildcard $(srctree)/arch/$(SRCARCH)/configs/*_defconfig)
boards := $(sort $(notdir $(boards)))
board-dirs := $(dir $(wildcard $(srctree)/arch/$(SRCARCH)/configs/*/*_defconfig))
board-dirs := $(sort $(notdir $(board-dirs:/=)))

PHONY += help
help:
	@echo  'Cleaning targets:'
	@echo  '  clean		  - Remove most generated files but keep the config and'
	@echo  '                    enough build support to build external modules'
	@echo  '  mrproper	  - Remove all generated files + config + various backup files'
	@echo  '  distclean	  - mrproper + remove editor backup and patch files'
	@echo  ''
	@echo  'Configuration targets:'
	@$(MAKE) -f $(srctree)/scripts/kconfig/Makefile help
	@echo  ''
	@echo  'Other generic targets:'
	@echo  '  all		  - Build all targets marked with [*]'
	@echo  '* vmlinux	  - Build the bare kernel'
	@echo  '* modules	  - Build all modules'
	@echo  '  modules_install - Install all modules to INSTALL_MOD_PATH (default: /)'
	@echo  '  firmware_install- Install all firmware to INSTALL_FW_PATH'
	@echo  '                    (default: $$(INSTALL_MOD_PATH)/lib/firmware)'
	@echo  '  dir/            - Build all files in dir and below'
	@echo  '  dir/file.[ois]  - Build specified target only'
	@echo  '  dir/file.ll     - Build the LLVM assembly file'
	@echo  '                    (requires compiler support for LLVM assembly generation)'
	@echo  '  dir/file.lst    - Build specified mixed source/assembly target only'
	@echo  '                    (requires a recent binutils and recent build (System.map))'
	@echo  '  dir/file.ko     - Build module including final link'
	@echo  '  modules_prepare - Set up for building external modules'
	@echo  '  tags/TAGS	  - Generate tags file for editors'
	@echo  '  cscope	  - Generate cscope index'
	@echo  '  gtags           - Generate GNU GLOBAL index'
	@echo  '  kernelrelease	  - Output the release version string (use with make -s)'
	@echo  '  kernelversion	  - Output the version stored in Makefile (use with make -s)'
	@echo  '  image_name	  - Output the image name (use with make -s)'
	@echo  '  headers_install - Install sanitised kernel headers to INSTALL_HDR_PATH'; \
	 echo  '                    (default: $(INSTALL_HDR_PATH))'; \
	 echo  ''
	@echo  'Static analysers'
	@echo  '  checkstack      - Generate a list of stack hogs'
	@echo  '  namespacecheck  - Name space analysis on compiled kernel'
	@echo  '  versioncheck    - Sanity check on version.h usage'
	@echo  '  includecheck    - Check for duplicate included header files'
	@echo  '  export_report   - List the usages of all exported symbols'
	@echo  '  headers_check   - Sanity check on exported headers'
	@echo  '  headerdep       - Detect inclusion cycles in headers'
	@$(MAKE) -f $(srctree)/scripts/Makefile.help checker-help
	@echo  ''
	@echo  'Kernel selftest'
	@echo  '  kselftest       - Build and run kernel selftest (run as root)'
	@echo  '                    Build, install, and boot kernel before'
	@echo  '                    running kselftest on it'
	@echo  '  kselftest-clean - Remove all generated kselftest files'
	@echo  '  kselftest-merge - Merge all the config dependencies of kselftest to existed'
	@echo  '                    .config.'
	@echo  ''
	@echo  'Kernel packaging:'
	@$(MAKE) $(build)=$(package-dir) help
	@echo  ''
	@echo  'Documentation targets:'
	@$(MAKE) -f $(srctree)/Documentation/Makefile.sphinx dochelp
	@echo  ''
	@$(MAKE) -f $(srctree)/Documentation/DocBook/Makefile dochelp
	@echo  ''
	@echo  'Architecture specific targets ($(SRCARCH)):'
	@$(if $(archhelp),$(archhelp),\
		echo '  No architecture specific help defined for $(SRCARCH)')
	@echo  ''
	@$(if $(boards), \
		$(foreach b, $(boards), \
		printf "  %-24s - Build for %s\\n" $(b) $(subst _defconfig,,$(b));) \
		echo '')
	@$(if $(board-dirs), \
		$(foreach b, $(board-dirs), \
		printf "  %-16s - Show %s-specific targets\\n" help-$(b) $(b);) \
		printf "  %-16s - Show all of the above\\n" help-boards; \
		echo '')

	@echo  '  make V=0|1 [targets] 0 => quiet build (default), 1 => verbose build'
	@echo  '  make V=2   [targets] 2 => give reason for rebuild of target'
	@echo  '  make O=dir [targets] Locate all output files in "dir", including .config'
	@echo  '  make C=1   [targets] Check all c source with $$CHECK (sparse by default)'
	@echo  '  make C=2   [targets] Force check of all c source with $$CHECK'
	@echo  '  make RECORDMCOUNT_WARN=1 [targets] Warn about ignored mcount sections'
	@echo  '  make W=n   [targets] Enable extra gcc checks, n=1,2,3 where'
	@echo  '		1: warnings which may be relevant and do not occur too often'
	@echo  '		2: warnings which occur quite often but may still be relevant'
	@echo  '		3: more obscure warnings, can most likely be ignored'
	@echo  '		Multiple levels can be combined with W=12 or W=123'
	@echo  ''
	@echo  'Execute "make" or "make all" to build all targets marked with [*] '
	@echo  'For further info see the ./README file'


help-board-dirs := $(addprefix help-,$(board-dirs))

help-boards: $(help-board-dirs)

boards-per-dir = $(sort $(notdir $(wildcard $(srctree)/arch/$(SRCARCH)/configs/$*/*_defconfig)))

$(help-board-dirs): help-%:
	@echo  'Architecture specific targets ($(SRCARCH) $*):'
	@$(if $(boards-per-dir), \
		$(foreach b, $(boards-per-dir), \
		printf "  %-24s - Build for %s\\n" $*/$(b) $(subst _defconfig,,$(b));) \
		echo '')


# Documentation targets
# ---------------------------------------------------------------------------
DOC_TARGETS := xmldocs sgmldocs psdocs latexdocs pdfdocs htmldocs mandocs installmandocs epubdocs cleandocs
PHONY += $(DOC_TARGETS)
$(DOC_TARGETS): scripts_basic FORCE
	$(Q)$(MAKE) $(build)=scripts build_docproc build_check-lc_ctype
	$(Q)$(MAKE) $(build)=Documentation -f $(srctree)/Documentation/Makefile.sphinx $@
	$(Q)$(MAKE) $(build)=Documentation/DocBook $@

else # KBUILD_EXTMOD

###
# External module support.
# When building external modules the kernel used as basis is considered
# read-only, and no consistency checks are made and the make
# system is not used on the basis kernel. If updates are required
# in the basis kernel ordinary make commands (without M=...) must
# be used.
#
# The following are the only valid targets when building external
# modules.
# make M=dir clean     Delete all automatically generated files
# make M=dir modules   Make all modules in specified dir
# make M=dir	       Same as 'make M=dir modules'
# make M=dir modules_install
#                      Install the modules built in the module directory
#                      Assumes install directory is already created

# We are always building modules
KBUILD_MODULES := 1
PHONY += crmodverdir
crmodverdir:
	$(cmd_crmodverdir)

PHONY += $(objtree)/Module.symvers
$(objtree)/Module.symvers:
	@test -e $(objtree)/Module.symvers || ( \
	echo; \
	echo "  WARNING: Symbol version dump $(objtree)/Module.symvers"; \
	echo "           is missing; modules will have no dependencies and modversions."; \
	echo )

module-dirs := $(addprefix _module_,$(KBUILD_EXTMOD))
PHONY += $(module-dirs) modules
$(module-dirs): crmodverdir $(objtree)/Module.symvers
	$(Q)$(MAKE) $(build)=$(patsubst _module_%,%,$@)

modules: $(module-dirs)
	@$(kecho) '  Building modules, stage 2.';
	$(Q)$(MAKE) -f $(srctree)/scripts/Makefile.modpost

PHONY += modules_install
modules_install: _emodinst_ _emodinst_post

install-dir := $(if $(INSTALL_MOD_DIR),$(INSTALL_MOD_DIR),extra)
PHONY += _emodinst_
_emodinst_:
	$(Q)mkdir -p $(MODLIB)/$(install-dir)
	$(Q)$(MAKE) -f $(srctree)/scripts/Makefile.modinst

PHONY += _emodinst_post
_emodinst_post: _emodinst_
	$(call cmd,depmod)

clean-dirs := $(addprefix _clean_,$(KBUILD_EXTMOD))

PHONY += $(clean-dirs) clean
$(clean-dirs):
	$(Q)$(MAKE) $(clean)=$(patsubst _clean_%,%,$@)

clean:	rm-dirs := $(MODVERDIR)
clean: rm-files := $(KBUILD_EXTMOD)/Module.symvers

PHONY += help
help:
	@echo  '  Building external modules.'
	@echo  '  Syntax: make -C path/to/kernel/src M=$$PWD target'
	@echo  ''
	@echo  '  modules         - default target, build the module(s)'
	@echo  '  modules_install - install the module'
	@echo  '  clean           - remove generated files in module directory only'
	@echo  ''

# Dummies...
PHONY += prepare scripts
prepare: ;
scripts: ;
endif # KBUILD_EXTMOD

clean: $(clean-dirs)
	$(call cmd,rmdirs)
	$(call cmd,rmfiles)
	@find $(if $(KBUILD_EXTMOD), $(KBUILD_EXTMOD), .) $(RCS_FIND_IGNORE) \
		\( -name '*.[oas]' -o -name '*.ko' -o -name '.*.cmd' \
		-o -name '*.ko.*' \
		-o -name '*.dwo'  \
		-o -name '*.su'  \
		-o -name '.*.d' -o -name '.*.tmp' -o -name '*.mod.c' \
		-o -name '*.symtypes' -o -name 'modules.order' \
		-o -name modules.builtin -o -name '.tmp_*.o.*' \
		-o -name '*.c.[012]*.*' \
		-o -name '*.ll' \
		-o -name '*.gcno' \
		-o -name '*.*.symversions' \) -type f -print | xargs rm -f

# Generate tags for editors
# ---------------------------------------------------------------------------
quiet_cmd_tags = GEN     $@
      cmd_tags = $(CONFIG_SHELL) $(srctree)/scripts/tags.sh $@

tags TAGS cscope gtags: FORCE
	$(call cmd,tags)

# Scripts to check various things for consistency
# ---------------------------------------------------------------------------

PHONY += includecheck versioncheck coccicheck namespacecheck export_report

includecheck:
	find $(srctree)/* $(RCS_FIND_IGNORE) \
		-name '*.[hcS]' -type f -print | sort \
		| xargs $(PERL) -w $(srctree)/scripts/checkincludes.pl

versioncheck:
	find $(srctree)/* $(RCS_FIND_IGNORE) \
		-name '*.[hcS]' -type f -print | sort \
		| xargs $(PERL) -w $(srctree)/scripts/checkversion.pl

coccicheck:
	$(Q)$(CONFIG_SHELL) $(srctree)/scripts/$@

namespacecheck:
	$(PERL) $(srctree)/scripts/namespace.pl

export_report:
	$(PERL) $(srctree)/scripts/export_report.pl

endif #ifeq ($(config-targets),1)
endif #ifeq ($(mixed-targets),1)

PHONY += checkstack kernelrelease kernelversion image_name

# UML needs a little special treatment here.  It wants to use the host
# toolchain, so needs $(SUBARCH) passed to checkstack.pl.  Everyone
# else wants $(ARCH), including people doing cross-builds, which means
# that $(SUBARCH) doesn't work here.
ifeq ($(ARCH), um)
CHECKSTACK_ARCH := $(SUBARCH)
else
CHECKSTACK_ARCH := $(ARCH)
endif
checkstack:
	$(OBJDUMP) -d vmlinux $$(find . -name '*.ko') | \
	$(PERL) $(src)/scripts/checkstack.pl $(CHECKSTACK_ARCH)

kernelrelease:
	@echo "$(KERNELVERSION)$$($(CONFIG_SHELL) $(srctree)/scripts/setlocalversion $(srctree))"

kernelversion:
	@echo $(KERNELVERSION)

image_name:
	@echo $(KBUILD_IMAGE)

# Clear a bunch of variables before executing the submake
tools/: FORCE
	$(Q)mkdir -p $(objtree)/tools
	$(Q)$(MAKE) LDFLAGS= MAKEFLAGS="$(tools_silent) $(filter --j% -j,$(MAKEFLAGS))" O=$(shell cd $(objtree) && /bin/pwd) subdir=tools -C $(src)/tools/

tools/%: FORCE
	$(Q)mkdir -p $(objtree)/tools
	$(Q)$(MAKE) LDFLAGS= MAKEFLAGS="$(tools_silent) $(filter --j% -j,$(MAKEFLAGS))" O=$(shell cd $(objtree) && /bin/pwd) subdir=tools -C $(src)/tools/ $*

# Single targets
# ---------------------------------------------------------------------------
# Single targets are compatible with:
# - build with mixed source and output
# - build with separate output dir 'make O=...'
# - external modules
#
#  target-dir => where to store outputfile
#  build-dir  => directory in kernel source tree to use

ifeq ($(KBUILD_EXTMOD),)
        build-dir  = $(patsubst %/,%,$(dir $@))
        target-dir = $(dir $@)
else
        zap-slash=$(filter-out .,$(patsubst %/,%,$(dir $@)))
        build-dir  = $(KBUILD_EXTMOD)$(if $(zap-slash),/$(zap-slash))
        target-dir = $(if $(KBUILD_EXTMOD),$(dir $<),$(dir $@))
endif

%.s: %.c prepare scripts FORCE
	$(Q)$(MAKE) $(build)=$(build-dir) $(target-dir)$(notdir $@)
%.i: %.c prepare scripts FORCE
	$(Q)$(MAKE) $(build)=$(build-dir) $(target-dir)$(notdir $@)
%.o: %.c prepare scripts FORCE
	$(Q)$(MAKE) $(build)=$(build-dir) $(target-dir)$(notdir $@)
%.lst: %.c prepare scripts FORCE
	$(Q)$(MAKE) $(build)=$(build-dir) $(target-dir)$(notdir $@)
%.s: %.S prepare scripts FORCE
	$(Q)$(MAKE) $(build)=$(build-dir) $(target-dir)$(notdir $@)
%.o: %.S prepare scripts FORCE
	$(Q)$(MAKE) $(build)=$(build-dir) $(target-dir)$(notdir $@)
%.symtypes: %.c prepare scripts FORCE
	$(Q)$(MAKE) $(build)=$(build-dir) $(target-dir)$(notdir $@)
%.ll: %.c prepare scripts FORCE
	$(Q)$(MAKE) $(build)=$(build-dir) $(target-dir)$(notdir $@)

# Modules
/: prepare scripts FORCE
	$(cmd_crmodverdir)
	$(Q)$(MAKE) KBUILD_MODULES=$(if $(CONFIG_MODULES),1) \
	$(build)=$(build-dir)
# Make sure the latest headers are built for Documentation
Documentation/ samples/: headers_install
%/: prepare scripts FORCE
	$(cmd_crmodverdir)
	$(Q)$(MAKE) KBUILD_MODULES=$(if $(CONFIG_MODULES),1) \
	$(build)=$(build-dir)
%.ko: prepare scripts FORCE
	$(cmd_crmodverdir)
	$(Q)$(MAKE) KBUILD_MODULES=$(if $(CONFIG_MODULES),1)   \
	$(build)=$(build-dir) $(@:.ko=.o)
	$(Q)$(MAKE) -f $(srctree)/scripts/Makefile.modpost

# FIXME Should go into a make.lib or something
# ===========================================================================

quiet_cmd_rmdirs = $(if $(wildcard $(rm-dirs)),CLEAN   $(wildcard $(rm-dirs)))
      cmd_rmdirs = rm -rf $(rm-dirs)

quiet_cmd_rmfiles = $(if $(wildcard $(rm-files)),CLEAN   $(wildcard $(rm-files)))
      cmd_rmfiles = rm -f $(rm-files)

# Run depmod only if we have System.map and depmod is executable
quiet_cmd_depmod = DEPMOD  $(KERNELRELEASE)
      cmd_depmod = $(CONFIG_SHELL) $(srctree)/scripts/depmod.sh $(DEPMOD) \
                   $(KERNELRELEASE) "$(patsubst y,_,$(CONFIG_HAVE_UNDERSCORE_SYMBOL_PREFIX))"

# Create temporary dir for module support files
# clean it up only when building all modules
cmd_crmodverdir = $(Q)mkdir -p $(MODVERDIR) \
                  $(if $(KBUILD_MODULES),; rm -f $(MODVERDIR)/*)

# read all saved command lines

targets := $(wildcard $(sort $(targets)))
cmd_files := $(wildcard .*.cmd $(foreach f,$(targets),$(dir $(f)).$(notdir $(f)).cmd))

ifneq ($(cmd_files),)
  $(cmd_files): ;	# Do not try to update included dependency files
  include $(cmd_files)
endif

endif	# skip-makefile

PHONY += FORCE
FORCE:

# Declare the contents of the .PHONY variable as phony.  We keep that
# information in a variable so we can use it in if_changed and friends.
.PHONY: $(PHONY)<|MERGE_RESOLUTION|>--- conflicted
+++ resolved
@@ -363,11 +363,7 @@
 
 # Use the wrapper for the compiler.  This wrapper scans for new
 # warnings and causes the build to stop upon encountering them
-<<<<<<< HEAD
-CC		= $(srctree)/scripts/gcc-wrapper.py $(REAL_CC)
-=======
 CC		= $(PYTHON) $(srctree)/scripts/gcc-wrapper.py $(REAL_CC)
->>>>>>> ae6c134c
 
 CHECKFLAGS     := -D__linux__ -Dlinux -D__STDC__ -Dunix -D__unix__ \
 		  -Wbitwise -Wno-return-void $(CF)
@@ -517,54 +513,21 @@
 
 ifeq ($(cc-name),clang)
 ifneq ($(CROSS_COMPILE),)
-<<<<<<< HEAD
-CLANG_TRIPLE    ?= $(CROSS_COMPILE)
+CLANG_TRIPLE	?= $(CROSS_COMPILE)
 CLANG_FLAGS	:= --target=$(notdir $(CLANG_TRIPLE:%-=%))
-=======
-CLANG_TRIPLE	?= $(CROSS_COMPILE)
-CLANG_TARGET	:= --target=$(notdir $(CLANG_TRIPLE:%-=%))
-ifeq ($(shell $(srctree)/scripts/clang-android.sh $(CC) $(CLANG_TARGET)), y)
+ifeq ($(shell $(srctree)/scripts/clang-android.sh $(CC) $(CLANG_FLAGS)), y)
 $(error "Clang with Android --target detected. Did you specify CLANG_TRIPLE?")
 endif
->>>>>>> ae6c134c
 GCC_TOOLCHAIN_DIR := $(dir $(shell which $(LD)))
 CLANG_FLAGS	+= --prefix=$(GCC_TOOLCHAIN_DIR)
 GCC_TOOLCHAIN	:= $(realpath $(GCC_TOOLCHAIN_DIR)/..)
 endif
 ifneq ($(GCC_TOOLCHAIN),)
-<<<<<<< HEAD
 CLANG_FLAGS	+= --gcc-toolchain=$(GCC_TOOLCHAIN)
 endif
 CLANG_FLAGS	+= -no-integrated-as
 KBUILD_CFLAGS	+= $(CLANG_FLAGS)
 KBUILD_AFLAGS	+= $(CLANG_FLAGS)
-=======
-CLANG_GCC_TC	:= --gcc-toolchain=$(GCC_TOOLCHAIN)
-endif
-KBUILD_CFLAGS += $(CLANG_TARGET) $(CLANG_GCC_TC) $(CLANG_PREFIX)
-KBUILD_AFLAGS += $(CLANG_TARGET) $(CLANG_GCC_TC) $(CLANG_PREFIX)
-KBUILD_CPPFLAGS += $(call cc-option,-Qunused-arguments,)
-KBUILD_CFLAGS += $(call cc-disable-warning, unused-variable)
-KBUILD_CFLAGS += $(call cc-disable-warning, format-invalid-specifier)
-KBUILD_CFLAGS += $(call cc-disable-warning, gnu)
-KBUILD_CFLAGS += $(call cc-disable-warning, address-of-packed-member)
-KBUILD_CFLAGS += $(call cc-disable-warning, duplicate-decl-specifier)
-# Quiet clang warning: comparison of unsigned expression < 0 is always false
-KBUILD_CFLAGS += $(call cc-disable-warning, tautological-compare)
-# CLANG uses a _MergedGlobals as optimization, but this breaks modpost, as the
-# source of a reference will be _MergedGlobals and not on of the whitelisted names.
-# See modpost pattern 2
-KBUILD_CFLAGS += $(call cc-option, -mno-global-merge,)
-KBUILD_CFLAGS += $(call cc-option, -fcatch-undefined-behavior)
-KBUILD_CFLAGS += $(call cc-option, -no-integrated-as)
-KBUILD_AFLAGS += $(call cc-option, -no-integrated-as)
-else
-
-# These warnings generated too much noise in a regular build.
-# Use make W=1 to enable them (see scripts/Makefile.build)
-KBUILD_CFLAGS += $(call cc-disable-warning, unused-but-set-variable)
-KBUILD_CFLAGS += $(call cc-disable-warning, unused-const-variable)
->>>>>>> ae6c134c
 endif
 
 ifeq ($(mixed-targets),1)
@@ -683,11 +646,8 @@
 LDFINAL_vmlinux := $(LD)
 LD		:= $(LDGOLD)
 LDFLAGS		+= -plugin LLVMgold.so
-<<<<<<< HEAD
-=======
 LDFLAGS		+= -plugin-opt=-function-sections
 LDFLAGS		+= -plugin-opt=-data-sections
->>>>>>> ae6c134c
 # use llvm-ar for building symbol tables from IR files, and llvm-dis instead
 # of objdump for processing symbol versions and exports
 LLVM_AR		:= llvm-ar
@@ -769,36 +729,11 @@
 export DISABLE_CFI
 endif
 
-<<<<<<< HEAD
-ifdef CONFIG_SAFESTACK
-safestack-flags	+= -fsanitize=safe-stack
-safestack-extra-flags += -mllvm -safestack-use-pointer-address
-
-ifdef CONFIG_SAFESTACK_COLORING
-safestack-extra-flags += -mllvm -safe-stack-coloring=1
-endif
-
-ifdef CONFIG_LTO_CLANG
-# if we use LLVMgold, pass extra flags to ld.gold
-LDFLAGS		+= -plugin-opt=-safestack-use-pointer-address
-
-ifdef CONFIG_SAFESTACK_COLORING
-LDFLAGS		+= -plugin-opt=-safe-stack-coloring=1
-endif
-endif
-
-# safestack-flags are re-tested in prepare-compiler-check
-KBUILD_CFLAGS	+= $(call cc-option, $(safestack-flags))
-KBUILD_CFLAGS	+= $(call cc-option, $(safestack-extra-flags))
-DISABLE_SAFESTACK := -fno-sanitize=safe-stack
-export DISABLE_SAFESTACK
-=======
 ifdef CONFIG_SHADOW_CALL_STACK
 scs-flags	:= -fsanitize=shadow-call-stack
 KBUILD_CFLAGS	+= $(scs-flags)
 DISABLE_SCS	:= -fno-sanitize=shadow-call-stack
 export DISABLE_SCS
->>>>>>> ae6c134c
 endif
 
 ifdef CONFIG_CC_OPTIMIZE_FOR_SIZE
@@ -1281,16 +1216,9 @@
 	@echo Cannot use CONFIG_CFI: $(cfi-flags) not supported by compiler >&2 && exit 1
   endif
 endif
-<<<<<<< HEAD
-ifdef safestack-flags
-  ifeq ($(call cc-option, $(safestack-flags)),)
-	@echo Cannot use CONFIG_SAFESTACK: $(safestack-flags) not supported by \
-		compiler >&2 && exit 1
-=======
 ifdef scs-flags
   ifeq ($(call cc-option, $(scs-flags)),)
 	@echo Cannot use CONFIG_SHADOW_CALL_STACK: $(scs-flags) not supported by compiler >&2 && exit 1
->>>>>>> ae6c134c
   endif
 endif
 	@:
