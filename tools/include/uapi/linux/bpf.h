--- conflicted
+++ resolved
@@ -417,40 +417,41 @@
 	BPF_FUNC_current_task_under_cgroup,
 
 	/**
-	 * int bpf_skb_change_tail(skb, len, flags)
-	 *     The helper will resize the skb to the given new size, to be used f.e.
-	 *     with control messages.
-	 *     @skb: pointer to skb
-	 *     @len: new skb length
-	 *     @flags: reserved
-	 *     Return: 0 on success or negative error
+	 * bpf_skb_change_tail(skb, len, flags)
+	 * The helper will resize the skb to the given new size,
+	 * to be used f.e. with control messages.
+	 * @skb: pointer to skb
+	 * @len: new skb length
+	 * @flags: reserved
+	 * Return: 0 on success or negative error
 	 */
 	BPF_FUNC_skb_change_tail,
 
 	/**
-	 * int bpf_skb_pull_data(skb, len)
-	 *     The helper will pull in non-linear data in case the skb is non-linear
-	 *     and not all of len are part of the linear section. Only needed for
-	 *     read/write with direct packet access.
-	 *     @skb: pointer to skb
-	 *     @len: len to make read/writeable
-	 *     Return: 0 on success or negative error
+	 * bpf_skb_pull_data(skb, len)
+	 * The helper will pull in non-linear data in case the
+	 * skb is non-linear and not all of len are part of the
+	 * linear section. Only needed for read/write with direct
+	 * packet access.
+	 * @skb: pointer to skb
+	 * @len: len to make read/writeable
+	 * Return: 0 on success or negative error
 	 */
 	BPF_FUNC_skb_pull_data,
 
 	/**
-	 * s64 bpf_csum_update(skb, csum)
-	 *     Adds csum into skb->csum in case of CHECKSUM_COMPLETE.
-	 *     @skb: pointer to skb
-	 *     @csum: csum to add
-	 *     Return: csum on success or negative error
+	 * bpf_csum_update(skb, csum)
+	 * Adds csum into skb->csum in case of CHECKSUM_COMPLETE.
+	 * @skb: pointer to skb
+	 * @csum: csum to add
+	 * Return: csum on success or negative error
 	 */
 	BPF_FUNC_csum_update,
 
 	/**
-	 * void bpf_set_hash_invalid(skb)
-	 *     Invalidate current skb->hash.
-	 *     @skb: pointer to skb
+	 * bpf_set_hash_invalid(skb)
+	 * Invalidate current skb>hash.
+	 * @skb: pointer to skb
 	 */
 	BPF_FUNC_set_hash_invalid,
 
@@ -498,20 +499,11 @@
 	BPF_FUNC_probe_read_str,
 
 	/**
-<<<<<<< HEAD
-	 * u64 bpf_get_socket_cookie(skb)
-	 * Get the cookie for the socket stored inside sk_buff.
-	 * @skb: pointer to skb
-	 * Return: 8 Bytes non-decreasing number on success or 0 if
-	 * the socket
-	 * field is missing inside sk_buff
-=======
 	 * u64 bpf_bpf_get_socket_cookie(skb)
 	 *     Get the cookie for the socket stored inside sk_buff.
 	 *     @skb: pointer to skb
 	 *     Return: 8 Bytes non-decreasing number on success or 0 if the socket
 	 *     field is missing inside sk_buff
->>>>>>> ca975794
 	 */
 	BPF_FUNC_get_socket_cookie,
 
@@ -519,12 +511,8 @@
 	 * u32 bpf_get_socket_uid(skb)
 	 *     Get the owner uid of the socket stored inside sk_buff.
 	 *     @skb: pointer to skb
-<<<<<<< HEAD
-	 *     Return: uid of the socket owner on success or overflowuid if failed.
-=======
 	 *     Return: uid of the socket owner on success or 0 if the socket pointer
 	 *     inside sk_buff is NULL
->>>>>>> ca975794
 	 */
 	BPF_FUNC_get_socket_uid,
 
