--- conflicted
+++ resolved
@@ -25,39 +25,22 @@
 
 country AF: DFS-ETSI
 	(2402 - 2482 @ 40), (20)
-<<<<<<< HEAD
-	(5170 - 5250 @ 80), (23), AUTO-BW
-	(5250 - 5330 @ 80), (23), DFS, AUTO-BW
-=======
-	(5170 - 5250 @ 80), (23), AUTO-BW, NO-OUTDOOR
-	(5250 - 5330 @ 80), (23), DFS, AUTO-BW, NO-OUTDOOR
->>>>>>> e4311a36
+	(5170 - 5250 @ 80), (23), AUTO-BW, NO-OUTDOOR
+	(5250 - 5330 @ 80), (23), DFS, AUTO-BW, NO-OUTDOOR
 	(5490 - 5710 @ 160), (30), DFS
 
 country AI: DFS-ETSI
 	(2402 - 2482 @ 40), (20)
-<<<<<<< HEAD
-	(5170 - 5250 @ 80), (23), AUTO-BW
-	(5250 - 5330 @ 80), (23), DFS, AUTO-BW
-=======
-	(5170 - 5250 @ 80), (23), AUTO-BW, NO-OUTDOOR
-	(5250 - 5330 @ 80), (23), DFS, AUTO-BW, NO-OUTDOOR
->>>>>>> e4311a36
+	(5170 - 5250 @ 80), (23), AUTO-BW, NO-OUTDOOR
+	(5250 - 5330 @ 80), (23), DFS, AUTO-BW, NO-OUTDOOR
 	(5490 - 5710 @ 160), (30), DFS
 
 country AL: DFS-ETSI
 	(2402 - 2482 @ 40), (20)
-<<<<<<< HEAD
-	(5150 - 5250 @ 80), (23), AUTO-BW
-	(5250 - 5350 @ 80), (23), DFS, AUTO-BW
-	(5470 - 5710 @ 160), (30), DFS
-	(5725 - 5875 @ 80), (14)
-=======
-	(5170 - 5250 @ 80), (23), AUTO-BW, NO-OUTDOOR
-	(5250 - 5330 @ 80), (23), DFS, AUTO-BW, NO-OUTDOOR
-	(5490 - 5730 @ 160), (30), DFS
-	(5735 - 5875 @ 80), (14)
->>>>>>> e4311a36
+	(5170 - 5250 @ 80), (23), AUTO-BW, NO-OUTDOOR
+	(5250 - 5330 @ 80), (23), DFS, AUTO-BW, NO-OUTDOOR
+	(5490 - 5730 @ 160), (30), DFS
+	(5735 - 5875 @ 80), (14)
 
 country AM: DFS-ETSI
 	(2402 - 2482 @ 40), (20)
@@ -66,17 +49,10 @@
 
 country AN: DFS-ETSI
 	(2402 - 2482 @ 40), (20)
-<<<<<<< HEAD
-	(5170 - 5250 @ 80), (23), AUTO-BW
-	(5250 - 5330 @ 80), (23), DFS, AUTO-BW
-	(5490 - 5710 @ 160), (30), DFS
-	(5725 - 5875 @ 80), (14)
-=======
-	(5170 - 5250 @ 80), (23), AUTO-BW, NO-OUTDOOR
-	(5250 - 5330 @ 80), (23), DFS, AUTO-BW, NO-OUTDOOR
-	(5490 - 5730 @ 160), (30), DFS
-	(5735 - 5875 @ 80), (14)
->>>>>>> e4311a36
+	(5170 - 5250 @ 80), (23), AUTO-BW, NO-OUTDOOR
+	(5250 - 5330 @ 80), (23), DFS, AUTO-BW, NO-OUTDOOR
+	(5490 - 5730 @ 160), (30), DFS
+	(5735 - 5875 @ 80), (14)
 
 country AR:
 	(2402 - 2482 @ 40), (36)
@@ -97,17 +73,10 @@
 
 country AT: DFS-ETSI
 	(2402 - 2482 @ 40), (20)
-<<<<<<< HEAD
-	(5170 - 5250 @ 80), (23), AUTO-BW
-	(5250 - 5330 @ 80), (23), DFS, AUTO-BW
-	(5490 - 5710 @ 160), (30), DFS
-	(5725 - 5875 @ 80), (14)
-=======
-	(5170 - 5250 @ 80), (23), AUTO-BW, NO-OUTDOOR
-	(5250 - 5330 @ 80), (23), DFS, AUTO-BW, NO-OUTDOOR
-	(5490 - 5730 @ 160), (30), DFS
-	(5735 - 5875 @ 80), (14)
->>>>>>> e4311a36
+	(5170 - 5250 @ 80), (23), AUTO-BW, NO-OUTDOOR
+	(5250 - 5330 @ 80), (23), DFS, AUTO-BW, NO-OUTDOOR
+	(5490 - 5730 @ 160), (30), DFS
+	(5735 - 5875 @ 80), (14)
 	# 60 gHz band channels 1-4, ref: Etsi En 302 567
 	(57000 - 66000 @ 2160), (40)
 
@@ -123,13 +92,8 @@
 
 country AW: DFS-ETSI
 	(2402 - 2482 @ 40), (20)
-<<<<<<< HEAD
-	(5170 - 5250 @ 80), (23), AUTO-BW
-	(5250 - 5330 @ 80), (23), DFS, AUTO-BW
-=======
-	(5170 - 5250 @ 80), (23), AUTO-BW, NO-OUTDOOR
-	(5250 - 5330 @ 80), (23), DFS, AUTO-BW, NO-OUTDOOR
->>>>>>> e4311a36
+	(5170 - 5250 @ 80), (23), AUTO-BW, NO-OUTDOOR
+	(5250 - 5330 @ 80), (23), DFS, AUTO-BW, NO-OUTDOOR
 	(5490 - 5710 @ 160), (30), DFS
 
 country AZ: DFS-ETSI
@@ -139,17 +103,10 @@
 
 country BA: DFS-ETSI
 	(2402 - 2482 @ 40), (20)
-<<<<<<< HEAD
-	(5170 - 5250 @ 80), (23), AUTO-BW
-	(5250 - 5330 @ 80), (23), DFS, AUTO-BW
-	(5490 - 5710 @ 160), (30), DFS
-	(5725 - 5875 @ 80), (14)
-=======
-	(5170 - 5250 @ 80), (23), AUTO-BW, NO-OUTDOOR
-	(5250 - 5330 @ 80), (23), DFS, AUTO-BW, NO-OUTDOOR
-	(5490 - 5730 @ 160), (30), DFS
-	(5735 - 5875 @ 80), (14)
->>>>>>> e4311a36
+	(5170 - 5250 @ 80), (23), AUTO-BW, NO-OUTDOOR
+	(5250 - 5330 @ 80), (23), DFS, AUTO-BW, NO-OUTDOOR
+	(5490 - 5730 @ 160), (30), DFS
+	(5735 - 5875 @ 80), (14)
 
 country BB: DFS-FCC
 	(2402 - 2482 @ 40), (20)
@@ -163,17 +120,10 @@
 
 country BE: DFS-ETSI
 	(2402 - 2482 @ 40), (20)
-<<<<<<< HEAD
-	(5170 - 5250 @ 80), (23), AUTO-BW
-	(5250 - 5330 @ 80), (23), DFS, AUTO-BW
-	(5490 - 5710 @ 160), (30), DFS
-	(5725 - 5875 @ 80), (14)
-=======
-	(5170 - 5250 @ 80), (23), AUTO-BW, NO-OUTDOOR
-	(5250 - 5330 @ 80), (23), DFS, AUTO-BW, NO-OUTDOOR
-	(5490 - 5730 @ 160), (30), DFS
-	(5735 - 5875 @ 80), (14)
->>>>>>> e4311a36
+	(5170 - 5250 @ 80), (23), AUTO-BW, NO-OUTDOOR
+	(5250 - 5330 @ 80), (23), DFS, AUTO-BW, NO-OUTDOOR
+	(5490 - 5730 @ 160), (30), DFS
+	(5735 - 5875 @ 80), (14)
 	# 60 gHz band channels 1-4, ref: Etsi En 302 567
 	(57000 - 66000 @ 2160), (40)
 
@@ -186,17 +136,10 @@
 
 country BG: DFS-ETSI
 	(2402 - 2482 @ 40), (20)
-<<<<<<< HEAD
-	(5170 - 5250 @ 80), (23), AUTO-BW
-	(5250 - 5330 @ 80), (23), DFS, AUTO-BW
-	(5490 - 5710 @ 160), (30), DFS
-	(5725 - 5875 @ 80), (14)
-=======
-	(5170 - 5250 @ 80), (23), AUTO-BW, NO-OUTDOOR
-	(5250 - 5330 @ 80), (23), DFS, AUTO-BW, NO-OUTDOOR
-	(5490 - 5730 @ 160), (30), DFS
-	(5735 - 5875 @ 80), (14)
->>>>>>> e4311a36
+	(5170 - 5250 @ 80), (23), AUTO-BW, NO-OUTDOOR
+	(5250 - 5330 @ 80), (23), DFS, AUTO-BW, NO-OUTDOOR
+	(5490 - 5730 @ 160), (30), DFS
+	(5735 - 5875 @ 80), (14)
 	# 60 gHz band channels 1-4, ref: Etsi En 302 567
 	(57000 - 66000 @ 2160), (40)
 
@@ -207,13 +150,8 @@
 
 country BL: DFS-ETSI
 	(2402 - 2482 @ 40), (20)
-<<<<<<< HEAD
-	(5170 - 5250 @ 80), (23), AUTO-BW
-	(5250 - 5330 @ 80), (23), DFS, AUTO-BW
-=======
-	(5170 - 5250 @ 80), (23), AUTO-BW, NO-OUTDOOR
-	(5250 - 5330 @ 80), (23), DFS, AUTO-BW, NO-OUTDOOR
->>>>>>> e4311a36
+	(5170 - 5250 @ 80), (23), AUTO-BW, NO-OUTDOOR
+	(5250 - 5330 @ 80), (23), DFS, AUTO-BW, NO-OUTDOOR
 	(5490 - 5710 @ 160), (30), DFS
 
 country BM: DFS-FCC
@@ -254,24 +192,14 @@
 
 country BT: DFS-ETSI
 	(2402 - 2482 @ 40), (20)
-<<<<<<< HEAD
-	(5170 - 5250 @ 80), (23), AUTO-BW
-	(5250 - 5330 @ 80), (23), DFS, AUTO-BW
-=======
-	(5170 - 5250 @ 80), (23), AUTO-BW, NO-OUTDOOR
-	(5250 - 5330 @ 80), (23), DFS, AUTO-BW, NO-OUTDOOR
->>>>>>> e4311a36
+	(5170 - 5250 @ 80), (23), AUTO-BW, NO-OUTDOOR
+	(5250 - 5330 @ 80), (23), DFS, AUTO-BW, NO-OUTDOOR
 	(5490 - 5710 @ 160), (30), DFS
 
 country BY: DFS-ETSI
 	(2402 - 2482 @ 40), (20)
-<<<<<<< HEAD
-	(5170 - 5250 @ 80), (23), AUTO-BW
-	(5250 - 5330 @ 80), (23), DFS, AUTO-BW
-=======
-	(5170 - 5250 @ 80), (23), AUTO-BW, NO-OUTDOOR
-	(5250 - 5330 @ 80), (23), DFS, AUTO-BW, NO-OUTDOOR
->>>>>>> e4311a36
+	(5170 - 5250 @ 80), (23), AUTO-BW, NO-OUTDOOR
+	(5250 - 5330 @ 80), (23), DFS, AUTO-BW, NO-OUTDOOR
 	(5490 - 5710 @ 160), (30), DFS
 
 country BZ:
@@ -298,17 +226,10 @@
 
 country CH: DFS-ETSI
 	(2402 - 2482 @ 40), (20)
-<<<<<<< HEAD
-	(5170 - 5250 @ 80), (23), AUTO-BW
-	(5250 - 5330 @ 80), (23), DFS, AUTO-BW
-	(5490 - 5710 @ 160), (30), DFS
-	(5725 - 5875 @ 80), (14)
-=======
-	(5170 - 5250 @ 80), (23), AUTO-BW, NO-OUTDOOR
-	(5250 - 5330 @ 80), (23), DFS, AUTO-BW, NO-OUTDOOR
-	(5490 - 5730 @ 160), (30), DFS
-	(5735 - 5875 @ 80), (14)
->>>>>>> e4311a36
+	(5170 - 5250 @ 80), (23), AUTO-BW, NO-OUTDOOR
+	(5250 - 5330 @ 80), (23), DFS, AUTO-BW, NO-OUTDOOR
+	(5490 - 5730 @ 160), (30), DFS
+	(5735 - 5875 @ 80), (14)
 	# 60 gHz band channels 1-4, ref: Etsi En 302 567
 	(57000 - 66000 @ 2160), (40)
 
@@ -359,17 +280,10 @@
 
 country CY: DFS-ETSI
 	(2402 - 2482 @ 40), (20)
-<<<<<<< HEAD
-	(5170 - 5250 @ 80), (23), AUTO-BW
-	(5250 - 5330 @ 80), (23), DFS, AUTO-BW
-	(5490 - 5710 @ 160), (30), DFS
-	(5725 - 5875 @ 80), (14)
-=======
-	(5170 - 5250 @ 80), (23), AUTO-BW, NO-OUTDOOR
-	(5250 - 5330 @ 80), (23), DFS, AUTO-BW, NO-OUTDOOR
-	(5490 - 5730 @ 160), (30), DFS
-	(5735 - 5875 @ 80), (14)
->>>>>>> e4311a36
+	(5170 - 5250 @ 80), (23), AUTO-BW, NO-OUTDOOR
+	(5250 - 5330 @ 80), (23), DFS, AUTO-BW, NO-OUTDOOR
+	(5490 - 5730 @ 160), (30), DFS
+	(5735 - 5875 @ 80), (14)
 	# 60 gHz band channels 1-4, ref: Etsi En 302 567
 	(57000 - 66000 @ 2160), (40)
 
@@ -377,17 +291,10 @@
 # and http://www.ctu.eu/164/download/VOR/VOR-12-05-2007-6-AN.pdf
 country CZ: DFS-ETSI
 	(2402 - 2482 @ 40), (20)
-<<<<<<< HEAD
-	(5170 - 5250 @ 80), (23), AUTO-BW
-	(5250 - 5330 @ 80), (23), DFS, AUTO-BW
-	(5490 - 5710 @ 160), (30), DFS
-	(5725 - 5875 @ 80), (14)
-=======
-	(5170 - 5250 @ 80), (23), AUTO-BW, NO-OUTDOOR
-	(5250 - 5330 @ 80), (23), DFS, AUTO-BW, NO-OUTDOOR
-	(5490 - 5730 @ 160), (30), DFS
-	(5735 - 5875 @ 80), (14)
->>>>>>> e4311a36
+	(5170 - 5250 @ 80), (23), AUTO-BW, NO-OUTDOOR
+	(5250 - 5330 @ 80), (23), DFS, AUTO-BW, NO-OUTDOOR
+	(5490 - 5730 @ 160), (30), DFS
+	(5735 - 5875 @ 80), (14)
 	# 60 gHz band channels 1-4, ref: Etsi En 302 567
 	(57000 - 66000 @ 2160), (40)
 
@@ -399,33 +306,19 @@
 country DE: DFS-ETSI
 	# entries 279004 and 280006
 	(2402 - 2482 @ 40), (20)
-<<<<<<< HEAD
-	(5170 - 5250 @ 80), (23), AUTO-BW
-	(5250 - 5330 @ 80), (23), DFS, AUTO-BW
-	(5490 - 5710 @ 160), (30), DFS
-	(5725 - 5875 @ 80), (14)
-=======
-	(5170 - 5250 @ 80), (23), AUTO-BW, NO-OUTDOOR
-	(5250 - 5330 @ 80), (23), DFS, AUTO-BW, NO-OUTDOOR
-	(5490 - 5730 @ 160), (30), DFS
-	(5735 - 5875 @ 80), (14)
->>>>>>> e4311a36
+	(5170 - 5250 @ 80), (23), AUTO-BW, NO-OUTDOOR
+	(5250 - 5330 @ 80), (23), DFS, AUTO-BW, NO-OUTDOOR
+	(5490 - 5730 @ 160), (30), DFS
+	(5735 - 5875 @ 80), (14)
 	# 60 gHz band channels 1-4, ref: Etsi En 302 567
 	(57000 - 66000 @ 2160), (40)
 
 country DK: DFS-ETSI
 	(2402 - 2482 @ 40), (20)
-<<<<<<< HEAD
-	(5170 - 5250 @ 80), (23), AUTO-BW
-	(5250 - 5330 @ 80), (23), DFS, AUTO-BW
-	(5490 - 5710 @ 160), (30), DFS
-	(5725 - 5875 @ 80), (14)
-=======
-	(5170 - 5250 @ 80), (23), AUTO-BW, NO-OUTDOOR
-	(5250 - 5330 @ 80), (23), DFS, AUTO-BW, NO-OUTDOOR
-	(5490 - 5730 @ 160), (30), DFS
-	(5735 - 5875 @ 80), (14)
->>>>>>> e4311a36
+	(5170 - 5250 @ 80), (23), AUTO-BW, NO-OUTDOOR
+	(5250 - 5330 @ 80), (23), DFS, AUTO-BW, NO-OUTDOOR
+	(5490 - 5730 @ 160), (30), DFS
+	(5735 - 5875 @ 80), (14)
 	# 60 gHz band channels 1-4, ref: Etsi En 302 567
 	(57000 - 66000 @ 2160), (40)
 
@@ -458,70 +351,39 @@
 
 country EE: DFS-ETSI
 	(2402 - 2482 @ 40), (20)
-<<<<<<< HEAD
-	(5170 - 5250 @ 80), (23), AUTO-BW
-	(5250 - 5330 @ 80), (23), DFS, AUTO-BW
-	(5490 - 5710 @ 160), (30), DFS
-	(5725 - 5875 @ 80), (14)
-=======
-	(5170 - 5250 @ 80), (23), AUTO-BW, NO-OUTDOOR
-	(5250 - 5330 @ 80), (23), DFS, AUTO-BW, NO-OUTDOOR
-	(5490 - 5730 @ 160), (30), DFS
-	(5735 - 5875 @ 80), (14)
->>>>>>> e4311a36
+	(5170 - 5250 @ 80), (23), AUTO-BW, NO-OUTDOOR
+	(5250 - 5330 @ 80), (23), DFS, AUTO-BW, NO-OUTDOOR
+	(5490 - 5730 @ 160), (30), DFS
+	(5735 - 5875 @ 80), (14)
 	# 60 gHz band channels 1-4, ref: Etsi En 302 567
 	(57000 - 66000 @ 2160), (40)
 
 country EG: DFS-ETSI
 	(2402 - 2482 @ 40), (20)
-<<<<<<< HEAD
-	(5170 - 5250 @ 40), (23)
-	(5250 - 5330 @ 40), (23), DFS
+	(5170 - 5250 @ 80), (23), AUTO-BW
+	(5250 - 5330 @ 80), (23), DFS, AUTO-BW
 
 country ES: DFS-ETSI
 	(2402 - 2482 @ 40), (20)
-	(5170 - 5250 @ 80), (23), AUTO-BW
-	(5250 - 5330 @ 80), (23), DFS, AUTO-BW
-	(5490 - 5710 @ 160), (30), DFS
-	(5725 - 5875 @ 80), (14)
-=======
-	(5170 - 5250 @ 80), (23), AUTO-BW
-	(5250 - 5330 @ 80), (23), DFS, AUTO-BW
-
-country ES: DFS-ETSI
-	(2402 - 2482 @ 40), (20)
-	(5170 - 5250 @ 80), (23), AUTO-BW, NO-OUTDOOR
-	(5250 - 5330 @ 80), (23), DFS, AUTO-BW, NO-OUTDOOR
-	(5490 - 5730 @ 160), (30), DFS
-	(5735 - 5875 @ 80), (14)
->>>>>>> e4311a36
+	(5170 - 5250 @ 80), (23), AUTO-BW, NO-OUTDOOR
+	(5250 - 5330 @ 80), (23), DFS, AUTO-BW, NO-OUTDOOR
+	(5490 - 5730 @ 160), (30), DFS
+	(5735 - 5875 @ 80), (14)
 	# 60 gHz band channels 1-4, ref: Etsi En 302 567
 	(57000 - 66000 @ 2160), (40)
 
 country ET: DFS-ETSI
 	(2402 - 2482 @ 40), (20)
-<<<<<<< HEAD
-	(5170 - 5250 @ 80), (23), AUTO-BW
-	(5250 - 5330 @ 80), (23), DFS, AUTO-BW
-=======
-	(5170 - 5250 @ 80), (23), AUTO-BW, NO-OUTDOOR
-	(5250 - 5330 @ 80), (23), DFS, AUTO-BW, NO-OUTDOOR
->>>>>>> e4311a36
+	(5170 - 5250 @ 80), (23), AUTO-BW, NO-OUTDOOR
+	(5250 - 5330 @ 80), (23), DFS, AUTO-BW, NO-OUTDOOR
 	(5490 - 5710 @ 160), (30), DFS
 
 country FI: DFS-ETSI
 	(2402 - 2482 @ 40), (20)
-<<<<<<< HEAD
-	(5170 - 5250 @ 80), (23), AUTO-BW
-	(5250 - 5330 @ 80), (23), DFS, AUTO-BW
-	(5490 - 5710 @ 160), (30), DFS
-	(5725 - 5875 @ 80), (14)
-=======
-	(5170 - 5250 @ 80), (23), AUTO-BW, NO-OUTDOOR
-	(5250 - 5330 @ 80), (23), DFS, AUTO-BW, NO-OUTDOOR
-	(5490 - 5730 @ 160), (30), DFS
-	(5735 - 5875 @ 80), (14)
->>>>>>> e4311a36
+	(5170 - 5250 @ 80), (23), AUTO-BW, NO-OUTDOOR
+	(5250 - 5330 @ 80), (23), DFS, AUTO-BW, NO-OUTDOOR
+	(5490 - 5730 @ 160), (30), DFS
+	(5735 - 5875 @ 80), (14)
 	# 60 gHz band channels 1-4, ref: Etsi En 302 567
 	(57000 - 66000 @ 2160), (40)
 
@@ -534,33 +396,19 @@
 
 country FR: DFS-ETSI
 	(2402 - 2482 @ 40), (20)
-<<<<<<< HEAD
-	(5170 - 5250 @ 80), (23), AUTO-BW
-	(5250 - 5330 @ 80), (23), DFS, AUTO-BW
-	(5490 - 5710 @ 160), (30), DFS
-	(5725 - 5875 @ 80), (14)
-=======
-	(5170 - 5250 @ 80), (23), AUTO-BW, NO-OUTDOOR
-	(5250 - 5330 @ 80), (23), DFS, AUTO-BW, NO-OUTDOOR
-	(5490 - 5730 @ 160), (30), DFS
-	(5735 - 5875 @ 80), (14)
->>>>>>> e4311a36
+	(5170 - 5250 @ 80), (23), AUTO-BW, NO-OUTDOOR
+	(5250 - 5330 @ 80), (23), DFS, AUTO-BW, NO-OUTDOOR
+	(5490 - 5730 @ 160), (30), DFS
+	(5735 - 5875 @ 80), (14)
 	# 60 gHz band channels 1-4, ref: Etsi En 302 567
 	(57000 - 66000 @ 2160), (40)
 
 country GB: DFS-ETSI
 	(2402 - 2482 @ 40), (20)
-<<<<<<< HEAD
-	(5170 - 5250 @ 80), (23), AUTO-BW
-	(5250 - 5330 @ 80), (23), DFS, AUTO-BW
-	(5490 - 5710 @ 160), (30), DFS
-	(5725 - 5875 @ 80), (14)
-=======
-	(5170 - 5250 @ 80), (23), AUTO-BW, NO-OUTDOOR
-	(5250 - 5330 @ 80), (23), DFS, AUTO-BW, NO-OUTDOOR
-	(5490 - 5730 @ 160), (30), DFS
-	(5735 - 5875 @ 80), (14)
->>>>>>> e4311a36
+	(5170 - 5250 @ 80), (23), AUTO-BW, NO-OUTDOOR
+	(5250 - 5330 @ 80), (23), DFS, AUTO-BW, NO-OUTDOOR
+	(5490 - 5730 @ 160), (30), DFS
+	(5735 - 5875 @ 80), (14)
 	# 60 gHz band channels 1-4, ref: Etsi En 302 567
 	(57000 - 66000 @ 2160), (40)
 
@@ -578,17 +426,10 @@
 
 country GF: DFS-ETSI
 	(2402 - 2482 @ 40), (20)
-<<<<<<< HEAD
-	(5170 - 5250 @ 80), (23), AUTO-BW
-	(5250 - 5330 @ 80), (23), DFS, AUTO-BW
-	(5490 - 5710 @ 160), (30), DFS
-	(5725 - 5875 @ 80), (14)
-=======
-	(5170 - 5250 @ 80), (23), AUTO-BW, NO-OUTDOOR
-	(5250 - 5330 @ 80), (23), DFS, AUTO-BW, NO-OUTDOOR
-	(5490 - 5730 @ 160), (30), DFS
-	(5735 - 5875 @ 80), (14)
->>>>>>> e4311a36
+	(5170 - 5250 @ 80), (23), AUTO-BW, NO-OUTDOOR
+	(5250 - 5330 @ 80), (23), DFS, AUTO-BW, NO-OUTDOOR
+	(5490 - 5730 @ 160), (30), DFS
+	(5735 - 5875 @ 80), (14)
 
 country GH: DFS-FCC
 	(2402 - 2482 @ 40), (20)
@@ -599,62 +440,35 @@
 
 country GI: DFS-ETSI
 	(2402 - 2482 @ 40), (20)
-<<<<<<< HEAD
-	(5170 - 5250 @ 80), (23), AUTO-BW
-	(5250 - 5330 @ 80), (23), DFS, AUTO-BW
-=======
-	(5170 - 5250 @ 80), (23), AUTO-BW, NO-OUTDOOR
-	(5250 - 5330 @ 80), (23), DFS, AUTO-BW, NO-OUTDOOR
->>>>>>> e4311a36
+	(5170 - 5250 @ 80), (23), AUTO-BW, NO-OUTDOOR
+	(5250 - 5330 @ 80), (23), DFS, AUTO-BW, NO-OUTDOOR
 	(5490 - 5710 @ 160), (30), DFS
 
 country GL: DFS-ETSI
 	(2402 - 2482 @ 40), (20)
-<<<<<<< HEAD
-	(5170 - 5250 @ 80), (23), AUTO-BW
-	(5250 - 5330 @ 80), (23), DFS, AUTO-BW
-=======
-	(5170 - 5250 @ 80), (23), AUTO-BW, NO-OUTDOOR
-	(5250 - 5330 @ 80), (23), DFS, AUTO-BW, NO-OUTDOOR
->>>>>>> e4311a36
+	(5170 - 5250 @ 80), (23), AUTO-BW, NO-OUTDOOR
+	(5250 - 5330 @ 80), (23), DFS, AUTO-BW, NO-OUTDOOR
 	(5490 - 5710 @ 160), (30), DFS
 
 country GP: DFS-ETSI
 	(2402 - 2482 @ 40), (20)
-<<<<<<< HEAD
-	(5170 - 5250 @ 80), (23), AUTO-BW
-	(5250 - 5330 @ 80), (23), DFS, AUTO-BW
-=======
-	(5170 - 5250 @ 80), (23), AUTO-BW, NO-OUTDOOR
-	(5250 - 5330 @ 80), (23), DFS, AUTO-BW, NO-OUTDOOR
->>>>>>> e4311a36
+	(5170 - 5250 @ 80), (23), AUTO-BW, NO-OUTDOOR
+	(5250 - 5330 @ 80), (23), DFS, AUTO-BW, NO-OUTDOOR
 	(5490 - 5710 @ 160), (30), DFS
 
 country GR: DFS-ETSI
 	(2402 - 2482 @ 40), (20)
-<<<<<<< HEAD
-	(5170 - 5250 @ 80), (23), AUTO-BW
-	(5250 - 5330 @ 80), (23), DFS, AUTO-BW
-	(5490 - 5710 @ 160), (30), DFS
-	(5725 - 5875 @ 80), (14)
-=======
-	(5170 - 5250 @ 80), (23), AUTO-BW, NO-OUTDOOR
-	(5250 - 5330 @ 80), (23), DFS, AUTO-BW, NO-OUTDOOR
-	(5490 - 5730 @ 160), (30), DFS
-	(5735 - 5875 @ 80), (14)
->>>>>>> e4311a36
+	(5170 - 5250 @ 80), (23), AUTO-BW, NO-OUTDOOR
+	(5250 - 5330 @ 80), (23), DFS, AUTO-BW, NO-OUTDOOR
+	(5490 - 5730 @ 160), (30), DFS
+	(5735 - 5875 @ 80), (14)
 	# 60 gHz band channels 1-4, ref: Etsi En 302 567
 	(57000 - 66000 @ 2160), (40)
 
 country GT: DFS-ETSI
 	(2402 - 2482 @ 40), (20)
-<<<<<<< HEAD
-	(5170 - 5250 @ 80), (23), AUTO-BW
-	(5250 - 5330 @ 80), (23), DFS, AUTO-BW
-=======
-	(5170 - 5250 @ 80), (23), AUTO-BW, NO-OUTDOOR
-	(5250 - 5330 @ 80), (23), DFS, AUTO-BW, NO-OUTDOOR
->>>>>>> e4311a36
+	(5170 - 5250 @ 80), (23), AUTO-BW, NO-OUTDOOR
+	(5250 - 5330 @ 80), (23), DFS, AUTO-BW, NO-OUTDOOR
 	(5490 - 5710 @ 160), (30), DFS
 
 country GU: DFS-FCC
@@ -689,17 +503,10 @@
 
 country HR: DFS-ETSI
 	(2402 - 2482 @ 40), (20)
-<<<<<<< HEAD
-	(5170 - 5250 @ 80), (23), AUTO-BW
-	(5250 - 5330 @ 80), (23), DFS, AUTO-BW
-	(5490 - 5710 @ 160), (30), DFS
-	(5725 - 5875 @ 80), (14)
-=======
-	(5170 - 5250 @ 80), (23), AUTO-BW, NO-OUTDOOR
-	(5250 - 5330 @ 80), (23), DFS, AUTO-BW, NO-OUTDOOR
-	(5490 - 5730 @ 160), (30), DFS
-	(5735 - 5875 @ 80), (14)
->>>>>>> e4311a36
+	(5170 - 5250 @ 80), (23), AUTO-BW, NO-OUTDOOR
+	(5250 - 5330 @ 80), (23), DFS, AUTO-BW, NO-OUTDOOR
+	(5490 - 5730 @ 160), (30), DFS
+	(5735 - 5875 @ 80), (14)
 	# 60 gHz band channels 1-4, ref: Etsi En 302 567
 	(57000 - 66000 @ 2160), (40)
 
@@ -712,17 +519,10 @@
 
 country HU: DFS-ETSI
 	(2402 - 2482 @ 40), (20)
-<<<<<<< HEAD
-	(5170 - 5250 @ 80), (23), AUTO-BW
-	(5250 - 5330 @ 80), (23), DFS, AUTO-BW
-	(5490 - 5710 @ 160), (30), DFS
-	(5725 - 5875 @ 80), (14)
-=======
-	(5170 - 5250 @ 80), (23), AUTO-BW, NO-OUTDOOR
-	(5250 - 5330 @ 80), (23), DFS, AUTO-BW, NO-OUTDOOR
-	(5490 - 5730 @ 160), (30), DFS
-	(5735 - 5875 @ 80), (14)
->>>>>>> e4311a36
+	(5170 - 5250 @ 80), (23), AUTO-BW, NO-OUTDOOR
+	(5250 - 5330 @ 80), (23), DFS, AUTO-BW, NO-OUTDOOR
+	(5490 - 5730 @ 160), (30), DFS
+	(5735 - 5875 @ 80), (14)
 	# 60 gHz band channels 1-4, ref: Etsi En 302 567
 	(57000 - 66000 @ 2160), (40)
 
@@ -733,17 +533,10 @@
 
 country IE: DFS-ETSI
 	(2402 - 2482 @ 40), (20)
-<<<<<<< HEAD
-	(5170 - 5250 @ 80), (23), AUTO-BW
-	(5250 - 5330 @ 80), (23), DFS, AUTO-BW
-	(5490 - 5710 @ 160), (30), DFS
-	(5725 - 5875 @ 80), (14)
-=======
-	(5170 - 5250 @ 80), (23), AUTO-BW, NO-OUTDOOR
-	(5250 - 5330 @ 80), (23), DFS, AUTO-BW, NO-OUTDOOR
-	(5490 - 5730 @ 160), (30), DFS
-	(5735 - 5875 @ 80), (14)
->>>>>>> e4311a36
+	(5170 - 5250 @ 80), (23), AUTO-BW, NO-OUTDOOR
+	(5250 - 5330 @ 80), (23), DFS, AUTO-BW, NO-OUTDOOR
+	(5490 - 5730 @ 160), (30), DFS
+	(5735 - 5875 @ 80), (14)
 	# 60 gHz band channels 1-4, ref: Etsi En 302 567
 	(57000 - 66000 @ 2160), (40)
 
@@ -761,44 +554,25 @@
 
 country IQ: DFS-ETSI
 	(2402 - 2482 @ 40), (20)
-<<<<<<< HEAD
-	(5170 - 5250 @ 80), (23), AUTO-BW
-	(5250 - 5330 @ 80), (23), DFS, AUTO-BW
-=======
-	(5170 - 5250 @ 80), (23), AUTO-BW, NO-OUTDOOR
-	(5250 - 5330 @ 80), (23), DFS, AUTO-BW, NO-OUTDOOR
->>>>>>> e4311a36
+	(5170 - 5250 @ 80), (23), AUTO-BW, NO-OUTDOOR
+	(5250 - 5330 @ 80), (23), DFS, AUTO-BW, NO-OUTDOOR
 	(5490 - 5710 @ 160), (30), DFS
 
 country IS: DFS-ETSI
 	(2402 - 2482 @ 40), (20)
-<<<<<<< HEAD
-	(5170 - 5250 @ 80), (23), AUTO-BW
-	(5250 - 5330 @ 80), (23), DFS, AUTO-BW
-	(5490 - 5710 @ 160), (30), DFS
-	(5725 - 5875 @ 80), (14)
-=======
-	(5170 - 5250 @ 80), (23), AUTO-BW, NO-OUTDOOR
-	(5250 - 5330 @ 80), (23), DFS, AUTO-BW, NO-OUTDOOR
-	(5490 - 5730 @ 160), (30), DFS
-	(5735 - 5875 @ 80), (14)
->>>>>>> e4311a36
+	(5170 - 5250 @ 80), (23), AUTO-BW, NO-OUTDOOR
+	(5250 - 5330 @ 80), (23), DFS, AUTO-BW, NO-OUTDOOR
+	(5490 - 5730 @ 160), (30), DFS
+	(5735 - 5875 @ 80), (14)
 	# 60 gHz band channels 1-4, ref: Etsi En 302 567
 	(57000 - 66000 @ 2160), (40)
 
 country IT: DFS-ETSI
 	(2402 - 2482 @ 40), (20)
-<<<<<<< HEAD
-	(5170 - 5250 @ 80), (23), AUTO-BW
-	(5250 - 5330 @ 80), (23), DFS, AUTO-BW
-	(5490 - 5710 @ 160), (30), DFS
-	(5725 - 5875 @ 80), (14)
-=======
-	(5170 - 5250 @ 80), (23), AUTO-BW, NO-OUTDOOR
-	(5250 - 5330 @ 80), (23), DFS, AUTO-BW, NO-OUTDOOR
-	(5490 - 5730 @ 160), (30), DFS
-	(5735 - 5875 @ 80), (14)
->>>>>>> e4311a36
+	(5170 - 5250 @ 80), (23), AUTO-BW, NO-OUTDOOR
+	(5250 - 5330 @ 80), (23), DFS, AUTO-BW, NO-OUTDOOR
+	(5490 - 5730 @ 160), (30), DFS
+	(5735 - 5875 @ 80), (14)
 	# 60 gHz band channels 1-4, ref: Etsi En 302 567
 	(57000 - 66000 @ 2160), (40)
 
@@ -834,13 +608,8 @@
 
 country KH: DFS-ETSI
 	(2402 - 2482 @ 40), (20)
-<<<<<<< HEAD
-	(5170 - 5250 @ 80), (23), AUTO-BW
-	(5250 - 5330 @ 80), (23), DFS, AUTO-BW
-=======
-	(5170 - 5250 @ 80), (23), AUTO-BW, NO-OUTDOOR
-	(5250 - 5330 @ 80), (23), DFS, AUTO-BW, NO-OUTDOOR
->>>>>>> e4311a36
+	(5170 - 5250 @ 80), (23), AUTO-BW, NO-OUTDOOR
+	(5250 - 5330 @ 80), (23), DFS, AUTO-BW, NO-OUTDOOR
 	(5490 - 5710 @ 160), (30), DFS
 
 country KN: DFS-FCC
@@ -891,17 +660,10 @@
 
 country LI: DFS-ETSI
 	(2402 - 2482 @ 40), (20)
-<<<<<<< HEAD
-	(5170 - 5250 @ 80), (23), AUTO-BW
-	(5250 - 5330 @ 80), (23), DFS, AUTO-BW
-	(5490 - 5710 @ 160), (30), DFS
-	(5725 - 5875 @ 80), (14)
-=======
-	(5170 - 5250 @ 80), (23), AUTO-BW, NO-OUTDOOR
-	(5250 - 5330 @ 80), (23), DFS, AUTO-BW, NO-OUTDOOR
-	(5490 - 5730 @ 160), (30), DFS
-	(5735 - 5875 @ 80), (14)
->>>>>>> e4311a36
+	(5170 - 5250 @ 80), (23), AUTO-BW, NO-OUTDOOR
+	(5250 - 5330 @ 80), (23), DFS, AUTO-BW, NO-OUTDOOR
+	(5490 - 5730 @ 160), (30), DFS
+	(5735 - 5875 @ 80), (14)
 	# 60 gHz band channels 1-4, ref: Etsi En 302 567
 	(57000 - 66000 @ 2160), (40)
 
@@ -914,60 +676,34 @@
 
 country LS: DFS-ETSI
 	(2402 - 2482 @ 40), (20)
-<<<<<<< HEAD
-	(5170 - 5250 @ 80), (23), AUTO-BW
-	(5250 - 5330 @ 80), (23), DFS, AUTO-BW
-=======
-	(5170 - 5250 @ 80), (23), AUTO-BW, NO-OUTDOOR
-	(5250 - 5330 @ 80), (23), DFS, AUTO-BW, NO-OUTDOOR
->>>>>>> e4311a36
+	(5170 - 5250 @ 80), (23), AUTO-BW, NO-OUTDOOR
+	(5250 - 5330 @ 80), (23), DFS, AUTO-BW, NO-OUTDOOR
 	(5490 - 5710 @ 160), (30), DFS
 
 country LT: DFS-ETSI
 	(2402 - 2482 @ 40), (20)
-<<<<<<< HEAD
-	(5170 - 5250 @ 80), (23), AUTO-BW
-	(5250 - 5330 @ 80), (23), DFS, AUTO-BW
-	(5490 - 5710 @ 160), (30), DFS
-	(5725 - 5875 @ 80), (14)
-=======
-	(5170 - 5250 @ 80), (23), AUTO-BW, NO-OUTDOOR
-	(5250 - 5330 @ 80), (23), DFS, AUTO-BW, NO-OUTDOOR
-	(5490 - 5730 @ 160), (30), DFS
-	(5735 - 5875 @ 80), (14)
->>>>>>> e4311a36
+	(5170 - 5250 @ 80), (23), AUTO-BW, NO-OUTDOOR
+	(5250 - 5330 @ 80), (23), DFS, AUTO-BW, NO-OUTDOOR
+	(5490 - 5730 @ 160), (30), DFS
+	(5735 - 5875 @ 80), (14)
 	# 60 gHz band channels 1-4, ref: Etsi En 302 567
 	(57000 - 66000 @ 2160), (40)
 
 country LU: DFS-ETSI
 	(2402 - 2482 @ 40), (20)
-<<<<<<< HEAD
-	(5170 - 5250 @ 80), (23), AUTO-BW
-	(5250 - 5330 @ 80), (23), DFS, AUTO-BW
-	(5490 - 5710 @ 160), (30), DFS
-	(5725 - 5875 @ 80), (14)
-=======
-	(5170 - 5250 @ 80), (23), AUTO-BW, NO-OUTDOOR
-	(5250 - 5330 @ 80), (23), DFS, AUTO-BW, NO-OUTDOOR
-	(5490 - 5730 @ 160), (30), DFS
-	(5735 - 5875 @ 80), (14)
->>>>>>> e4311a36
+	(5170 - 5250 @ 80), (23), AUTO-BW, NO-OUTDOOR
+	(5250 - 5330 @ 80), (23), DFS, AUTO-BW, NO-OUTDOOR
+	(5490 - 5730 @ 160), (30), DFS
+	(5735 - 5875 @ 80), (14)
 	# 60 gHz band channels 1-4, ref: Etsi En 302 567
 	(57000 - 66000 @ 2160), (40)
 
 country LV: DFS-ETSI
 	(2402 - 2482 @ 40), (20)
-<<<<<<< HEAD
-	(5170 - 5250 @ 80), (23), AUTO-BW
-	(5250 - 5330 @ 80), (23), DFS, AUTO-BW
-	(5490 - 5710 @ 160), (30), DFS
-	(5725 - 5875 @ 80), (14)
-=======
-	(5170 - 5250 @ 80), (23), AUTO-BW, NO-OUTDOOR
-	(5250 - 5330 @ 80), (23), DFS, AUTO-BW, NO-OUTDOOR
-	(5490 - 5730 @ 160), (30), DFS
-	(5735 - 5875 @ 80), (14)
->>>>>>> e4311a36
+	(5170 - 5250 @ 80), (23), AUTO-BW, NO-OUTDOOR
+	(5250 - 5330 @ 80), (23), DFS, AUTO-BW, NO-OUTDOOR
+	(5490 - 5730 @ 160), (30), DFS
+	(5735 - 5875 @ 80), (14)
 	# 60 gHz band channels 1-4, ref: Etsi En 302 567
 	(57000 - 66000 @ 2160), (40)
 
@@ -980,55 +716,29 @@
 
 country MC: DFS-ETSI
 	(2402 - 2482 @ 40), (20)
-<<<<<<< HEAD
-	(5170 - 5250 @ 80), (23), AUTO-BW
-	(5250 - 5330 @ 80), (23), DFS, AUTO-BW
-	(5490 - 5710 @ 160), (30), DFS
-	(5725 - 5875 @ 80), (14)
+	(5170 - 5250 @ 80), (23), AUTO-BW, NO-OUTDOOR
+	(5250 - 5330 @ 80), (23), DFS, AUTO-BW, NO-OUTDOOR
+	(5490 - 5730 @ 160), (30), DFS
+	(5735 - 5875 @ 80), (14)
 
 country MD: DFS-ETSI
 	(2402 - 2482 @ 40), (20)
-	(5170 - 5250 @ 80), (23), AUTO-BW
-	(5250 - 5330 @ 80), (23), DFS, AUTO-BW
-	(5490 - 5710 @ 160), (30), DFS
-	(5725 - 5875 @ 80), (14)
+	(5170 - 5250 @ 80), (23), AUTO-BW, NO-OUTDOOR
+	(5250 - 5330 @ 80), (23), DFS, AUTO-BW, NO-OUTDOOR
+	(5490 - 5730 @ 160), (30), DFS
+	(5735 - 5875 @ 80), (14)
 
 country ME: DFS-ETSI
 	(2402 - 2482 @ 40), (20)
-	(5170 - 5250 @ 80), (23), AUTO-BW
-	(5250 - 5330 @ 80), (23), DFS, AUTO-BW
-	(5490 - 5710 @ 160), (30), DFS
-	(5725 - 5875 @ 80), (14)
+	(5170 - 5250 @ 80), (23), AUTO-BW, NO-OUTDOOR
+	(5250 - 5330 @ 80), (23), DFS, AUTO-BW, NO-OUTDOOR
+	(5490 - 5730 @ 160), (30), DFS
+	(5735 - 5875 @ 80), (14)
 
 country MF: DFS-ETSI
 	(2402 - 2482 @ 40), (20)
-	(5170 - 5250 @ 80), (23), AUTO-BW
-	(5250 - 5330 @ 80), (23), DFS, AUTO-BW
-=======
-	(5170 - 5250 @ 80), (23), AUTO-BW, NO-OUTDOOR
-	(5250 - 5330 @ 80), (23), DFS, AUTO-BW, NO-OUTDOOR
-	(5490 - 5730 @ 160), (30), DFS
-	(5735 - 5875 @ 80), (14)
-
-country MD: DFS-ETSI
-	(2402 - 2482 @ 40), (20)
-	(5170 - 5250 @ 80), (23), AUTO-BW, NO-OUTDOOR
-	(5250 - 5330 @ 80), (23), DFS, AUTO-BW, NO-OUTDOOR
-	(5490 - 5730 @ 160), (30), DFS
-	(5735 - 5875 @ 80), (14)
-
-country ME: DFS-ETSI
-	(2402 - 2482 @ 40), (20)
-	(5170 - 5250 @ 80), (23), AUTO-BW, NO-OUTDOOR
-	(5250 - 5330 @ 80), (23), DFS, AUTO-BW, NO-OUTDOOR
-	(5490 - 5730 @ 160), (30), DFS
-	(5735 - 5875 @ 80), (14)
-
-country MF: DFS-ETSI
-	(2402 - 2482 @ 40), (20)
-	(5170 - 5250 @ 80), (23), AUTO-BW, NO-OUTDOOR
-	(5250 - 5330 @ 80), (23), DFS, AUTO-BW, NO-OUTDOOR
->>>>>>> e4311a36
+	(5170 - 5250 @ 80), (23), AUTO-BW, NO-OUTDOOR
+	(5250 - 5330 @ 80), (23), DFS, AUTO-BW, NO-OUTDOOR
 	(5490 - 5710 @ 160), (30), DFS
 
 country MH: DFS-FCC
@@ -1040,17 +750,10 @@
 
 country MK: DFS-ETSI
 	(2402 - 2482 @ 40), (20)
-<<<<<<< HEAD
-	(5170 - 5250 @ 80), (23), AUTO-BW
-	(5250 - 5330 @ 80), (23), DFS, AUTO-BW
-	(5490 - 5710 @ 160), (30), DFS
-	(5725 - 5875 @ 80), (14)
-=======
-	(5170 - 5250 @ 80), (23), AUTO-BW, NO-OUTDOOR
-	(5250 - 5330 @ 80), (23), DFS, AUTO-BW, NO-OUTDOOR
-	(5490 - 5730 @ 160), (30), DFS
-	(5735 - 5875 @ 80), (14)
->>>>>>> e4311a36
+	(5170 - 5250 @ 80), (23), AUTO-BW, NO-OUTDOOR
+	(5250 - 5330 @ 80), (23), DFS, AUTO-BW, NO-OUTDOOR
+	(5490 - 5730 @ 160), (30), DFS
+	(5735 - 5875 @ 80), (14)
 
 country MN: DFS-FCC
 	(2402 - 2482 @ 40), (20)
@@ -1075,46 +778,19 @@
 
 country MQ: DFS-ETSI
 	(2402 - 2482 @ 40), (20)
-<<<<<<< HEAD
-	(5170 - 5250 @ 80), (23), AUTO-BW
-	(5250 - 5330 @ 80), (23), DFS, AUTO-BW
-	(5490 - 5710 @ 160), (30), DFS
-	(5725 - 5875 @ 80), (14)
+	(5170 - 5250 @ 80), (23), AUTO-BW, NO-OUTDOOR
+	(5250 - 5330 @ 80), (23), DFS, AUTO-BW, NO-OUTDOOR
+	(5490 - 5730 @ 160), (30), DFS
+	(5735 - 5875 @ 80), (14)
 
 country MR: DFS-ETSI
 	(2402 - 2482 @ 40), (20)
-	(5170 - 5250 @ 80), (23), AUTO-BW
-	(5250 - 5330 @ 80), (23), DFS, AUTO-BW
-=======
-	(5170 - 5250 @ 80), (23), AUTO-BW, NO-OUTDOOR
-	(5250 - 5330 @ 80), (23), DFS, AUTO-BW, NO-OUTDOOR
-	(5490 - 5730 @ 160), (30), DFS
-	(5735 - 5875 @ 80), (14)
-
-country MR: DFS-ETSI
-	(2402 - 2482 @ 40), (20)
-	(5170 - 5250 @ 80), (23), AUTO-BW, NO-OUTDOOR
-	(5250 - 5330 @ 80), (23), DFS, AUTO-BW, NO-OUTDOOR
->>>>>>> e4311a36
+	(5170 - 5250 @ 80), (23), AUTO-BW, NO-OUTDOOR
+	(5250 - 5330 @ 80), (23), DFS, AUTO-BW, NO-OUTDOOR
 	(5490 - 5710 @ 160), (30), DFS
 
 country MT: DFS-ETSI
 	(2402 - 2482 @ 40), (20)
-<<<<<<< HEAD
-	(5170 - 5250 @ 80), (23), AUTO-BW
-	(5250 - 5330 @ 80), (23), DFS, AUTO-BW
-	(5490 - 5710 @ 160), (30), DFS
-	(5725 - 5875 @ 80), (14)
-	# 60 gHz band channels 1-4, ref: Etsi En 302 567
-	(57000 - 66000 @ 2160), (40)
-
-country MU: DFS-FCC
-	(2402 - 2482 @ 40), (20)
-	(5170 - 5250 @ 80), (24), AUTO-BW
-	(5250 - 5330 @ 80), (24), DFS, AUTO-BW
-	(5490 - 5730 @ 160), (24), DFS
-	(5735 - 5835 @ 80), (30)
-=======
 	(5170 - 5250 @ 80), (23), AUTO-BW, NO-OUTDOOR
 	(5250 - 5330 @ 80), (23), DFS, AUTO-BW, NO-OUTDOOR
 	(5490 - 5730 @ 160), (30), DFS
@@ -1128,7 +804,6 @@
 	(5250 - 5330 @ 80), (23), DFS, AUTO-BW, NO-OUTDOOR
 	(5490 - 5730 @ 160), (30), DFS
 	(5735 - 5875 @ 80), (14)
->>>>>>> e4311a36
 
 country MV: DFS-ETSI
 	(2402 - 2482 @ 40), (20)
@@ -1138,13 +813,8 @@
 
 country MW: DFS-ETSI
 	(2402 - 2482 @ 40), (20)
-<<<<<<< HEAD
-	(5170 - 5250 @ 80), (23), AUTO-BW
-	(5250 - 5330 @ 80), (23), DFS, AUTO-BW
-=======
-	(5170 - 5250 @ 80), (23), AUTO-BW, NO-OUTDOOR
-	(5250 - 5330 @ 80), (23), DFS, AUTO-BW, NO-OUTDOOR
->>>>>>> e4311a36
+	(5170 - 5250 @ 80), (23), AUTO-BW, NO-OUTDOOR
+	(5250 - 5330 @ 80), (23), DFS, AUTO-BW, NO-OUTDOOR
 	(5490 - 5710 @ 160), (30), DFS
 
 country MX: DFS-FCC
@@ -1188,33 +858,19 @@
 
 country NL: DFS-ETSI
 	(2402 - 2482 @ 40), (20)
-<<<<<<< HEAD
-	(5170 - 5250 @ 80), (23), AUTO-BW
-	(5250 - 5330 @ 80), (23), DFS, AUTO-BW
-	(5490 - 5710 @ 160), (30), DFS
-	(5725 - 5875 @ 80), (14)
-=======
-	(5170 - 5250 @ 80), (23), AUTO-BW, NO-OUTDOOR
-	(5250 - 5330 @ 80), (23), DFS, AUTO-BW, NO-OUTDOOR
-	(5490 - 5730 @ 160), (30), DFS
-	(5735 - 5875 @ 80), (14)
->>>>>>> e4311a36
+	(5170 - 5250 @ 80), (23), AUTO-BW, NO-OUTDOOR
+	(5250 - 5330 @ 80), (23), DFS, AUTO-BW, NO-OUTDOOR
+	(5490 - 5730 @ 160), (30), DFS
+	(5735 - 5875 @ 80), (14)
 	# 60 gHz band channels 1-4, ref: Etsi En 302 567
 	(57000 - 66000 @ 2160), (40)
 
 country NO: DFS-ETSI
 	(2402 - 2482 @ 40), (20)
-<<<<<<< HEAD
-	(5170 - 5250 @ 80), (23), AUTO-BW
-	(5250 - 5330 @ 80), (23), DFS, AUTO-BW
-	(5490 - 5710 @ 160), (30), DFS
-	(5725 - 5875 @ 80), (14)
-=======
-	(5170 - 5250 @ 80), (23), AUTO-BW, NO-OUTDOOR
-	(5250 - 5330 @ 80), (23), DFS, AUTO-BW, NO-OUTDOOR
-	(5490 - 5730 @ 160), (30), DFS
-	(5735 - 5875 @ 80), (14)
->>>>>>> e4311a36
+	(5170 - 5250 @ 80), (23), AUTO-BW, NO-OUTDOOR
+	(5250 - 5330 @ 80), (23), DFS, AUTO-BW, NO-OUTDOOR
+	(5490 - 5730 @ 160), (30), DFS
+	(5735 - 5875 @ 80), (14)
 	# 60 gHz band channels 1-4, ref: Etsi En 302 567
 	(57000 - 66000 @ 2160), (40)
 
@@ -1234,13 +890,8 @@
 
 country OM: DFS-ETSI
 	(2402 - 2482 @ 40), (20)
-<<<<<<< HEAD
-	(5170 - 5250 @ 80), (23), AUTO-BW
-	(5250 - 5330 @ 80), (23), DFS, AUTO-BW
-=======
-	(5170 - 5250 @ 80), (23), AUTO-BW, NO-OUTDOOR
-	(5250 - 5330 @ 80), (23), DFS, AUTO-BW, NO-OUTDOOR
->>>>>>> e4311a36
+	(5170 - 5250 @ 80), (23), AUTO-BW, NO-OUTDOOR
+	(5250 - 5330 @ 80), (23), DFS, AUTO-BW, NO-OUTDOOR
 	(5490 - 5710 @ 160), (30), DFS
 
 country PA:
@@ -1259,17 +910,10 @@
 
 country PF: DFS-ETSI
 	(2402 - 2482 @ 40), (20)
-<<<<<<< HEAD
-	(5170 - 5250 @ 80), (23), AUTO-BW
-	(5250 - 5330 @ 80), (23), DFS, AUTO-BW
-	(5490 - 5710 @ 160), (30), DFS
-	(5725 - 5875 @ 80), (14)
-=======
-	(5170 - 5250 @ 80), (23), AUTO-BW, NO-OUTDOOR
-	(5250 - 5330 @ 80), (23), DFS, AUTO-BW, NO-OUTDOOR
-	(5490 - 5730 @ 160), (30), DFS
-	(5735 - 5875 @ 80), (14)
->>>>>>> e4311a36
+	(5170 - 5250 @ 80), (23), AUTO-BW, NO-OUTDOOR
+	(5250 - 5330 @ 80), (23), DFS, AUTO-BW, NO-OUTDOOR
+	(5490 - 5730 @ 160), (30), DFS
+	(5735 - 5875 @ 80), (14)
 
 country PG: DFS-FCC
 	(2402 - 2482 @ 40), (20)
@@ -1293,33 +937,19 @@
 
 country PL: DFS-ETSI
 	(2402 - 2482 @ 40), (20)
-<<<<<<< HEAD
-	(5170 - 5250 @ 80), (23), AUTO-BW
-	(5250 - 5330 @ 80), (23), DFS, AUTO-BW
-	(5490 - 5710 @ 160), (30), DFS
-	(5725 - 5875 @ 80), (14)
-=======
-	(5170 - 5250 @ 80), (23), AUTO-BW, NO-OUTDOOR
-	(5250 - 5330 @ 80), (23), DFS, AUTO-BW, NO-OUTDOOR
-	(5490 - 5730 @ 160), (30), DFS
-	(5735 - 5875 @ 80), (14)
->>>>>>> e4311a36
+	(5170 - 5250 @ 80), (23), AUTO-BW, NO-OUTDOOR
+	(5250 - 5330 @ 80), (23), DFS, AUTO-BW, NO-OUTDOOR
+	(5490 - 5730 @ 160), (30), DFS
+	(5735 - 5875 @ 80), (14)
 	# 60 gHz band channels 1-4, ref: Etsi En 302 567
 	(57000 - 66000 @ 2160), (40)
 
 country PM: DFS-ETSI
 	(2402 - 2482 @ 40), (20)
-<<<<<<< HEAD
-	(5170 - 5250 @ 80), (23), AUTO-BW
-	(5250 - 5330 @ 80), (23), DFS, AUTO-BW
-	(5490 - 5710 @ 160), (30), DFS
-	(5725 - 5875 @ 80), (14)
-=======
-	(5170 - 5250 @ 80), (23), AUTO-BW, NO-OUTDOOR
-	(5250 - 5330 @ 80), (23), DFS, AUTO-BW, NO-OUTDOOR
-	(5490 - 5730 @ 160), (30), DFS
-	(5735 - 5875 @ 80), (14)
->>>>>>> e4311a36
+	(5170 - 5250 @ 80), (23), AUTO-BW, NO-OUTDOOR
+	(5250 - 5330 @ 80), (23), DFS, AUTO-BW, NO-OUTDOOR
+	(5490 - 5730 @ 160), (30), DFS
+	(5735 - 5875 @ 80), (14)
 
 country PR: DFS-FCC
 	(2402 - 2472 @ 40), (30)
@@ -1337,17 +967,10 @@
 
 country PT: DFS-ETSI
 	(2402 - 2482 @ 40), (20)
-<<<<<<< HEAD
-	(5170 - 5250 @ 80), (23), AUTO-BW
-	(5250 - 5330 @ 80), (23), DFS, AUTO-BW
-	(5490 - 5710 @ 160), (30), DFS
-	(5725 - 5875 @ 80), (14)
-=======
-	(5170 - 5250 @ 80), (23), AUTO-BW, NO-OUTDOOR
-	(5250 - 5330 @ 80), (23), DFS, AUTO-BW, NO-OUTDOOR
-	(5490 - 5730 @ 160), (30), DFS
-	(5735 - 5875 @ 80), (14)
->>>>>>> e4311a36
+	(5170 - 5250 @ 80), (23), AUTO-BW, NO-OUTDOOR
+	(5250 - 5330 @ 80), (23), DFS, AUTO-BW, NO-OUTDOOR
+	(5490 - 5730 @ 160), (30), DFS
+	(5735 - 5875 @ 80), (14)
 	# 60 gHz band channels 1-4, ref: Etsi En 302 567
 	(57000 - 66000 @ 2160), (40)
 
@@ -1376,28 +999,16 @@
 
 country RE: DFS-ETSI
 	(2402 - 2482 @ 40), (20)
-<<<<<<< HEAD
-	(5170 - 5250 @ 80), (23), AUTO-BW
-	(5250 - 5330 @ 80), (23), DFS, AUTO-BW
-=======
-	(5170 - 5250 @ 80), (23), AUTO-BW, NO-OUTDOOR
-	(5250 - 5330 @ 80), (23), DFS, AUTO-BW, NO-OUTDOOR
->>>>>>> e4311a36
+	(5170 - 5250 @ 80), (23), AUTO-BW, NO-OUTDOOR
+	(5250 - 5330 @ 80), (23), DFS, AUTO-BW, NO-OUTDOOR
 	(5490 - 5710 @ 160), (30), DFS
 
 country RO: DFS-ETSI
 	(2402 - 2482 @ 40), (20)
-<<<<<<< HEAD
-	(5170 - 5250 @ 80), (23), AUTO-BW
-	(5250 - 5330 @ 80), (23), DFS, AUTO-BW
-	(5490 - 5710 @ 160), (30), DFS
-	(5725 - 5875 @ 80), (14)
-=======
-	(5170 - 5250 @ 80), (23), AUTO-BW, NO-OUTDOOR
-	(5250 - 5330 @ 80), (23), DFS, AUTO-BW, NO-OUTDOOR
-	(5490 - 5730 @ 160), (30), DFS
-	(5735 - 5875 @ 80), (14)
->>>>>>> e4311a36
+	(5170 - 5250 @ 80), (23), AUTO-BW, NO-OUTDOOR
+	(5250 - 5330 @ 80), (23), DFS, AUTO-BW, NO-OUTDOOR
+	(5490 - 5730 @ 160), (30), DFS
+	(5735 - 5875 @ 80), (14)
 	# 60 gHz band channels 1-4, ref: Etsi En 302 567
 	(57000 - 66000 @ 2160), (40)
 
@@ -1405,17 +1016,10 @@
 # http://www.ratel.rs/upload/documents/Plan_namene/Plan_namene-sl_glasnik.pdf
 country RS: DFS-ETSI
 	(2402 - 2482 @ 40), (20)
-<<<<<<< HEAD
-	(5170 - 5250 @ 80), (23), AUTO-BW
-        (5250 - 5330 @ 80), (23), DFS, AUTO-BW
-	(5490 - 5710 @ 160), (30), DFS
-	(5725 - 5875 @ 80), (14)
-=======
 	(5170 - 5250 @ 80), (23), AUTO-BW, NO-OUTDOOR
         (5250 - 5330 @ 80), (23), DFS, AUTO-BW, NO-OUTDOOR
 	(5490 - 5730 @ 160), (30), DFS
 	(5735 - 5875 @ 80), (14)
->>>>>>> e4311a36
 	# 60 gHz band channels 1-4, ref: Etsi En 302 567
 	(57000 - 66000 @ 2160), (40)
 
@@ -1442,17 +1046,10 @@
 
 country SE: DFS-ETSI
 	(2402 - 2482 @ 40), (20)
-<<<<<<< HEAD
-	(5170 - 5250 @ 80), (23), AUTO-BW
-	(5250 - 5330 @ 80), (23), DFS, AUTO-BW
-	(5490 - 5710 @ 160), (30), DFS
-	(5725 - 5875 @ 80), (14)
-=======
-	(5170 - 5250 @ 80), (23), AUTO-BW, NO-OUTDOOR
-	(5250 - 5330 @ 80), (23), DFS, AUTO-BW, NO-OUTDOOR
-	(5490 - 5730 @ 160), (30), DFS
-	(5735 - 5875 @ 80), (14)
->>>>>>> e4311a36
+	(5170 - 5250 @ 80), (23), AUTO-BW, NO-OUTDOOR
+	(5250 - 5330 @ 80), (23), DFS, AUTO-BW, NO-OUTDOOR
+	(5490 - 5730 @ 160), (30), DFS
+	(5735 - 5875 @ 80), (14)
 	# 60 gHz band channels 1-4, ref: Etsi En 302 567
 	(57000 - 66000 @ 2160), (40)
 
@@ -1467,33 +1064,19 @@
 
 country SI: DFS-ETSI
 	(2402 - 2482 @ 40), (20)
-<<<<<<< HEAD
-	(5170 - 5250 @ 80), (23), AUTO-BW
-	(5250 - 5330 @ 80), (23), DFS, AUTO-BW
-	(5490 - 5710 @ 160), (30), DFS
-	(5725 - 5875 @ 80), (14)
-=======
-	(5170 - 5250 @ 80), (23), AUTO-BW, NO-OUTDOOR
-	(5250 - 5330 @ 80), (23), DFS, AUTO-BW, NO-OUTDOOR
-	(5490 - 5730 @ 160), (30), DFS
-	(5735 - 5875 @ 80), (14)
->>>>>>> e4311a36
+	(5170 - 5250 @ 80), (23), AUTO-BW, NO-OUTDOOR
+	(5250 - 5330 @ 80), (23), DFS, AUTO-BW, NO-OUTDOOR
+	(5490 - 5730 @ 160), (30), DFS
+	(5735 - 5875 @ 80), (14)
 	# 60 gHz band channels 1-4, ref: Etsi En 302 567
 	(57000 - 66000 @ 2160), (40)
 
 country SK: DFS-ETSI
 	(2402 - 2482 @ 40), (20)
-<<<<<<< HEAD
-	(5170 - 5250 @ 80), (23), AUTO-BW
-	(5250 - 5330 @ 80), (23), DFS, AUTO-BW
-	(5490 - 5710 @ 160), (30), DFS
-	(5725 - 5875 @ 80), (14)
-=======
-	(5170 - 5250 @ 80), (23), AUTO-BW, NO-OUTDOOR
-	(5250 - 5330 @ 80), (23), DFS, AUTO-BW, NO-OUTDOOR
-	(5490 - 5730 @ 160), (30), DFS
-	(5735 - 5875 @ 80), (14)
->>>>>>> e4311a36
+	(5170 - 5250 @ 80), (23), AUTO-BW, NO-OUTDOOR
+	(5250 - 5330 @ 80), (23), DFS, AUTO-BW, NO-OUTDOOR
+	(5490 - 5730 @ 160), (30), DFS
+	(5735 - 5875 @ 80), (14)
 	# 60 gHz band channels 1-4, ref: Etsi En 302 567
 	(57000 - 66000 @ 2160), (40)
 
@@ -1505,13 +1088,8 @@
 
 country SR: DFS-ETSI
 	(2402 - 2482 @ 40), (20)
-<<<<<<< HEAD
-	(5170 - 5250 @ 80), (23), AUTO-BW
-	(5250 - 5330 @ 80), (23), DFS, AUTO-BW
-=======
-	(5170 - 5250 @ 80), (23), AUTO-BW, NO-OUTDOOR
-	(5250 - 5330 @ 80), (23), DFS, AUTO-BW, NO-OUTDOOR
->>>>>>> e4311a36
+	(5170 - 5250 @ 80), (23), AUTO-BW, NO-OUTDOOR
+	(5250 - 5330 @ 80), (23), DFS, AUTO-BW, NO-OUTDOOR
 	(5490 - 5710 @ 160), (30), DFS
 
 country SV: DFS-FCC
@@ -1529,24 +1107,14 @@
 
 country TD: DFS-ETSI
 	(2402 - 2482 @ 40), (20)
-<<<<<<< HEAD
-	(5170 - 5250 @ 80), (23), AUTO-BW
-	(5250 - 5330 @ 80), (23), DFS, AUTO-BW
-=======
-	(5170 - 5250 @ 80), (23), AUTO-BW, NO-OUTDOOR
-	(5250 - 5330 @ 80), (23), DFS, AUTO-BW, NO-OUTDOOR
->>>>>>> e4311a36
+	(5170 - 5250 @ 80), (23), AUTO-BW, NO-OUTDOOR
+	(5250 - 5330 @ 80), (23), DFS, AUTO-BW, NO-OUTDOOR
 	(5490 - 5710 @ 160), (30), DFS
 
 country TG: DFS-ETSI
 	(2402 - 2482 @ 40), (20)
-<<<<<<< HEAD
-	(5170 - 5250 @ 40), (23)
-	(5250 - 5330 @ 40), (23), DFS
-=======
 	(5170 - 5250 @ 40), (23), NO-OUTDOOR
 	(5250 - 5330 @ 40), (23), DFS, NO-OUTDOOR
->>>>>>> e4311a36
 	(5490 - 5710 @ 40), (30), DFS
 
 country TH: DFS-FCC
@@ -1565,17 +1133,10 @@
 
 country TR: DFS-ETSI
 	(2402 - 2482 @ 40), (20)
-<<<<<<< HEAD
-	(5170 - 5250 @ 80), (23), AUTO-BW
-	(5250 - 5330 @ 80), (23), DFS, AUTO-BW
-	(5490 - 5710 @ 160), (30), DFS
-	(5725 - 5875 @ 80), (14)
-=======
-	(5170 - 5250 @ 80), (23), AUTO-BW, NO-OUTDOOR
-	(5250 - 5330 @ 80), (23), DFS, AUTO-BW, NO-OUTDOOR
-	(5490 - 5730 @ 160), (30), DFS
-	(5735 - 5875 @ 80), (14)
->>>>>>> e4311a36
+	(5170 - 5250 @ 80), (23), AUTO-BW, NO-OUTDOOR
+	(5250 - 5330 @ 80), (23), DFS, AUTO-BW, NO-OUTDOOR
+	(5490 - 5730 @ 160), (30), DFS
+	(5735 - 5875 @ 80), (14)
 
 country TT:
 	(2402 - 2482 @ 40), (20)
@@ -1647,17 +1208,10 @@
 
 country VC: DFS-ETSI
 	(2402 - 2482 @ 40), (20)
-<<<<<<< HEAD
-	(5170 - 5250 @ 80), (23), AUTO-BW
-	(5250 - 5330 @ 80), (23), DFS, AUTO-BW
-	(5490 - 5710 @ 160), (30), DFS
-	(5725 - 5875 @ 80), (14)
-=======
-	(5170 - 5250 @ 80), (23), AUTO-BW, NO-OUTDOOR
-	(5250 - 5330 @ 80), (23), DFS, AUTO-BW, NO-OUTDOOR
-	(5490 - 5730 @ 160), (30), DFS
-	(5735 - 5875 @ 80), (14)
->>>>>>> e4311a36
+	(5170 - 5250 @ 80), (23), AUTO-BW, NO-OUTDOOR
+	(5250 - 5330 @ 80), (23), DFS, AUTO-BW, NO-OUTDOOR
+	(5490 - 5730 @ 160), (30), DFS
+	(5735 - 5875 @ 80), (14)
 
 country VE: DFS-FCC
 	(2402 - 2482 @ 40), (20)
@@ -1690,24 +1244,14 @@
 
 country WF: DFS-ETSI
 	(2402 - 2482 @ 40), (20)
-<<<<<<< HEAD
-	(5170 - 5250 @ 80), (23), AUTO-BW
-	(5250 - 5330 @ 80), (23), DFS, AUTO-BW
-=======
-	(5170 - 5250 @ 80), (23), AUTO-BW, NO-OUTDOOR
-	(5250 - 5330 @ 80), (23), DFS, AUTO-BW, NO-OUTDOOR
->>>>>>> e4311a36
+	(5170 - 5250 @ 80), (23), AUTO-BW, NO-OUTDOOR
+	(5250 - 5330 @ 80), (23), DFS, AUTO-BW, NO-OUTDOOR
 	(5490 - 5710 @ 160), (30), DFS
 
 country WS: DFS-ETSI
 	(2402 - 2482 @ 40), (20)
-<<<<<<< HEAD
-	(5170 - 5250 @ 40), (23)
-	(5250 - 5330 @ 40), (23), DFS
-=======
 	(5170 - 5250 @ 40), (23), NO-OUTDOOR
 	(5250 - 5330 @ 40), (23), DFS, NO-OUTDOOR
->>>>>>> e4311a36
 	(5490 - 5710 @ 40), (30), DFS
 
 country XA: DFS-JP
@@ -1722,13 +1266,8 @@
 
 country YT: DFS-ETSI
 	(2402 - 2482 @ 40), (20)
-<<<<<<< HEAD
-	(5170 - 5250 @ 80), (23), AUTO-BW
-	(5250 - 5330 @ 80), (23), DFS, AUTO-BW
-=======
-	(5170 - 5250 @ 80), (23), AUTO-BW, NO-OUTDOOR
-	(5250 - 5330 @ 80), (23), DFS, AUTO-BW, NO-OUTDOOR
->>>>>>> e4311a36
+	(5170 - 5250 @ 80), (23), AUTO-BW, NO-OUTDOOR
+	(5250 - 5330 @ 80), (23), DFS, AUTO-BW, NO-OUTDOOR
 	(5490 - 5710 @ 160), (30), DFS
 
 country ZA: DFS-FCC
@@ -1742,11 +1281,6 @@
 
 country ZW: DFS-ETSI
 	(2402 - 2482 @ 40), (20)
-<<<<<<< HEAD
-	(5170 - 5250 @ 80), (23), AUTO-BW
-	(5250 - 5330 @ 80), (23), DFS, AUTO-BW
-=======
-	(5170 - 5250 @ 80), (23), AUTO-BW, NO-OUTDOOR
-	(5250 - 5330 @ 80), (23), DFS, AUTO-BW, NO-OUTDOOR
->>>>>>> e4311a36
+	(5170 - 5250 @ 80), (23), AUTO-BW, NO-OUTDOOR
+	(5250 - 5330 @ 80), (23), DFS, AUTO-BW, NO-OUTDOOR
 	(5490 - 5710 @ 160), (30), DFS