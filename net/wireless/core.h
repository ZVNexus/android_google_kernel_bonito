/*
 * Wireless configuration interface internals.
 *
 * Copyright 2006-2010	Johannes Berg <johannes@sipsolutions.net>
 */
#ifndef __NET_WIRELESS_CORE_H
#define __NET_WIRELESS_CORE_H
#include <linux/mutex.h>
#include <linux/list.h>
#include <linux/netdevice.h>
#include <linux/kref.h>
#include <linux/rbtree.h>
#include <linux/debugfs.h>
#include <linux/rfkill.h>
#include <linux/workqueue.h>
#include <net/genetlink.h>
#include <net/cfg80211.h>
#include "reg.h"

struct cfg80211_registered_device {
	const struct cfg80211_ops *ops;
	struct list_head list;
	/* we hold this mutex during any call so that
	 * we cannot do multiple calls at once, and also
	 * to avoid the deregister call to proceed while
	 * any call is in progress */
	struct mutex mtx;

	/* rfkill support */
	struct rfkill_ops rfkill_ops;
	struct rfkill *rfkill;
	struct work_struct rfkill_sync;

	/* ISO / IEC 3166 alpha2 for which this device is receiving
	 * country IEs on, this can help disregard country IEs from APs
	 * on the same alpha2 quickly. The alpha2 may differ from
	 * cfg80211_regdomain's alpha2 when an intersection has occurred.
	 * If the AP is reconfigured this can also be used to tell us if
	 * the country on the country IE changed. */
	char country_ie_alpha2[2];

	/* If a Country IE has been received this tells us the environment
	 * which its telling us its in. This defaults to ENVIRON_ANY */
	enum environment_cap env;

	/* wiphy index, internal only */
	int wiphy_idx;

	/* associate netdev list */
	struct mutex devlist_mtx;
	/* protected by devlist_mtx or RCU */
	struct list_head netdev_list;
	int devlist_generation;
	int opencount; /* also protected by devlist_mtx */
	wait_queue_head_t dev_wait;

	u32 ap_beacons_nlpid;

	/* BSSes/scanning */
	spinlock_t bss_lock;
	struct list_head bss_list;
	struct rb_root bss_tree;
	u32 bss_generation;
	struct cfg80211_scan_request *scan_req; /* protected by RTNL */
	struct cfg80211_sched_scan_request *sched_scan_req;
	unsigned long suspend_at;
	struct work_struct scan_done_wk;
	struct work_struct sched_scan_results_wk;

	struct mutex sched_scan_mtx;

#ifdef CONFIG_NL80211_TESTMODE
	struct genl_info *testmode_info;
#endif

	struct work_struct conn_work;
	struct work_struct event_work;

	struct cfg80211_wowlan *wowlan;

	/* must be last because of the way we do wiphy_priv(),
	 * and it should at least be aligned to NETDEV_ALIGN */
	struct wiphy wiphy __attribute__((__aligned__(NETDEV_ALIGN)));
};

static inline
struct cfg80211_registered_device *wiphy_to_dev(struct wiphy *wiphy)
{
	BUG_ON(!wiphy);
	return container_of(wiphy, struct cfg80211_registered_device, wiphy);
}

/* Note 0 is valid, hence phy0 */
static inline
bool wiphy_idx_valid(int wiphy_idx)
{
	return wiphy_idx >= 0;
}

static inline void
cfg80211_rdev_free_wowlan(struct cfg80211_registered_device *rdev)
{
	int i;

	if (!rdev->wowlan)
		return;
	for (i = 0; i < rdev->wowlan->n_patterns; i++)
		kfree(rdev->wowlan->patterns[i].mask);
	kfree(rdev->wowlan->patterns);
	kfree(rdev->wowlan);
}

extern struct workqueue_struct *cfg80211_wq;
extern struct mutex cfg80211_mutex;
extern struct list_head cfg80211_rdev_list;
extern int cfg80211_rdev_list_generation;

static inline void assert_cfg80211_lock(void)
{
	lockdep_assert_held(&cfg80211_mutex);
}

/*
 * You can use this to mark a wiphy_idx as not having an associated wiphy.
 * It guarantees cfg80211_rdev_by_wiphy_idx(wiphy_idx) will return NULL
 */
#define WIPHY_IDX_STALE -1

struct cfg80211_internal_bss {
	struct list_head list;
	struct rb_node rbn;
	unsigned long ts;
	struct kref ref;
	atomic_t hold;
	bool beacon_ies_allocated;
	bool proberesp_ies_allocated;

	/* must be last because of priv member */
	struct cfg80211_bss pub;
};

static inline struct cfg80211_internal_bss *bss_from_pub(struct cfg80211_bss *pub)
{
	return container_of(pub, struct cfg80211_internal_bss, pub);
}

static inline void cfg80211_ref_bss(struct cfg80211_internal_bss *bss)
{
	kref_get(&bss->ref);
}

static inline void cfg80211_hold_bss(struct cfg80211_internal_bss *bss)
{
	atomic_inc(&bss->hold);
}

static inline void cfg80211_unhold_bss(struct cfg80211_internal_bss *bss)
{
	int r = atomic_dec_return(&bss->hold);
	WARN_ON(r < 0);
}


struct cfg80211_registered_device *cfg80211_rdev_by_wiphy_idx(int wiphy_idx);
int get_wiphy_idx(struct wiphy *wiphy);

struct cfg80211_registered_device *
__cfg80211_rdev_from_info(struct genl_info *info);

/*
 * This function returns a pointer to the driver
 * that the genl_info item that is passed refers to.
 * If successful, it returns non-NULL and also locks
 * the driver's mutex!
 *
 * This means that you need to call cfg80211_unlock_rdev()
 * before being allowed to acquire &cfg80211_mutex!
 *
 * This is necessary because we need to lock the global
 * mutex to get an item off the list safely, and then
 * we lock the rdev mutex so it doesn't go away under us.
 *
 * We don't want to keep cfg80211_mutex locked
 * for all the time in order to allow requests on
 * other interfaces to go through at the same time.
 *
 * The result of this can be a PTR_ERR and hence must
 * be checked with IS_ERR() for errors.
 */
extern struct cfg80211_registered_device *
cfg80211_get_dev_from_info(struct genl_info *info);

/* requires cfg80211_rdev_mutex to be held! */
struct wiphy *wiphy_idx_to_wiphy(int wiphy_idx);

/* identical to cfg80211_get_dev_from_info but only operate on ifindex */
extern struct cfg80211_registered_device *
cfg80211_get_dev_from_ifindex(struct net *net, int ifindex);

int cfg80211_switch_netns(struct cfg80211_registered_device *rdev,
			  struct net *net);

static inline void cfg80211_lock_rdev(struct cfg80211_registered_device *rdev)
{
	mutex_lock(&rdev->mtx);
}

static inline void cfg80211_unlock_rdev(struct cfg80211_registered_device *rdev)
{
	BUG_ON(IS_ERR(rdev) || !rdev);
	mutex_unlock(&rdev->mtx);
}

static inline void wdev_lock(struct wireless_dev *wdev)
	__acquires(wdev)
{
	mutex_lock(&wdev->mtx);
	__acquire(wdev->mtx);
}

static inline void wdev_unlock(struct wireless_dev *wdev)
	__releases(wdev)
{
	__release(wdev->mtx);
	mutex_unlock(&wdev->mtx);
}

#define ASSERT_RDEV_LOCK(rdev) lockdep_assert_held(&(rdev)->mtx)
#define ASSERT_WDEV_LOCK(wdev) lockdep_assert_held(&(wdev)->mtx)

enum cfg80211_event_type {
	EVENT_CONNECT_RESULT,
	EVENT_ROAMED,
	EVENT_DISCONNECTED,
	EVENT_IBSS_JOINED,
};

struct cfg80211_event {
	struct list_head list;
	enum cfg80211_event_type type;

	union {
		struct {
			u8 bssid[ETH_ALEN];
			const u8 *req_ie;
			const u8 *resp_ie;
			size_t req_ie_len;
			size_t resp_ie_len;
			u16 status;
		} cr;
		struct {
			struct ieee80211_channel *channel;
			u8 bssid[ETH_ALEN];
			const u8 *req_ie;
			const u8 *resp_ie;
			size_t req_ie_len;
			size_t resp_ie_len;
		} rm;
		struct {
			const u8 *ie;
			size_t ie_len;
			u16 reason;
		} dc;
		struct {
			u8 bssid[ETH_ALEN];
		} ij;
	};
};

struct cfg80211_cached_keys {
	struct key_params params[6];
	u8 data[6][WLAN_MAX_KEY_LEN];
	int def, defmgmt;
};


/* free object */
extern void cfg80211_dev_free(struct cfg80211_registered_device *rdev);

extern int cfg80211_dev_rename(struct cfg80211_registered_device *rdev,
			       char *newname);

void ieee80211_set_bitrate_flags(struct wiphy *wiphy);

void cfg80211_bss_expire(struct cfg80211_registered_device *dev);
void cfg80211_bss_age(struct cfg80211_registered_device *dev,
                      unsigned long age_secs);

/* IBSS */
int __cfg80211_join_ibss(struct cfg80211_registered_device *rdev,
			 struct net_device *dev,
			 struct cfg80211_ibss_params *params,
			 struct cfg80211_cached_keys *connkeys);
int cfg80211_join_ibss(struct cfg80211_registered_device *rdev,
		       struct net_device *dev,
		       struct cfg80211_ibss_params *params,
		       struct cfg80211_cached_keys *connkeys);
void cfg80211_clear_ibss(struct net_device *dev, bool nowext);
int __cfg80211_leave_ibss(struct cfg80211_registered_device *rdev,
			  struct net_device *dev, bool nowext);
int cfg80211_leave_ibss(struct cfg80211_registered_device *rdev,
			struct net_device *dev, bool nowext);
void __cfg80211_ibss_joined(struct net_device *dev, const u8 *bssid);
int cfg80211_ibss_wext_join(struct cfg80211_registered_device *rdev,
			    struct wireless_dev *wdev);

/* mesh */
extern const struct mesh_config default_mesh_config;
extern const struct mesh_setup default_mesh_setup;
int __cfg80211_join_mesh(struct cfg80211_registered_device *rdev,
			 struct net_device *dev,
			 const struct mesh_setup *setup,
			 const struct mesh_config *conf);
int cfg80211_join_mesh(struct cfg80211_registered_device *rdev,
		       struct net_device *dev,
		       const struct mesh_setup *setup,
		       const struct mesh_config *conf);
int cfg80211_leave_mesh(struct cfg80211_registered_device *rdev,
			struct net_device *dev);

/* MLME */
int __cfg80211_mlme_auth(struct cfg80211_registered_device *rdev,
			 struct net_device *dev,
			 struct ieee80211_channel *chan,
			 enum nl80211_auth_type auth_type,
			 const u8 *bssid,
			 const u8 *ssid, int ssid_len,
			 const u8 *ie, int ie_len,
			 const u8 *key, int key_len, int key_idx,
			 bool local_state_change);
int cfg80211_mlme_auth(struct cfg80211_registered_device *rdev,
		       struct net_device *dev, struct ieee80211_channel *chan,
		       enum nl80211_auth_type auth_type, const u8 *bssid,
		       const u8 *ssid, int ssid_len,
		       const u8 *ie, int ie_len,
		       const u8 *key, int key_len, int key_idx,
		       bool local_state_change);
int __cfg80211_mlme_assoc(struct cfg80211_registered_device *rdev,
			  struct net_device *dev,
			  struct ieee80211_channel *chan,
			  const u8 *bssid, const u8 *prev_bssid,
			  const u8 *ssid, int ssid_len,
			  const u8 *ie, int ie_len, bool use_mfp,
			  struct cfg80211_crypto_settings *crypt,
			  u32 assoc_flags, struct ieee80211_ht_cap *ht_capa,
			  struct ieee80211_ht_cap *ht_capa_mask);
int cfg80211_mlme_assoc(struct cfg80211_registered_device *rdev,
			struct net_device *dev, struct ieee80211_channel *chan,
			const u8 *bssid, const u8 *prev_bssid,
			const u8 *ssid, int ssid_len,
			const u8 *ie, int ie_len, bool use_mfp,
			struct cfg80211_crypto_settings *crypt,
			u32 assoc_flags, struct ieee80211_ht_cap *ht_capa,
			struct ieee80211_ht_cap *ht_capa_mask);
int __cfg80211_mlme_deauth(struct cfg80211_registered_device *rdev,
			   struct net_device *dev, const u8 *bssid,
			   const u8 *ie, int ie_len, u16 reason,
			   bool local_state_change);
int cfg80211_mlme_deauth(struct cfg80211_registered_device *rdev,
			 struct net_device *dev, const u8 *bssid,
			 const u8 *ie, int ie_len, u16 reason,
			 bool local_state_change);
int cfg80211_mlme_disassoc(struct cfg80211_registered_device *rdev,
			   struct net_device *dev, const u8 *bssid,
			   const u8 *ie, int ie_len, u16 reason,
			   bool local_state_change);
void cfg80211_mlme_down(struct cfg80211_registered_device *rdev,
			struct net_device *dev);
void __cfg80211_connect_result(struct net_device *dev, const u8 *bssid,
			       const u8 *req_ie, size_t req_ie_len,
			       const u8 *resp_ie, size_t resp_ie_len,
			       u16 status, bool wextev,
			       struct cfg80211_bss *bss);
int cfg80211_mlme_register_mgmt(struct wireless_dev *wdev, u32 snd_pid,
				u16 frame_type, const u8 *match_data,
				int match_len);
void cfg80211_mlme_unregister_socket(struct wireless_dev *wdev, u32 nlpid);
void cfg80211_mlme_purge_registrations(struct wireless_dev *wdev);
int cfg80211_mlme_mgmt_tx(struct cfg80211_registered_device *rdev,
			  struct net_device *dev,
			  struct ieee80211_channel *chan, bool offchan,
			  enum nl80211_channel_type channel_type,
			  bool channel_type_valid, unsigned int wait,
			  const u8 *buf, size_t len, bool no_cck,
			  bool dont_wait_for_ack, u64 *cookie);
<<<<<<< HEAD
=======
void cfg80211_oper_and_ht_capa(struct ieee80211_ht_cap *ht_capa,
			       const struct ieee80211_ht_cap *ht_capa_mask);
>>>>>>> eb1852b1

/* SME */
int __cfg80211_connect(struct cfg80211_registered_device *rdev,
		       struct net_device *dev,
		       struct cfg80211_connect_params *connect,
		       struct cfg80211_cached_keys *connkeys,
		       const u8 *prev_bssid);
int cfg80211_connect(struct cfg80211_registered_device *rdev,
		     struct net_device *dev,
		     struct cfg80211_connect_params *connect,
		     struct cfg80211_cached_keys *connkeys);
int __cfg80211_disconnect(struct cfg80211_registered_device *rdev,
			  struct net_device *dev, u16 reason,
			  bool wextev);
int cfg80211_disconnect(struct cfg80211_registered_device *rdev,
			struct net_device *dev, u16 reason,
			bool wextev);
void __cfg80211_roamed(struct wireless_dev *wdev,
		       struct ieee80211_channel *channel,
		       const u8 *bssid,
		       const u8 *req_ie, size_t req_ie_len,
		       const u8 *resp_ie, size_t resp_ie_len);
int cfg80211_mgd_wext_connect(struct cfg80211_registered_device *rdev,
			      struct wireless_dev *wdev);

void cfg80211_conn_work(struct work_struct *work);
void cfg80211_sme_failed_assoc(struct wireless_dev *wdev);
bool cfg80211_sme_failed_reassoc(struct wireless_dev *wdev);

/* internal helpers */
bool cfg80211_supported_cipher_suite(struct wiphy *wiphy, u32 cipher);
int cfg80211_validate_key_settings(struct cfg80211_registered_device *rdev,
				   struct key_params *params, int key_idx,
				   bool pairwise, const u8 *mac_addr);
void __cfg80211_disconnected(struct net_device *dev, const u8 *ie,
			     size_t ie_len, u16 reason, bool from_ap);
void cfg80211_sme_scan_done(struct net_device *dev);
void cfg80211_sme_rx_auth(struct net_device *dev, const u8 *buf, size_t len);
void cfg80211_sme_disassoc(struct net_device *dev, int idx);
void __cfg80211_scan_done(struct work_struct *wk);
void ___cfg80211_scan_done(struct cfg80211_registered_device *rdev, bool leak);
void __cfg80211_sched_scan_results(struct work_struct *wk);
int __cfg80211_stop_sched_scan(struct cfg80211_registered_device *rdev,
			       bool driver_initiated);
void cfg80211_upload_connect_keys(struct wireless_dev *wdev);
int cfg80211_change_iface(struct cfg80211_registered_device *rdev,
			  struct net_device *dev, enum nl80211_iftype ntype,
			  u32 *flags, struct vif_params *params);
void cfg80211_process_rdev_events(struct cfg80211_registered_device *rdev);

int cfg80211_can_change_interface(struct cfg80211_registered_device *rdev,
				  struct wireless_dev *wdev,
				  enum nl80211_iftype iftype);

static inline int
cfg80211_can_add_interface(struct cfg80211_registered_device *rdev,
			   enum nl80211_iftype iftype)
{
	return cfg80211_can_change_interface(rdev, NULL, iftype);
}

struct ieee80211_channel *
rdev_freq_to_chan(struct cfg80211_registered_device *rdev,
		  int freq, enum nl80211_channel_type channel_type);
int cfg80211_set_freq(struct cfg80211_registered_device *rdev,
		      struct wireless_dev *wdev, int freq,
		      enum nl80211_channel_type channel_type);

u16 cfg80211_calculate_bitrate(struct rate_info *rate);

int ieee80211_get_ratemask(struct ieee80211_supported_band *sband,
			   const u8 *rates, unsigned int n_rates,
			   u32 *mask);

int cfg80211_validate_beacon_int(struct cfg80211_registered_device *rdev,
				 u32 beacon_int);

#ifdef CONFIG_CFG80211_DEVELOPER_WARNINGS
#define CFG80211_DEV_WARN_ON(cond)	WARN_ON(cond)
#else
/*
 * Trick to enable using it as a condition,
 * and also not give a warning when it's
 * not used that way.
 */
#define CFG80211_DEV_WARN_ON(cond)	({bool __r = (cond); __r; })
#endif

#endif /* __NET_WIRELESS_CORE_H */<|MERGE_RESOLUTION|>--- conflicted
+++ resolved
@@ -383,11 +383,8 @@
 			  bool channel_type_valid, unsigned int wait,
 			  const u8 *buf, size_t len, bool no_cck,
 			  bool dont_wait_for_ack, u64 *cookie);
-<<<<<<< HEAD
-=======
 void cfg80211_oper_and_ht_capa(struct ieee80211_ht_cap *ht_capa,
 			       const struct ieee80211_ht_cap *ht_capa_mask);
->>>>>>> eb1852b1
 
 /* SME */
 int __cfg80211_connect(struct cfg80211_registered_device *rdev,
