/*
 * Kernel iptables module to track stats for packets based on user tags.
 *
 * (C) 2011 Google, Inc
 *
 * This program is free software; you can redistribute it and/or modify
 * it under the terms of the GNU General Public License version 2 as
 * published by the Free Software Foundation.
 */

/*
 * There are run-time debug flags enabled via the debug_mask module param, or
 * via the DEFAULT_DEBUG_MASK. See xt_qtaguid_internal.h.
 */
#define DEBUG

#include <linux/file.h>
#include <linux/inetdevice.h>
#include <linux/module.h>
#include <linux/miscdevice.h>
#include <linux/netfilter/x_tables.h>
#include <linux/netfilter/xt_qtaguid.h>
#include <linux/ratelimit.h>
#include <linux/seq_file.h>
#include <linux/skbuff.h>
#include <linux/workqueue.h>
#include <net/addrconf.h>
#include <net/sock.h>
#include <net/tcp.h>
#include <net/udp.h>

#if defined(CONFIG_IP6_NF_IPTABLES) || defined(CONFIG_IP6_NF_IPTABLES_MODULE)
#include <linux/netfilter_ipv6/ip6_tables.h>
#endif

#include <linux/netfilter/xt_socket.h>
#include "xt_qtaguid_internal.h"
#include "xt_qtaguid_print.h"
#include "../../fs/proc/internal.h"

/*
 * We only use the xt_socket funcs within a similar context to avoid unexpected
 * return values.
 */
#define XT_SOCKET_SUPPORTED_HOOKS \
	((1 << NF_INET_PRE_ROUTING) | (1 << NF_INET_LOCAL_IN))


static const char *module_procdirname = "xt_qtaguid";
static struct proc_dir_entry *xt_qtaguid_procdir;

static unsigned int proc_iface_perms = S_IRUGO;
module_param_named(iface_perms, proc_iface_perms, uint, S_IRUGO | S_IWUSR);

static struct proc_dir_entry *xt_qtaguid_stats_file;
static unsigned int proc_stats_perms = S_IRUGO;
module_param_named(stats_perms, proc_stats_perms, uint, S_IRUGO | S_IWUSR);

static struct proc_dir_entry *xt_qtaguid_ctrl_file;

/* Everybody can write. But proc_ctrl_write_limited is true by default which
 * limits what can be controlled. See the can_*() functions.
 */
static unsigned int proc_ctrl_perms = S_IRUGO | S_IWUGO;
module_param_named(ctrl_perms, proc_ctrl_perms, uint, S_IRUGO | S_IWUSR);

/* Limited by default, so the gid of the ctrl and stats proc entries
 * will limit what can be done. See the can_*() functions.
 */
static bool proc_stats_readall_limited = true;
static bool proc_ctrl_write_limited = true;

module_param_named(stats_readall_limited, proc_stats_readall_limited, bool,
		   S_IRUGO | S_IWUSR);
module_param_named(ctrl_write_limited, proc_ctrl_write_limited, bool,
		   S_IRUGO | S_IWUSR);

/*
 * Limit the number of active tags (via socket tags) for a given UID.
 * Multiple processes could share the UID.
 */
static int max_sock_tags = DEFAULT_MAX_SOCK_TAGS;
module_param(max_sock_tags, int, S_IRUGO | S_IWUSR);

/*
 * After the kernel has initiallized this module, it is still possible
 * to make it passive.
 * Setting passive to Y:
 *  - the iface stats handling will not act on notifications.
 *  - iptables matches will never match.
 *  - ctrl commands silently succeed.
 *  - stats are always empty.
 * This is mostly usefull when a bug is suspected.
 */
static bool module_passive;
module_param_named(passive, module_passive, bool, S_IRUGO | S_IWUSR);

/*
 * Control how qtaguid data is tracked per proc/uid.
 * Setting tag_tracking_passive to Y:
 *  - don't create proc specific structs to track tags
 *  - don't check that active tag stats exceed some limits.
 *  - don't clean up socket tags on process exits.
 * This is mostly usefull when a bug is suspected.
 */
static bool qtu_proc_handling_passive;
module_param_named(tag_tracking_passive, qtu_proc_handling_passive, bool,
		   S_IRUGO | S_IWUSR);

#define QTU_DEV_NAME "xt_qtaguid"

uint qtaguid_debug_mask = DEFAULT_DEBUG_MASK;
module_param_named(debug_mask, qtaguid_debug_mask, uint, S_IRUGO | S_IWUSR);

/*---------------------------------------------------------------------------*/
static const char *iface_stat_procdirname = "iface_stat";
static struct proc_dir_entry *iface_stat_procdir;
/*
 * The iface_stat_all* will go away once userspace gets use to the new fields
 * that have a format line.
 */
static const char *iface_stat_all_procfilename = "iface_stat_all";
static struct proc_dir_entry *iface_stat_all_procfile;
static const char *iface_stat_fmt_procfilename = "iface_stat_fmt";
static struct proc_dir_entry *iface_stat_fmt_procfile;


static LIST_HEAD(iface_stat_list);
static DEFINE_SPINLOCK(iface_stat_list_lock);

static struct rb_root sock_tag_tree = RB_ROOT;
static DEFINE_SPINLOCK(sock_tag_list_lock);

static struct rb_root tag_counter_set_tree = RB_ROOT;
static DEFINE_SPINLOCK(tag_counter_set_list_lock);

static struct rb_root uid_tag_data_tree = RB_ROOT;
static DEFINE_SPINLOCK(uid_tag_data_tree_lock);

static struct rb_root proc_qtu_data_tree = RB_ROOT;
/* No proc_qtu_data_tree_lock; use uid_tag_data_tree_lock */

static struct qtaguid_event_counts qtu_events;
/*----------------------------------------------*/
static bool can_manipulate_uids(void)
{
	/* root pwnd */
	return in_egroup_p(xt_qtaguid_ctrl_file->gid)
		|| unlikely(!from_kuid(&init_user_ns, current_fsuid())) || unlikely(!proc_ctrl_write_limited)
		|| unlikely(uid_eq(current_fsuid(), xt_qtaguid_ctrl_file->uid));
}

static bool can_impersonate_uid(kuid_t uid)
{
	return uid_eq(uid, current_fsuid()) || can_manipulate_uids();
}

static bool can_read_other_uid_stats(kuid_t uid)
{
	/* root pwnd */
	return in_egroup_p(xt_qtaguid_stats_file->gid)
		|| unlikely(!from_kuid(&init_user_ns, current_fsuid())) || uid_eq(uid, current_fsuid())
		|| unlikely(!proc_stats_readall_limited)
		|| unlikely(uid_eq(current_fsuid(), xt_qtaguid_ctrl_file->uid));
}

static inline void dc_add_byte_packets(struct data_counters *counters, int set,
				  enum ifs_tx_rx direction,
				  enum ifs_proto ifs_proto,
				  int bytes,
				  int packets)
{
	counters->bpc[set][direction][ifs_proto].bytes += bytes;
	counters->bpc[set][direction][ifs_proto].packets += packets;
}

static struct tag_node *tag_node_tree_search(struct rb_root *root, tag_t tag)
{
	struct rb_node *node = root->rb_node;

	while (node) {
		struct tag_node *data = rb_entry(node, struct tag_node, node);
		int result;
		RB_DEBUG("qtaguid: tag_node_tree_search(0x%llx): "
			 " node=%p data=%p\n", tag, node, data);
		result = tag_compare(tag, data->tag);
		RB_DEBUG("qtaguid: tag_node_tree_search(0x%llx): "
			 " data.tag=0x%llx (uid=%u) res=%d\n",
			 tag, data->tag, get_uid_from_tag(data->tag), result);
		if (result < 0)
			node = node->rb_left;
		else if (result > 0)
			node = node->rb_right;
		else
			return data;
	}
	return NULL;
}

static void tag_node_tree_insert(struct tag_node *data, struct rb_root *root)
{
	struct rb_node **new = &(root->rb_node), *parent = NULL;

	/* Figure out where to put new node */
	while (*new) {
		struct tag_node *this = rb_entry(*new, struct tag_node,
						 node);
		int result = tag_compare(data->tag, this->tag);
		RB_DEBUG("qtaguid: %s(): tag=0x%llx"
			 " (uid=%u)\n", __func__,
			 this->tag,
			 get_uid_from_tag(this->tag));
		parent = *new;
		if (result < 0)
			new = &((*new)->rb_left);
		else if (result > 0)
			new = &((*new)->rb_right);
		else
			BUG();
	}

	/* Add new node and rebalance tree. */
	rb_link_node(&data->node, parent, new);
	rb_insert_color(&data->node, root);
}

static void tag_stat_tree_insert(struct tag_stat *data, struct rb_root *root)
{
	tag_node_tree_insert(&data->tn, root);
}

static struct tag_stat *tag_stat_tree_search(struct rb_root *root, tag_t tag)
{
	struct tag_node *node = tag_node_tree_search(root, tag);
	if (!node)
		return NULL;
	return rb_entry(&node->node, struct tag_stat, tn.node);
}

static void tag_counter_set_tree_insert(struct tag_counter_set *data,
					struct rb_root *root)
{
	tag_node_tree_insert(&data->tn, root);
}

static struct tag_counter_set *tag_counter_set_tree_search(struct rb_root *root,
							   tag_t tag)
{
	struct tag_node *node = tag_node_tree_search(root, tag);
	if (!node)
		return NULL;
	return rb_entry(&node->node, struct tag_counter_set, tn.node);

}

static void tag_ref_tree_insert(struct tag_ref *data, struct rb_root *root)
{
	tag_node_tree_insert(&data->tn, root);
}

static struct tag_ref *tag_ref_tree_search(struct rb_root *root, tag_t tag)
{
	struct tag_node *node = tag_node_tree_search(root, tag);
	if (!node)
		return NULL;
	return rb_entry(&node->node, struct tag_ref, tn.node);
}

static struct sock_tag *sock_tag_tree_search(struct rb_root *root,
					     const struct sock *sk)
{
	struct rb_node *node = root->rb_node;

	while (node) {
		struct sock_tag *data = rb_entry(node, struct sock_tag,
						 sock_node);
		if (sk < data->sk)
			node = node->rb_left;
		else if (sk > data->sk)
			node = node->rb_right;
		else
			return data;
	}
	return NULL;
}

static void sock_tag_tree_insert(struct sock_tag *data, struct rb_root *root)
{
	struct rb_node **new = &(root->rb_node), *parent = NULL;

	/* Figure out where to put new node */
	while (*new) {
		struct sock_tag *this = rb_entry(*new, struct sock_tag,
						 sock_node);
		parent = *new;
		if (data->sk < this->sk)
			new = &((*new)->rb_left);
		else if (data->sk > this->sk)
			new = &((*new)->rb_right);
		else
			BUG();
	}

	/* Add new node and rebalance tree. */
	rb_link_node(&data->sock_node, parent, new);
	rb_insert_color(&data->sock_node, root);
}

static void sock_tag_tree_erase(struct rb_root *st_to_free_tree)
{
	struct rb_node *node;
	struct sock_tag *st_entry;

	node = rb_first(st_to_free_tree);
	while (node) {
		st_entry = rb_entry(node, struct sock_tag, sock_node);
		node = rb_next(node);
		CT_DEBUG("qtaguid: %s(): "
			 "erase st: sk=%p tag=0x%llx (uid=%u)\n", __func__,
			 st_entry->sk,
			 st_entry->tag,
			 get_uid_from_tag(st_entry->tag));
		rb_erase(&st_entry->sock_node, st_to_free_tree);
		sock_put(st_entry->sk);
		kfree(st_entry);
	}
}

static struct proc_qtu_data *proc_qtu_data_tree_search(struct rb_root *root,
						       const pid_t pid)
{
	struct rb_node *node = root->rb_node;

	while (node) {
		struct proc_qtu_data *data = rb_entry(node,
						      struct proc_qtu_data,
						      node);
		if (pid < data->pid)
			node = node->rb_left;
		else if (pid > data->pid)
			node = node->rb_right;
		else
			return data;
	}
	return NULL;
}

static void proc_qtu_data_tree_insert(struct proc_qtu_data *data,
				      struct rb_root *root)
{
	struct rb_node **new = &(root->rb_node), *parent = NULL;

	/* Figure out where to put new node */
	while (*new) {
		struct proc_qtu_data *this = rb_entry(*new,
						      struct proc_qtu_data,
						      node);
		parent = *new;
		if (data->pid < this->pid)
			new = &((*new)->rb_left);
		else if (data->pid > this->pid)
			new = &((*new)->rb_right);
		else
			BUG();
	}

	/* Add new node and rebalance tree. */
	rb_link_node(&data->node, parent, new);
	rb_insert_color(&data->node, root);
}

static void uid_tag_data_tree_insert(struct uid_tag_data *data,
				     struct rb_root *root)
{
	struct rb_node **new = &(root->rb_node), *parent = NULL;

	/* Figure out where to put new node */
	while (*new) {
		struct uid_tag_data *this = rb_entry(*new,
						     struct uid_tag_data,
						     node);
		parent = *new;
		if (data->uid < this->uid)
			new = &((*new)->rb_left);
		else if (data->uid > this->uid)
			new = &((*new)->rb_right);
		else
			BUG();
	}

	/* Add new node and rebalance tree. */
	rb_link_node(&data->node, parent, new);
	rb_insert_color(&data->node, root);
}

static struct uid_tag_data *uid_tag_data_tree_search(struct rb_root *root,
						     uid_t uid)
{
	struct rb_node *node = root->rb_node;

	while (node) {
		struct uid_tag_data *data = rb_entry(node,
						     struct uid_tag_data,
						     node);
		if (uid < data->uid)
			node = node->rb_left;
		else if (uid > data->uid)
			node = node->rb_right;
		else
			return data;
	}
	return NULL;
}

/*
 * Allocates a new uid_tag_data struct if needed.
 * Returns a pointer to the found or allocated uid_tag_data.
 * Returns a PTR_ERR on failures, and lock is not held.
 * If found is not NULL:
 *   sets *found to true if not allocated.
 *   sets *found to false if allocated.
 */
struct uid_tag_data *get_uid_data(uid_t uid, bool *found_res)
{
	struct uid_tag_data *utd_entry;

	/* Look for top level uid_tag_data for the UID */
	utd_entry = uid_tag_data_tree_search(&uid_tag_data_tree, uid);
	DR_DEBUG("qtaguid: get_uid_data(%u) utd=%p\n", uid, utd_entry);

	if (found_res)
		*found_res = utd_entry;
	if (utd_entry)
		return utd_entry;

	utd_entry = kzalloc(sizeof(*utd_entry), GFP_ATOMIC);
	if (!utd_entry) {
		pr_err("qtaguid: get_uid_data(%u): "
		       "tag data alloc failed\n", uid);
		return ERR_PTR(-ENOMEM);
	}

	utd_entry->uid = uid;
	utd_entry->tag_ref_tree = RB_ROOT;
	uid_tag_data_tree_insert(utd_entry, &uid_tag_data_tree);
	DR_DEBUG("qtaguid: get_uid_data(%u) new utd=%p\n", uid, utd_entry);
	return utd_entry;
}

/* Never returns NULL. Either PTR_ERR or a valid ptr. */
static struct tag_ref *new_tag_ref(tag_t new_tag,
				   struct uid_tag_data *utd_entry)
{
	struct tag_ref *tr_entry;
	int res;

	if (utd_entry->num_active_tags + 1 > max_sock_tags) {
		pr_info("qtaguid: new_tag_ref(0x%llx): "
			"tag ref alloc quota exceeded. max=%d\n",
			new_tag, max_sock_tags);
		res = -EMFILE;
		goto err_res;

	}

	tr_entry = kzalloc(sizeof(*tr_entry), GFP_ATOMIC);
	if (!tr_entry) {
		pr_err("qtaguid: new_tag_ref(0x%llx): "
		       "tag ref alloc failed\n",
		       new_tag);
		res = -ENOMEM;
		goto err_res;
	}
	tr_entry->tn.tag = new_tag;
	/* tr_entry->num_sock_tags  handled by caller */
	utd_entry->num_active_tags++;
	tag_ref_tree_insert(tr_entry, &utd_entry->tag_ref_tree);
	DR_DEBUG("qtaguid: new_tag_ref(0x%llx): "
		 " inserted new tag ref %p\n",
		 new_tag, tr_entry);
	return tr_entry;

err_res:
	return ERR_PTR(res);
}

static struct tag_ref *lookup_tag_ref(tag_t full_tag,
				      struct uid_tag_data **utd_res)
{
	struct uid_tag_data *utd_entry;
	struct tag_ref *tr_entry;
	bool found_utd;
	uid_t uid = get_uid_from_tag(full_tag);

	DR_DEBUG("qtaguid: lookup_tag_ref(tag=0x%llx (uid=%u))\n",
		 full_tag, uid);

	utd_entry = get_uid_data(uid, &found_utd);
	if (IS_ERR_OR_NULL(utd_entry)) {
		if (utd_res)
			*utd_res = utd_entry;
		return NULL;
	}

	tr_entry = tag_ref_tree_search(&utd_entry->tag_ref_tree, full_tag);
	if (utd_res)
		*utd_res = utd_entry;
	DR_DEBUG("qtaguid: lookup_tag_ref(0x%llx) utd_entry=%p tr_entry=%p\n",
		 full_tag, utd_entry, tr_entry);
	return tr_entry;
}

/* Never returns NULL. Either PTR_ERR or a valid ptr. */
static struct tag_ref *get_tag_ref(tag_t full_tag,
				   struct uid_tag_data **utd_res)
{
	struct uid_tag_data *utd_entry;
	struct tag_ref *tr_entry;

	DR_DEBUG("qtaguid: get_tag_ref(0x%llx)\n",
		 full_tag);
	spin_lock_bh(&uid_tag_data_tree_lock);
	tr_entry = lookup_tag_ref(full_tag, &utd_entry);
	BUG_ON(IS_ERR_OR_NULL(utd_entry));
	if (!tr_entry)
		tr_entry = new_tag_ref(full_tag, utd_entry);

	spin_unlock_bh(&uid_tag_data_tree_lock);
	if (utd_res)
		*utd_res = utd_entry;
	DR_DEBUG("qtaguid: get_tag_ref(0x%llx) utd=%p tr=%p\n",
		 full_tag, utd_entry, tr_entry);
	return tr_entry;
}

/* Checks and maybe frees the UID Tag Data entry */
static void put_utd_entry(struct uid_tag_data *utd_entry)
{
	/* Are we done with the UID tag data entry? */
	if (RB_EMPTY_ROOT(&utd_entry->tag_ref_tree) &&
		!utd_entry->num_pqd) {
		DR_DEBUG("qtaguid: %s(): "
			 "erase utd_entry=%p uid=%u "
			 "by pid=%u tgid=%u uid=%u\n", __func__,
			 utd_entry, utd_entry->uid,
			 current->pid, current->tgid, from_kuid(&init_user_ns, current_fsuid()));
		BUG_ON(utd_entry->num_active_tags);
		rb_erase(&utd_entry->node, &uid_tag_data_tree);
		kfree(utd_entry);
	} else {
		DR_DEBUG("qtaguid: %s(): "
			 "utd_entry=%p still has %d tags %d proc_qtu_data\n",
			 __func__, utd_entry, utd_entry->num_active_tags,
			 utd_entry->num_pqd);
		BUG_ON(!(utd_entry->num_active_tags ||
			 utd_entry->num_pqd));
	}
}

/*
 * If no sock_tags are using this tag_ref,
 * decrements refcount of utd_entry, removes tr_entry
 * from utd_entry->tag_ref_tree and frees.
 */
static void free_tag_ref_from_utd_entry(struct tag_ref *tr_entry,
					struct uid_tag_data *utd_entry)
{
	DR_DEBUG("qtaguid: %s(): %p tag=0x%llx (uid=%u)\n", __func__,
		 tr_entry, tr_entry->tn.tag,
		 get_uid_from_tag(tr_entry->tn.tag));
	if (!tr_entry->num_sock_tags) {
		BUG_ON(!utd_entry->num_active_tags);
		utd_entry->num_active_tags--;
		rb_erase(&tr_entry->tn.node, &utd_entry->tag_ref_tree);
		DR_DEBUG("qtaguid: %s(): erased %p\n", __func__, tr_entry);
		kfree(tr_entry);
	}
}

static void put_tag_ref_tree(tag_t full_tag, struct uid_tag_data *utd_entry)
{
	struct rb_node *node;
	struct tag_ref *tr_entry;
	tag_t acct_tag;

	DR_DEBUG("qtaguid: %s(tag=0x%llx (uid=%u))\n", __func__,
		 full_tag, get_uid_from_tag(full_tag));
	acct_tag = get_atag_from_tag(full_tag);
	node = rb_first(&utd_entry->tag_ref_tree);
	while (node) {
		tr_entry = rb_entry(node, struct tag_ref, tn.node);
		node = rb_next(node);
		if (!acct_tag || tr_entry->tn.tag == full_tag)
			free_tag_ref_from_utd_entry(tr_entry, utd_entry);
	}
}

static ssize_t read_proc_u64(struct file *file, char __user *buf,
			 size_t size, loff_t *ppos)
{
	uint64_t *valuep = PDE_DATA(file_inode(file));
	char tmp[24];
	size_t tmp_size;

	tmp_size = scnprintf(tmp, sizeof(tmp), "%llu\n", *valuep);
	return simple_read_from_buffer(buf, size, ppos, tmp, tmp_size);
}

static ssize_t read_proc_bool(struct file *file, char __user *buf,
			  size_t size, loff_t *ppos)
{
	bool *valuep = PDE_DATA(file_inode(file));
	char tmp[24];
	size_t tmp_size;

	tmp_size = scnprintf(tmp, sizeof(tmp), "%u\n", *valuep);
	return simple_read_from_buffer(buf, size, ppos, tmp, tmp_size);
}

static int get_active_counter_set(tag_t tag)
{
	int active_set = 0;
	struct tag_counter_set *tcs;

	MT_DEBUG("qtaguid: get_active_counter_set(tag=0x%llx)"
		 " (uid=%u)\n",
		 tag, get_uid_from_tag(tag));
	/* For now we only handle UID tags for active sets */
	tag = get_utag_from_tag(tag);
	spin_lock_bh(&tag_counter_set_list_lock);
	tcs = tag_counter_set_tree_search(&tag_counter_set_tree, tag);
	if (tcs)
		active_set = tcs->active_set;
	spin_unlock_bh(&tag_counter_set_list_lock);
	return active_set;
}

/*
 * Find the entry for tracking the specified interface.
 * Caller must hold iface_stat_list_lock
 */
static struct iface_stat *get_iface_entry(const char *ifname)
{
	struct iface_stat *iface_entry;

	/* Find the entry for tracking the specified tag within the interface */
	if (ifname == NULL) {
		pr_info("qtaguid: iface_stat: get() NULL device name\n");
		return NULL;
	}

	/* Iterate over interfaces */
	list_for_each_entry(iface_entry, &iface_stat_list, list) {
		if (!strcmp(ifname, iface_entry->ifname))
			goto done;
	}
	iface_entry = NULL;
done:
	return iface_entry;
}

/* This is for fmt2 only */
static void pp_iface_stat_header(struct seq_file *m)
{
	seq_puts(m,
		 "ifname "
		 "total_skb_rx_bytes total_skb_rx_packets "
		 "total_skb_tx_bytes total_skb_tx_packets "
		 "rx_tcp_bytes rx_tcp_packets "
		 "rx_udp_bytes rx_udp_packets "
		 "rx_other_bytes rx_other_packets "
		 "tx_tcp_bytes tx_tcp_packets "
		 "tx_udp_bytes tx_udp_packets "
		 "tx_other_bytes tx_other_packets\n"
	);
}

static void pp_iface_stat_line(struct seq_file *m,
			       struct iface_stat *iface_entry)
{
	struct data_counters *cnts;
	int cnt_set = 0;   /* We only use one set for the device */
	cnts = &iface_entry->totals_via_skb;
	seq_printf(m, "%s %llu %llu %llu %llu %llu %llu %llu %llu "
		   "%llu %llu %llu %llu %llu %llu %llu %llu\n",
		   iface_entry->ifname,
		   dc_sum_bytes(cnts, cnt_set, IFS_RX),
		   dc_sum_packets(cnts, cnt_set, IFS_RX),
		   dc_sum_bytes(cnts, cnt_set, IFS_TX),
		   dc_sum_packets(cnts, cnt_set, IFS_TX),
		   cnts->bpc[cnt_set][IFS_RX][IFS_TCP].bytes,
		   cnts->bpc[cnt_set][IFS_RX][IFS_TCP].packets,
		   cnts->bpc[cnt_set][IFS_RX][IFS_UDP].bytes,
		   cnts->bpc[cnt_set][IFS_RX][IFS_UDP].packets,
		   cnts->bpc[cnt_set][IFS_RX][IFS_PROTO_OTHER].bytes,
		   cnts->bpc[cnt_set][IFS_RX][IFS_PROTO_OTHER].packets,
		   cnts->bpc[cnt_set][IFS_TX][IFS_TCP].bytes,
		   cnts->bpc[cnt_set][IFS_TX][IFS_TCP].packets,
		   cnts->bpc[cnt_set][IFS_TX][IFS_UDP].bytes,
		   cnts->bpc[cnt_set][IFS_TX][IFS_UDP].packets,
		   cnts->bpc[cnt_set][IFS_TX][IFS_PROTO_OTHER].bytes,
		   cnts->bpc[cnt_set][IFS_TX][IFS_PROTO_OTHER].packets);
}

struct proc_iface_stat_fmt_info {
	int fmt;
};

static void *iface_stat_fmt_proc_start(struct seq_file *m, loff_t *pos)
{
	struct proc_iface_stat_fmt_info *p = m->private;
	loff_t n = *pos;

	/*
	 * This lock will prevent iface_stat_update() from changing active,
	 * and in turn prevent an interface from unregistering itself.
	 */
	spin_lock_bh(&iface_stat_list_lock);

	if (unlikely(module_passive))
		return NULL;

	if (!n && p->fmt == 2)
		pp_iface_stat_header(m);

	return seq_list_start(&iface_stat_list, n);
}

static void *iface_stat_fmt_proc_next(struct seq_file *m, void *p, loff_t *pos)
{
	return seq_list_next(p, &iface_stat_list, pos);
}

static void iface_stat_fmt_proc_stop(struct seq_file *m, void *p)
{
	spin_unlock_bh(&iface_stat_list_lock);
}

static int iface_stat_fmt_proc_show(struct seq_file *m, void *v)
{
	struct proc_iface_stat_fmt_info *p = m->private;
	struct iface_stat *iface_entry;
	struct rtnl_link_stats64 dev_stats, *stats;
	struct rtnl_link_stats64 no_dev_stats = {0};


	CT_DEBUG("qtaguid:proc iface_stat_fmt pid=%u tgid=%u uid=%u\n",
		 current->pid, current->tgid, from_kuid(&init_user_ns, current_fsuid()));

	iface_entry = list_entry(v, struct iface_stat, list);

	if (iface_entry->active) {
		stats = dev_get_stats(iface_entry->net_dev,
				      &dev_stats);
	} else {
		stats = &no_dev_stats;
	}
	/*
	 * If the meaning of the data changes, then update the fmtX
	 * string.
	 */
	if (p->fmt == 1) {
		seq_printf(m, "%s %d %llu %llu %llu %llu %llu %llu %llu %llu\n",
			   iface_entry->ifname,
			   iface_entry->active,
			   iface_entry->totals_via_dev[IFS_RX].bytes,
			   iface_entry->totals_via_dev[IFS_RX].packets,
			   iface_entry->totals_via_dev[IFS_TX].bytes,
			   iface_entry->totals_via_dev[IFS_TX].packets,
			   stats->rx_bytes, stats->rx_packets,
			   stats->tx_bytes, stats->tx_packets
			   );
	} else {
		pp_iface_stat_line(m, iface_entry);
	}
	return 0;
}

static const struct file_operations read_u64_fops = {
	.read		= read_proc_u64,
	.llseek		= default_llseek,
};

static const struct file_operations read_bool_fops = {
	.read		= read_proc_bool,
	.llseek		= default_llseek,
};

static void iface_create_proc_worker(struct work_struct *work)
{
	struct proc_dir_entry *proc_entry;
	struct iface_stat_work *isw = container_of(work, struct iface_stat_work,
						   iface_work);
	struct iface_stat *new_iface  = isw->iface_entry;

	/* iface_entries are not deleted, so safe to manipulate. */
	proc_entry = proc_mkdir(new_iface->ifname, iface_stat_procdir);
	if (IS_ERR_OR_NULL(proc_entry)) {
		pr_err("qtaguid: iface_stat: create_proc(): alloc failed.\n");
		kfree(isw);
		return;
	}

	new_iface->proc_ptr = proc_entry;

	proc_create_data("tx_bytes", proc_iface_perms, proc_entry,
			 &read_u64_fops,
			 &new_iface->totals_via_dev[IFS_TX].bytes);
	proc_create_data("rx_bytes", proc_iface_perms, proc_entry,
			 &read_u64_fops,
			 &new_iface->totals_via_dev[IFS_RX].bytes);
	proc_create_data("tx_packets", proc_iface_perms, proc_entry,
			 &read_u64_fops,
			 &new_iface->totals_via_dev[IFS_TX].packets);
	proc_create_data("rx_packets", proc_iface_perms, proc_entry,
			 &read_u64_fops,
			 &new_iface->totals_via_dev[IFS_RX].packets);
	proc_create_data("active", proc_iface_perms, proc_entry,
			 &read_bool_fops, &new_iface->active);

	IF_DEBUG("qtaguid: iface_stat: create_proc(): done "
		 "entry=%p dev=%s\n", new_iface, new_iface->ifname);
	kfree(isw);
}

/*
 * Will set the entry's active state, and
 * update the net_dev accordingly also.
 */
static void _iface_stat_set_active(struct iface_stat *entry,
				   struct net_device *net_dev,
				   bool activate)
{
	if (activate) {
		entry->net_dev = net_dev;
		entry->active = true;
		IF_DEBUG("qtaguid: %s(%s): "
			 "enable tracking. rfcnt=%d\n", __func__,
			 entry->ifname,
			 __this_cpu_read(*net_dev->pcpu_refcnt));
	} else {
		entry->active = false;
		entry->net_dev = NULL;
		IF_DEBUG("qtaguid: %s(%s): "
			 "disable tracking. rfcnt=%d\n", __func__,
			 entry->ifname,
			 __this_cpu_read(*net_dev->pcpu_refcnt));

	}
}

/* Caller must hold iface_stat_list_lock */
static struct iface_stat *iface_alloc(struct net_device *net_dev)
{
	struct iface_stat *new_iface;
	struct iface_stat_work *isw;

	new_iface = kzalloc(sizeof(*new_iface), GFP_ATOMIC);
	if (new_iface == NULL) {
		pr_err("qtaguid: iface_stat: create(%s): "
		       "iface_stat alloc failed\n", net_dev->name);
		return NULL;
	}
	new_iface->ifname = kstrdup(net_dev->name, GFP_ATOMIC);
	if (new_iface->ifname == NULL) {
		pr_err("qtaguid: iface_stat: create(%s): "
		       "ifname alloc failed\n", net_dev->name);
		kfree(new_iface);
		return NULL;
	}
	spin_lock_init(&new_iface->tag_stat_list_lock);
	new_iface->tag_stat_tree = RB_ROOT;
	_iface_stat_set_active(new_iface, net_dev, true);

	/*
	 * ipv6 notifier chains are atomic :(
	 * No create_proc_read_entry() for you!
	 */
	isw = kmalloc(sizeof(*isw), GFP_ATOMIC);
	if (!isw) {
		pr_err("qtaguid: iface_stat: create(%s): "
		       "work alloc failed\n", new_iface->ifname);
		_iface_stat_set_active(new_iface, net_dev, false);
		kfree(new_iface->ifname);
		kfree(new_iface);
		return NULL;
	}
	isw->iface_entry = new_iface;
	INIT_WORK(&isw->iface_work, iface_create_proc_worker);
	schedule_work(&isw->iface_work);
	list_add(&new_iface->list, &iface_stat_list);
	return new_iface;
}

static void iface_check_stats_reset_and_adjust(struct net_device *net_dev,
					       struct iface_stat *iface)
{
	struct rtnl_link_stats64 dev_stats, *stats;
	bool stats_rewound;

	stats = dev_get_stats(net_dev, &dev_stats);
	/* No empty packets */
	stats_rewound =
		(stats->rx_bytes < iface->last_known[IFS_RX].bytes)
		|| (stats->tx_bytes < iface->last_known[IFS_TX].bytes);

	IF_DEBUG("qtaguid: %s(%s): iface=%p netdev=%p "
		 "bytes rx/tx=%llu/%llu "
		 "active=%d last_known=%d "
		 "stats_rewound=%d\n", __func__,
		 net_dev ? net_dev->name : "?",
		 iface, net_dev,
		 stats->rx_bytes, stats->tx_bytes,
		 iface->active, iface->last_known_valid, stats_rewound);

	if (iface->active && iface->last_known_valid && stats_rewound) {
		pr_warn_once("qtaguid: iface_stat: %s(%s): "
			     "iface reset its stats unexpectedly\n", __func__,
			     net_dev->name);

		iface->totals_via_dev[IFS_TX].bytes +=
			iface->last_known[IFS_TX].bytes;
		iface->totals_via_dev[IFS_TX].packets +=
			iface->last_known[IFS_TX].packets;
		iface->totals_via_dev[IFS_RX].bytes +=
			iface->last_known[IFS_RX].bytes;
		iface->totals_via_dev[IFS_RX].packets +=
			iface->last_known[IFS_RX].packets;
		iface->last_known_valid = false;
		IF_DEBUG("qtaguid: %s(%s): iface=%p "
			 "used last known bytes rx/tx=%llu/%llu\n", __func__,
			 iface->ifname, iface, iface->last_known[IFS_RX].bytes,
			 iface->last_known[IFS_TX].bytes);
	}
}

/*
 * Create a new entry for tracking the specified interface.
 * Do nothing if the entry already exists.
 * Called when an interface is configured with a valid IP address.
 */
static void iface_stat_create(struct net_device *net_dev,
			      struct in_ifaddr *ifa)
{
	struct in_device *in_dev = NULL;
	const char *ifname;
	struct iface_stat *entry;
	__be32 ipaddr = 0;
	struct iface_stat *new_iface;

	IF_DEBUG("qtaguid: iface_stat: create(%s): ifa=%p netdev=%p\n",
		 net_dev ? net_dev->name : "?",
		 ifa, net_dev);
	if (!net_dev) {
		pr_err("qtaguid: iface_stat: create(): no net dev\n");
		return;
	}

	ifname = net_dev->name;
	if (!ifa) {
		in_dev = in_dev_get(net_dev);
		if (!in_dev) {
			pr_err("qtaguid: iface_stat: create(%s): no inet dev\n",
			       ifname);
			return;
		}
		IF_DEBUG("qtaguid: iface_stat: create(%s): in_dev=%p\n",
			 ifname, in_dev);
		for (ifa = in_dev->ifa_list; ifa; ifa = ifa->ifa_next) {
			IF_DEBUG("qtaguid: iface_stat: create(%s): "
				 "ifa=%p ifa_label=%s\n",
				 ifname, ifa, ifa->ifa_label);
			if (!strcmp(ifname, ifa->ifa_label))
				break;
		}
	}

	if (!ifa) {
		IF_DEBUG("qtaguid: iface_stat: create(%s): no matching IP\n",
			 ifname);
		goto done_put;
	}
	ipaddr = ifa->ifa_local;

	spin_lock_bh(&iface_stat_list_lock);
	entry = get_iface_entry(ifname);
	if (entry != NULL) {
		IF_DEBUG("qtaguid: iface_stat: create(%s): entry=%p\n",
			 ifname, entry);
		iface_check_stats_reset_and_adjust(net_dev, entry);
		_iface_stat_set_active(entry, net_dev, true);
		IF_DEBUG("qtaguid: %s(%s): "
			 "tracking now %d on ip=%pI4\n", __func__,
			 entry->ifname, true, &ipaddr);
		goto done_unlock_put;
	}

	new_iface = iface_alloc(net_dev);
	IF_DEBUG("qtaguid: iface_stat: create(%s): done "
		 "entry=%p ip=%pI4\n", ifname, new_iface, &ipaddr);
done_unlock_put:
	spin_unlock_bh(&iface_stat_list_lock);
done_put:
	if (in_dev)
		in_dev_put(in_dev);
}

static void iface_stat_create_ipv6(struct net_device *net_dev,
				   struct inet6_ifaddr *ifa)
{
	struct in_device *in_dev;
	const char *ifname;
	struct iface_stat *entry;
	struct iface_stat *new_iface;
	int addr_type;

	IF_DEBUG("qtaguid: iface_stat: create6(): ifa=%p netdev=%p->name=%s\n",
		 ifa, net_dev, net_dev ? net_dev->name : "");
	if (!net_dev) {
		pr_err("qtaguid: iface_stat: create6(): no net dev!\n");
		return;
	}
	ifname = net_dev->name;

	in_dev = in_dev_get(net_dev);
	if (!in_dev) {
		pr_err("qtaguid: iface_stat: create6(%s): no inet dev\n",
		       ifname);
		return;
	}

	IF_DEBUG("qtaguid: iface_stat: create6(%s): in_dev=%p\n",
		 ifname, in_dev);

	if (!ifa) {
		IF_DEBUG("qtaguid: iface_stat: create6(%s): no matching IP\n",
			 ifname);
		goto done_put;
	}
	addr_type = ipv6_addr_type(&ifa->addr);

	spin_lock_bh(&iface_stat_list_lock);
	entry = get_iface_entry(ifname);
	if (entry != NULL) {
		IF_DEBUG("qtaguid: %s(%s): entry=%p\n", __func__,
			 ifname, entry);
		iface_check_stats_reset_and_adjust(net_dev, entry);
		_iface_stat_set_active(entry, net_dev, true);
		IF_DEBUG("qtaguid: %s(%s): "
			 "tracking now %d on ip=%pI6c\n", __func__,
			 entry->ifname, true, &ifa->addr);
		goto done_unlock_put;
	}

	new_iface = iface_alloc(net_dev);
	IF_DEBUG("qtaguid: iface_stat: create6(%s): done "
		 "entry=%p ip=%pI6c\n", ifname, new_iface, &ifa->addr);

done_unlock_put:
	spin_unlock_bh(&iface_stat_list_lock);
done_put:
	in_dev_put(in_dev);
}

static struct sock_tag *get_sock_stat_nl(const struct sock *sk)
{
	MT_DEBUG("qtaguid: get_sock_stat_nl(sk=%p)\n", sk);
	return sock_tag_tree_search(&sock_tag_tree, sk);
}

static struct sock_tag *get_sock_stat(const struct sock *sk)
{
	struct sock_tag *sock_tag_entry;
	MT_DEBUG("qtaguid: get_sock_stat(sk=%p)\n", sk);
	if (!sk)
		return NULL;
	spin_lock_bh(&sock_tag_list_lock);
	sock_tag_entry = get_sock_stat_nl(sk);
	spin_unlock_bh(&sock_tag_list_lock);
	return sock_tag_entry;
}

static int ipx_proto(const struct sk_buff *skb,
		     struct xt_action_param *par)
{
	int thoff = 0, tproto;

	switch (par->family) {
	case NFPROTO_IPV6:
		tproto = ipv6_find_hdr(skb, &thoff, -1, NULL, NULL);
		if (tproto < 0)
			MT_DEBUG("%s(): transport header not found in ipv6"
				 " skb=%p\n", __func__, skb);
		break;
	case NFPROTO_IPV4:
		tproto = ip_hdr(skb)->protocol;
		break;
	default:
		tproto = IPPROTO_RAW;
	}
	return tproto;
}

static void
data_counters_update(struct data_counters *dc, int set,
		     enum ifs_tx_rx direction, int proto, int bytes)
{
	switch (proto) {
	case IPPROTO_TCP:
		dc_add_byte_packets(dc, set, direction, IFS_TCP, bytes, 1);
		break;
	case IPPROTO_UDP:
		dc_add_byte_packets(dc, set, direction, IFS_UDP, bytes, 1);
		break;
	case IPPROTO_IP:
	default:
		dc_add_byte_packets(dc, set, direction, IFS_PROTO_OTHER, bytes,
				    1);
		break;
	}
}

/*
 * Update stats for the specified interface. Do nothing if the entry
 * does not exist (when a device was never configured with an IP address).
 * Called when an device is being unregistered.
 */
static void iface_stat_update(struct net_device *net_dev, bool stash_only)
{
	struct rtnl_link_stats64 dev_stats, *stats;
	struct iface_stat *entry;

	stats = dev_get_stats(net_dev, &dev_stats);
	spin_lock_bh(&iface_stat_list_lock);
	entry = get_iface_entry(net_dev->name);
	if (entry == NULL) {
		IF_DEBUG("qtaguid: iface_stat: update(%s): not tracked\n",
			 net_dev->name);
		spin_unlock_bh(&iface_stat_list_lock);
		return;
	}

	IF_DEBUG("qtaguid: %s(%s): entry=%p\n", __func__,
		 net_dev->name, entry);
	if (!entry->active) {
		IF_DEBUG("qtaguid: %s(%s): already disabled\n", __func__,
			 net_dev->name);
		spin_unlock_bh(&iface_stat_list_lock);
		return;
	}

	if (stash_only) {
		entry->last_known[IFS_TX].bytes = stats->tx_bytes;
		entry->last_known[IFS_TX].packets = stats->tx_packets;
		entry->last_known[IFS_RX].bytes = stats->rx_bytes;
		entry->last_known[IFS_RX].packets = stats->rx_packets;
		entry->last_known_valid = true;
		IF_DEBUG("qtaguid: %s(%s): "
			 "dev stats stashed rx/tx=%llu/%llu\n", __func__,
			 net_dev->name, stats->rx_bytes, stats->tx_bytes);
		spin_unlock_bh(&iface_stat_list_lock);
		return;
	}
	entry->totals_via_dev[IFS_TX].bytes += stats->tx_bytes;
	entry->totals_via_dev[IFS_TX].packets += stats->tx_packets;
	entry->totals_via_dev[IFS_RX].bytes += stats->rx_bytes;
	entry->totals_via_dev[IFS_RX].packets += stats->rx_packets;
	/* We don't need the last_known[] anymore */
	entry->last_known_valid = false;
	_iface_stat_set_active(entry, net_dev, false);
	IF_DEBUG("qtaguid: %s(%s): "
		 "disable tracking. rx/tx=%llu/%llu\n", __func__,
		 net_dev->name, stats->rx_bytes, stats->tx_bytes);
	spin_unlock_bh(&iface_stat_list_lock);
}

/* Guarantied to return a net_device that has a name */
static void get_dev_and_dir(const struct sk_buff *skb,
			    struct xt_action_param *par,
			    enum ifs_tx_rx *direction,
			    const struct net_device **el_dev)
{
	BUG_ON(!direction || !el_dev);

	if (par->in) {
		*el_dev = par->in;
		*direction = IFS_RX;
	} else if (par->out) {
		*el_dev = par->out;
		*direction = IFS_TX;
	} else {
		pr_err("qtaguid[%d]: %s(): no par->in/out?!!\n",
		       par->hooknum, __func__);
		BUG();
	}
	if (unlikely(!(*el_dev)->name)) {
		pr_err("qtaguid[%d]: %s(): no dev->name?!!\n",
		       par->hooknum, __func__);
		BUG();
	}
	if (skb->dev && *el_dev != skb->dev) {
<<<<<<< HEAD
		MT_DEBUG("qtaguid[%d]: skb->dev=%p %s vs par->%s=%p %s\n",
=======
		MT_DEBUG("qtaguid[%d]: skb->dev=%pK %s vs par->%s=%pK %s\n",
>>>>>>> 033fde08
			 par->hooknum, skb->dev, skb->dev->name,
			 *direction == IFS_RX ? "in" : "out",  *el_dev,
			 (*el_dev)->name);
	}
}

/*
 * Update stats for the specified interface from the skb.
 * Do nothing if the entry
 * does not exist (when a device was never configured with an IP address).
 * Called on each sk.
 */
static void iface_stat_update_from_skb(const struct sk_buff *skb,
				       struct xt_action_param *par)
{
	struct iface_stat *entry;
	const struct net_device *el_dev;
	enum ifs_tx_rx direction;
	int bytes = skb->len;
	int proto;

	get_dev_and_dir(skb, par, &direction, &el_dev);
	proto = ipx_proto(skb, par);
	MT_DEBUG("qtaguid[%d]: iface_stat: %s(%s): "
		 "type=%d fam=%d proto=%d dir=%d\n",
		 par->hooknum, __func__, el_dev->name, el_dev->type,
		 par->family, proto, direction);

	spin_lock_bh(&iface_stat_list_lock);
	entry = get_iface_entry(el_dev->name);
	if (entry == NULL) {
		IF_DEBUG("qtaguid[%d]: iface_stat: %s(%s): not tracked\n",
			 par->hooknum, __func__, el_dev->name);
		spin_unlock_bh(&iface_stat_list_lock);
		return;
	}

	IF_DEBUG("qtaguid[%d]: %s(%s): entry=%p\n", par->hooknum,  __func__,
		 el_dev->name, entry);

	data_counters_update(&entry->totals_via_skb, 0, direction, proto,
			     bytes);
	spin_unlock_bh(&iface_stat_list_lock);
}

static void tag_stat_update(struct tag_stat *tag_entry,
			enum ifs_tx_rx direction, int proto, int bytes)
{
	int active_set;
	active_set = get_active_counter_set(tag_entry->tn.tag);
	MT_DEBUG("qtaguid: tag_stat_update(tag=0x%llx (uid=%u) set=%d "
		 "dir=%d proto=%d bytes=%d)\n",
		 tag_entry->tn.tag, get_uid_from_tag(tag_entry->tn.tag),
		 active_set, direction, proto, bytes);
	data_counters_update(&tag_entry->counters, active_set, direction,
			     proto, bytes);
	if (tag_entry->parent_counters)
		data_counters_update(tag_entry->parent_counters, active_set,
				     direction, proto, bytes);
}

/*
 * Create a new entry for tracking the specified {acct_tag,uid_tag} within
 * the interface.
 * iface_entry->tag_stat_list_lock should be held.
 */
static struct tag_stat *create_if_tag_stat(struct iface_stat *iface_entry,
					   tag_t tag)
{
	struct tag_stat *new_tag_stat_entry = NULL;
	IF_DEBUG("qtaguid: iface_stat: %s(): ife=%p tag=0x%llx"
		 " (uid=%u)\n", __func__,
		 iface_entry, tag, get_uid_from_tag(tag));
	new_tag_stat_entry = kzalloc(sizeof(*new_tag_stat_entry), GFP_ATOMIC);
	if (!new_tag_stat_entry) {
		pr_err("qtaguid: iface_stat: tag stat alloc failed\n");
		goto done;
	}
	new_tag_stat_entry->tn.tag = tag;
	tag_stat_tree_insert(new_tag_stat_entry, &iface_entry->tag_stat_tree);
done:
	return new_tag_stat_entry;
}

static void if_tag_stat_update(const char *ifname, uid_t uid,
			       const struct sock *sk, enum ifs_tx_rx direction,
			       int proto, int bytes)
{
	struct tag_stat *tag_stat_entry;
	tag_t tag, acct_tag;
	tag_t uid_tag;
	struct data_counters *uid_tag_counters;
	struct sock_tag *sock_tag_entry;
	struct iface_stat *iface_entry;
	struct tag_stat *new_tag_stat = NULL;
	MT_DEBUG("qtaguid: if_tag_stat_update(ifname=%s "
		"uid=%u sk=%p dir=%d proto=%d bytes=%d)\n",
		 ifname, uid, sk, direction, proto, bytes);

	spin_lock_bh(&iface_stat_list_lock);
	iface_entry = get_iface_entry(ifname);
	if (!iface_entry) {
		pr_err_ratelimited("qtaguid: tag_stat: stat_update() "
				   "%s not found\n", ifname);
		spin_unlock_bh(&iface_stat_list_lock);
		return;
	}
	/* It is ok to process data when an iface_entry is inactive */

<<<<<<< HEAD
	MT_DEBUG("qtaguid: tag_stat: stat_update() dev=%s entry=%p\n",
=======
	MT_DEBUG("qtaguid: tag_stat: stat_update() dev=%s entry=%pK\n",
>>>>>>> 033fde08
		 ifname, iface_entry);

	/*
	 * Look for a tagged sock.
	 * It will have an acct_uid.
	 */
	sock_tag_entry = get_sock_stat(sk);
	if (sock_tag_entry) {
		tag = sock_tag_entry->tag;
		acct_tag = get_atag_from_tag(tag);
		uid_tag = get_utag_from_tag(tag);
	} else {
		acct_tag = make_atag_from_value(0);
		tag = combine_atag_with_uid(acct_tag, uid);
		uid_tag = make_tag_from_uid(uid);
	}
	MT_DEBUG("qtaguid: tag_stat: stat_update(): "
<<<<<<< HEAD
		 " looking for tag=0x%llx (uid=%u) in ife=%p\n",
=======
		 " looking for tag=0x%llx (uid=%u) in ife=%pK\n",
>>>>>>> 033fde08
		 tag, get_uid_from_tag(tag), iface_entry);
	/* Loop over tag list under this interface for {acct_tag,uid_tag} */
	spin_lock_bh(&iface_entry->tag_stat_list_lock);

	tag_stat_entry = tag_stat_tree_search(&iface_entry->tag_stat_tree,
					      tag);
	if (tag_stat_entry) {
		/*
		 * Updating the {acct_tag, uid_tag} entry handles both stats:
		 * {0, uid_tag} will also get updated.
		 */
		tag_stat_update(tag_stat_entry, direction, proto, bytes);
		goto unlock;
	}

	/* Loop over tag list under this interface for {0,uid_tag} */
	tag_stat_entry = tag_stat_tree_search(&iface_entry->tag_stat_tree,
					      uid_tag);
	if (!tag_stat_entry) {
		/* Here: the base uid_tag did not exist */
		/*
		 * No parent counters. So
		 *  - No {0, uid_tag} stats and no {acc_tag, uid_tag} stats.
		 */
		new_tag_stat = create_if_tag_stat(iface_entry, uid_tag);
		if (!new_tag_stat)
			goto unlock;
		uid_tag_counters = &new_tag_stat->counters;
	} else {
		uid_tag_counters = &tag_stat_entry->counters;
	}

	if (acct_tag) {
		/* Create the child {acct_tag, uid_tag} and hook up parent. */
		new_tag_stat = create_if_tag_stat(iface_entry, tag);
		if (!new_tag_stat)
			goto unlock;
		new_tag_stat->parent_counters = uid_tag_counters;
	} else {
		/*
		 * For new_tag_stat to be still NULL here would require:
		 *  {0, uid_tag} exists
		 *  and {acct_tag, uid_tag} doesn't exist
		 *  AND acct_tag == 0.
		 * Impossible. This reassures us that new_tag_stat
		 * below will always be assigned.
		 */
		BUG_ON(!new_tag_stat);
	}
	tag_stat_update(new_tag_stat, direction, proto, bytes);
unlock:
	spin_unlock_bh(&iface_entry->tag_stat_list_lock);
	spin_unlock_bh(&iface_stat_list_lock);
}

static int iface_netdev_event_handler(struct notifier_block *nb,
				      unsigned long event, void *ptr) {
	struct net_device *dev = netdev_notifier_info_to_dev(ptr);

	if (unlikely(module_passive))
		return NOTIFY_DONE;

	IF_DEBUG("qtaguid: iface_stat: netdev_event(): "
		 "ev=0x%lx/%s netdev=%p->name=%s\n",
		 event, netdev_evt_str(event), dev, dev ? dev->name : "");

	switch (event) {
	case NETDEV_UP:
		iface_stat_create(dev, NULL);
		atomic64_inc(&qtu_events.iface_events);
		break;
	case NETDEV_DOWN:
	case NETDEV_UNREGISTER:
		iface_stat_update(dev, event == NETDEV_DOWN);
		atomic64_inc(&qtu_events.iface_events);
		break;
	}
	return NOTIFY_DONE;
}

static int iface_inet6addr_event_handler(struct notifier_block *nb,
					 unsigned long event, void *ptr)
{
	struct inet6_ifaddr *ifa = ptr;
	struct net_device *dev;

	if (unlikely(module_passive))
		return NOTIFY_DONE;

	IF_DEBUG("qtaguid: iface_stat: inet6addr_event(): "
		 "ev=0x%lx/%s ifa=%p\n",
		 event, netdev_evt_str(event), ifa);

	switch (event) {
	case NETDEV_UP:
		BUG_ON(!ifa || !ifa->idev);
		dev = (struct net_device *)ifa->idev->dev;
		iface_stat_create_ipv6(dev, ifa);
		atomic64_inc(&qtu_events.iface_events);
		break;
	case NETDEV_DOWN:
	case NETDEV_UNREGISTER:
		BUG_ON(!ifa || !ifa->idev);
		dev = (struct net_device *)ifa->idev->dev;
		iface_stat_update(dev, event == NETDEV_DOWN);
		atomic64_inc(&qtu_events.iface_events);
		break;
	}
	return NOTIFY_DONE;
}

static int iface_inetaddr_event_handler(struct notifier_block *nb,
					unsigned long event, void *ptr)
{
	struct in_ifaddr *ifa = ptr;
	struct net_device *dev;

	if (unlikely(module_passive))
		return NOTIFY_DONE;

	IF_DEBUG("qtaguid: iface_stat: inetaddr_event(): "
		 "ev=0x%lx/%s ifa=%p\n",
		 event, netdev_evt_str(event), ifa);

	switch (event) {
	case NETDEV_UP:
		BUG_ON(!ifa || !ifa->ifa_dev);
		dev = ifa->ifa_dev->dev;
		iface_stat_create(dev, ifa);
		atomic64_inc(&qtu_events.iface_events);
		break;
	case NETDEV_DOWN:
	case NETDEV_UNREGISTER:
		BUG_ON(!ifa || !ifa->ifa_dev);
		dev = ifa->ifa_dev->dev;
		iface_stat_update(dev, event == NETDEV_DOWN);
		atomic64_inc(&qtu_events.iface_events);
		break;
	}
	return NOTIFY_DONE;
}

static struct notifier_block iface_netdev_notifier_blk = {
	.notifier_call = iface_netdev_event_handler,
};

static struct notifier_block iface_inetaddr_notifier_blk = {
	.notifier_call = iface_inetaddr_event_handler,
};

static struct notifier_block iface_inet6addr_notifier_blk = {
	.notifier_call = iface_inet6addr_event_handler,
};

static const struct seq_operations iface_stat_fmt_proc_seq_ops = {
	.start	= iface_stat_fmt_proc_start,
	.next	= iface_stat_fmt_proc_next,
	.stop	= iface_stat_fmt_proc_stop,
	.show	= iface_stat_fmt_proc_show,
};

static int proc_iface_stat_fmt_open(struct inode *inode, struct file *file)
{
	struct proc_iface_stat_fmt_info *s;

	s = __seq_open_private(file, &iface_stat_fmt_proc_seq_ops,
			sizeof(struct proc_iface_stat_fmt_info));
	if (!s)
		return -ENOMEM;

	s->fmt = (uintptr_t)PDE_DATA(inode);
	return 0;
}

static const struct file_operations proc_iface_stat_fmt_fops = {
	.open		= proc_iface_stat_fmt_open,
	.read		= seq_read,
	.llseek		= seq_lseek,
	.release	= seq_release_private,
};

static int __init iface_stat_init(struct proc_dir_entry *parent_procdir)
{
	int err;

	iface_stat_procdir = proc_mkdir(iface_stat_procdirname, parent_procdir);
	if (!iface_stat_procdir) {
		pr_err("qtaguid: iface_stat: init failed to create proc entry\n");
		err = -1;
		goto err;
	}

	iface_stat_all_procfile = proc_create_data(iface_stat_all_procfilename,
						   proc_iface_perms,
						   parent_procdir,
						   &proc_iface_stat_fmt_fops,
						   (void *)1 /* fmt1 */);
	if (!iface_stat_all_procfile) {
		pr_err("qtaguid: iface_stat: init "
		       " failed to create stat_old proc entry\n");
		err = -1;
		goto err_zap_entry;
	}

	iface_stat_fmt_procfile = proc_create_data(iface_stat_fmt_procfilename,
						   proc_iface_perms,
						   parent_procdir,
						   &proc_iface_stat_fmt_fops,
						   (void *)2 /* fmt2 */);
	if (!iface_stat_fmt_procfile) {
		pr_err("qtaguid: iface_stat: init "
		       " failed to create stat_all proc entry\n");
		err = -1;
		goto err_zap_all_stats_entry;
	}


	err = register_netdevice_notifier(&iface_netdev_notifier_blk);
	if (err) {
		pr_err("qtaguid: iface_stat: init "
		       "failed to register dev event handler\n");
		goto err_zap_all_stats_entries;
	}
	err = register_inetaddr_notifier(&iface_inetaddr_notifier_blk);
	if (err) {
		pr_err("qtaguid: iface_stat: init "
		       "failed to register ipv4 dev event handler\n");
		goto err_unreg_nd;
	}

	err = register_inet6addr_notifier(&iface_inet6addr_notifier_blk);
	if (err) {
		pr_err("qtaguid: iface_stat: init "
		       "failed to register ipv6 dev event handler\n");
		goto err_unreg_ip4_addr;
	}
	return 0;

err_unreg_ip4_addr:
	unregister_inetaddr_notifier(&iface_inetaddr_notifier_blk);
err_unreg_nd:
	unregister_netdevice_notifier(&iface_netdev_notifier_blk);
err_zap_all_stats_entries:
	remove_proc_entry(iface_stat_fmt_procfilename, parent_procdir);
err_zap_all_stats_entry:
	remove_proc_entry(iface_stat_all_procfilename, parent_procdir);
err_zap_entry:
	remove_proc_entry(iface_stat_procdirname, parent_procdir);
err:
	return err;
}

static struct sock *qtaguid_find_sk(const struct sk_buff *skb,
				    struct xt_action_param *par)
{
	struct sock *sk;
	unsigned int hook_mask = (1 << par->hooknum);

<<<<<<< HEAD
	MT_DEBUG("qtaguid[%d]: find_sk(skb=%p) family=%d\n",
=======
	MT_DEBUG("qtaguid[%d]: find_sk(skb=%pK) family=%d\n",
>>>>>>> 033fde08
		 par->hooknum, skb, par->family);

	/*
	 * Let's not abuse the the xt_socket_get*_sk(), or else it will
	 * return garbage SKs.
	 */
	if (!(hook_mask & XT_SOCKET_SUPPORTED_HOOKS))
		return NULL;

	switch (par->family) {
	case NFPROTO_IPV6:
		sk = xt_socket_lookup_slow_v6(dev_net(skb->dev), skb, par->in);
		break;
	case NFPROTO_IPV4:
		sk = xt_socket_lookup_slow_v4(dev_net(skb->dev), skb, par->in);
		break;
	default:
		return NULL;
	}

	if (sk) {
<<<<<<< HEAD
		MT_DEBUG("qtaguid[%d]: %p->sk_proto=%u->sk_state=%d\n",
=======
		MT_DEBUG("qtaguid[%d]: %pK->sk_proto=%u->sk_state=%d\n",
>>>>>>> 033fde08
			 par->hooknum, sk, sk->sk_protocol, sk->sk_state);
	}
	return sk;
}

static void account_for_uid(const struct sk_buff *skb,
			    const struct sock *alternate_sk, uid_t uid,
			    struct xt_action_param *par)
{
	const struct net_device *el_dev;
	enum ifs_tx_rx direction;
	int proto;

	get_dev_and_dir(skb, par, &direction, &el_dev);
	proto = ipx_proto(skb, par);
	MT_DEBUG("qtaguid[%d]: dev name=%s type=%d fam=%d proto=%d dir=%d\n",
		 par->hooknum, el_dev->name, el_dev->type,
		 par->family, proto, direction);

	if_tag_stat_update(el_dev->name, uid,
			   skb->sk ? skb->sk : alternate_sk,
			   direction,
			   proto, skb->len);
}

static bool qtaguid_mt(const struct sk_buff *skb, struct xt_action_param *par)
{
	const struct xt_qtaguid_match_info *info = par->matchinfo;
	const struct file *filp;
	bool got_sock = false;
	struct sock *sk;
	kuid_t sock_uid;
	bool res;
	bool set_sk_callback_lock = false;
	/*
	 * TODO: unhack how to force just accounting.
	 * For now we only do tag stats when the uid-owner is not requested
	 */
	bool do_tag_stat = !(info->match & XT_QTAGUID_UID);

	if (unlikely(module_passive))
		return (info->match ^ info->invert) == 0;

	MT_DEBUG("qtaguid[%d]: entered skb=%p par->in=%p/out=%p fam=%d\n",
		 par->hooknum, skb, par->in, par->out, par->family);

	atomic64_inc(&qtu_events.match_calls);
	if (skb == NULL) {
		res = (info->match ^ info->invert) == 0;
		goto ret_res;
	}

	switch (par->hooknum) {
	case NF_INET_PRE_ROUTING:
	case NF_INET_POST_ROUTING:
		atomic64_inc(&qtu_events.match_calls_prepost);
		iface_stat_update_from_skb(skb, par);
		/*
		 * We are done in pre/post. The skb will get processed
		 * further alter.
		 */
		res = (info->match ^ info->invert);
		goto ret_res;
		break;
	/* default: Fall through and do UID releated work */
	}

	sk = skb_to_full_sk(skb);
	/*
	 * When in TCP_TIME_WAIT the sk is not a "struct sock" but
	 * "struct inet_timewait_sock" which is missing fields.
	 * So we ignore it.
	 */
	if (sk && sk->sk_state == TCP_TIME_WAIT)
		sk = NULL;
	if (sk == NULL) {
		/*
		 * A missing sk->sk_socket happens when packets are in-flight
		 * and the matching socket is already closed and gone.
		 */
		sk = qtaguid_find_sk(skb, par);
		/*
		 * TCP_NEW_SYN_RECV are not "struct sock" but "struct request_sock"
		 * where we can get a pointer to a full socket to retrieve uid/gid.
		 * When in TCP_TIME_WAIT, sk is a struct inet_timewait_sock
		 * which is missing fields and does not contain any reference
		 * to a full socket, so just ignore the socket.
		 */
		if (sk && sk->sk_state == TCP_NEW_SYN_RECV) {
			sock_gen_put(sk);
			sk = sk_to_full_sk(sk);
		} else if (sk && (!sk_fullsock(sk) || sk->sk_state == TCP_TIME_WAIT)) {
			sock_gen_put(sk);
			sk = NULL;
		} else {
			/*
			 * If we got the socket from the find_sk(), we will need to put
			 * it back, as nf_tproxy_get_sock_v4() got it.
			 */
			got_sock = sk;
		}
		if (sk)
			atomic64_inc(&qtu_events.match_found_sk_in_ct);
		else
			atomic64_inc(&qtu_events.match_found_no_sk_in_ct);
	} else {
		atomic64_inc(&qtu_events.match_found_sk);
	}
	MT_DEBUG("qtaguid[%d]: sk=%p got_sock=%d fam=%d proto=%d\n",
		 par->hooknum, sk, got_sock, par->family, ipx_proto(skb, par));

	if (!sk) {
		/*
		 * Here, the qtaguid_find_sk() using connection tracking
		 * couldn't find the owner, so for now we just count them
		 * against the system.
		 */
		if (do_tag_stat)
			account_for_uid(skb, sk, 0, par);
		MT_DEBUG("qtaguid[%d]: leaving (sk=NULL)\n", par->hooknum);
		res = (info->match ^ info->invert) == 0;
		atomic64_inc(&qtu_events.match_no_sk);
		goto put_sock_ret_res;
	} else if (info->match & info->invert & XT_QTAGUID_SOCKET) {
		res = false;
		goto put_sock_ret_res;
	}
	sock_uid = sk->sk_uid;
	if (do_tag_stat)
		account_for_uid(skb, sk, from_kuid(&init_user_ns, sock_uid),
				par);

	/*
	 * The following two tests fail the match when:
	 *    id not in range AND no inverted condition requested
	 * or id     in range AND    inverted condition requested
	 * Thus (!a && b) || (a && !b) == a ^ b
	 */
	if (info->match & XT_QTAGUID_UID) {
		kuid_t uid_min = make_kuid(&init_user_ns, info->uid_min);
		kuid_t uid_max = make_kuid(&init_user_ns, info->uid_max);

		if ((uid_gte(sock_uid, uid_min) &&
		     uid_lte(sock_uid, uid_max)) ^
		    !(info->invert & XT_QTAGUID_UID)) {
			MT_DEBUG("qtaguid[%d]: leaving uid not matching\n",
				 par->hooknum);
			res = false;
			goto put_sock_ret_res;
		}
	}
	if (info->match & XT_QTAGUID_GID) {
		kgid_t gid_min = make_kgid(&init_user_ns, info->gid_min);
		kgid_t gid_max = make_kgid(&init_user_ns, info->gid_max);
		set_sk_callback_lock = true;
		read_lock_bh(&sk->sk_callback_lock);
		MT_DEBUG("qtaguid[%d]: sk=%pK->sk_socket=%pK->file=%pK\n",
			 par->hooknum, sk, sk->sk_socket,
			 sk->sk_socket ? sk->sk_socket->file : (void *)-1LL);
		filp = sk->sk_socket ? sk->sk_socket->file : NULL;
		if (!filp) {
			res = ((info->match ^ info->invert) &
			       XT_QTAGUID_GID) == 0;
			atomic64_inc(&qtu_events.match_no_sk_gid);
			goto put_sock_ret_res;
		}
		MT_DEBUG("qtaguid[%d]: filp...uid=%u\n",
			 par->hooknum, filp ?
			 from_kuid(&init_user_ns, filp->f_cred->fsuid) : -1);
		if ((gid_gte(filp->f_cred->fsgid, gid_min) &&
				gid_lte(filp->f_cred->fsgid, gid_max)) ^
			!(info->invert & XT_QTAGUID_GID)) {
			MT_DEBUG("qtaguid[%d]: leaving gid not matching\n",
				par->hooknum);
			res = false;
			goto put_sock_ret_res;
		}
	}
	MT_DEBUG("qtaguid[%d]: leaving matched\n", par->hooknum);
	res = true;

put_sock_ret_res:
	if (got_sock)
		sock_gen_put(sk);
	if (set_sk_callback_lock)
		read_unlock_bh(&sk->sk_callback_lock);
ret_res:
	MT_DEBUG("qtaguid[%d]: left %d\n", par->hooknum, res);
	return res;
}

#ifdef DDEBUG
/*
 * This function is not in xt_qtaguid_print.c because of locks visibility.
 * The lock of sock_tag_list must be aquired before calling this function
 */
static void prdebug_full_state_locked(int indent_level, const char *fmt, ...)
{
	va_list args;
	char *fmt_buff;
	char *buff;

	if (!unlikely(qtaguid_debug_mask & DDEBUG_MASK))
		return;

	fmt_buff = kasprintf(GFP_ATOMIC,
			     "qtaguid: %s(): %s {\n", __func__, fmt);
	BUG_ON(!fmt_buff);
	va_start(args, fmt);
	buff = kvasprintf(GFP_ATOMIC,
			  fmt_buff, args);
	BUG_ON(!buff);
	pr_debug("%s", buff);
	kfree(fmt_buff);
	kfree(buff);
	va_end(args);

	prdebug_sock_tag_tree(indent_level, &sock_tag_tree);

	spin_lock_bh(&uid_tag_data_tree_lock);
	prdebug_uid_tag_data_tree(indent_level, &uid_tag_data_tree);
	prdebug_proc_qtu_data_tree(indent_level, &proc_qtu_data_tree);
	spin_unlock_bh(&uid_tag_data_tree_lock);

	spin_lock_bh(&iface_stat_list_lock);
	prdebug_iface_stat_list(indent_level, &iface_stat_list);
	spin_unlock_bh(&iface_stat_list_lock);

	pr_debug("qtaguid: %s(): }\n", __func__);
}
#else
static void prdebug_full_state_locked(int indent_level, const char *fmt, ...) {}
#endif

struct proc_ctrl_print_info {
	struct sock *sk; /* socket found by reading to sk_pos */
	loff_t sk_pos;
};

static void *qtaguid_ctrl_proc_next(struct seq_file *m, void *v, loff_t *pos)
{
	struct proc_ctrl_print_info *pcpi = m->private;
	struct sock_tag *sock_tag_entry = v;
	struct rb_node *node;

	(*pos)++;

	if (!v || v  == SEQ_START_TOKEN)
		return NULL;

	node = rb_next(&sock_tag_entry->sock_node);
	if (!node) {
		pcpi->sk = NULL;
		sock_tag_entry = SEQ_START_TOKEN;
	} else {
		sock_tag_entry = rb_entry(node, struct sock_tag, sock_node);
		pcpi->sk = sock_tag_entry->sk;
	}
	pcpi->sk_pos = *pos;
	return sock_tag_entry;
}

static void *qtaguid_ctrl_proc_start(struct seq_file *m, loff_t *pos)
{
	struct proc_ctrl_print_info *pcpi = m->private;
	struct sock_tag *sock_tag_entry;
	struct rb_node *node;

	spin_lock_bh(&sock_tag_list_lock);

	if (unlikely(module_passive))
		return NULL;

	if (*pos == 0) {
		pcpi->sk_pos = 0;
		node = rb_first(&sock_tag_tree);
		if (!node) {
			pcpi->sk = NULL;
			return SEQ_START_TOKEN;
		}
		sock_tag_entry = rb_entry(node, struct sock_tag, sock_node);
		pcpi->sk = sock_tag_entry->sk;
	} else {
		sock_tag_entry = (pcpi->sk ? get_sock_stat_nl(pcpi->sk) :
						NULL) ?: SEQ_START_TOKEN;
		if (*pos != pcpi->sk_pos) {
			/* seq_read skipped a next call */
			*pos = pcpi->sk_pos;
			return qtaguid_ctrl_proc_next(m, sock_tag_entry, pos);
		}
	}
	return sock_tag_entry;
}

static void qtaguid_ctrl_proc_stop(struct seq_file *m, void *v)
{
	spin_unlock_bh(&sock_tag_list_lock);
}

/*
 * Procfs reader to get all active socket tags using style "1)" as described in
 * fs/proc/generic.c
 */
static int qtaguid_ctrl_proc_show(struct seq_file *m, void *v)
{
	struct sock_tag *sock_tag_entry = v;
	uid_t uid;

	CT_DEBUG("qtaguid: proc ctrl pid=%u tgid=%u uid=%u\n",
		 current->pid, current->tgid, from_kuid(&init_user_ns, current_fsuid()));

	if (sock_tag_entry != SEQ_START_TOKEN) {
		int sk_ref_count;
		uid = get_uid_from_tag(sock_tag_entry->tag);
		CT_DEBUG("qtaguid: proc_read(): sk=%p tag=0x%llx (uid=%u) "
			 "pid=%u\n",
			 sock_tag_entry->sk,
			 sock_tag_entry->tag,
			 uid,
			 sock_tag_entry->pid
			);
		sk_ref_count = atomic_read(
			&sock_tag_entry->sk->sk_refcnt);
		seq_printf(m, "sock=%pK tag=0x%llx (uid=%u) pid=%u "
			   "f_count=%d\n",
			   sock_tag_entry->sk,
			   sock_tag_entry->tag, uid,
			   sock_tag_entry->pid, sk_ref_count);
	} else {
		seq_printf(m, "events: sockets_tagged=%llu "
			   "sockets_untagged=%llu "
			   "counter_set_changes=%llu "
			   "delete_cmds=%llu "
			   "iface_events=%llu "
			   "match_calls=%llu "
			   "match_calls_prepost=%llu "
			   "match_found_sk=%llu "
			   "match_found_sk_in_ct=%llu "
			   "match_found_no_sk_in_ct=%llu "
			   "match_no_sk=%llu "
			   "match_no_sk_gid=%llu\n",
			   (u64)atomic64_read(&qtu_events.sockets_tagged),
			   (u64)atomic64_read(&qtu_events.sockets_untagged),
			   (u64)atomic64_read(&qtu_events.counter_set_changes),
			   (u64)atomic64_read(&qtu_events.delete_cmds),
			   (u64)atomic64_read(&qtu_events.iface_events),
			   (u64)atomic64_read(&qtu_events.match_calls),
			   (u64)atomic64_read(&qtu_events.match_calls_prepost),
			   (u64)atomic64_read(&qtu_events.match_found_sk),
			   (u64)atomic64_read(&qtu_events.match_found_sk_in_ct),
			   (u64)atomic64_read(&qtu_events.match_found_no_sk_in_ct),
			   (u64)atomic64_read(&qtu_events.match_no_sk),
			   (u64)atomic64_read(&qtu_events.match_no_sk_gid));

		/* Count the following as part of the last item_index. No need
		 * to lock the sock_tag_list here since it is already locked when
		 * starting the seq_file operation
		 */
		prdebug_full_state_locked(0, "proc ctrl");
	}

	return 0;
}

/*
 * Delete socket tags, and stat tags associated with a given
 * accouting tag and uid.
 */
static int ctrl_cmd_delete(const char *input)
{
	char cmd;
	int uid_int;
	kuid_t uid;
	uid_t entry_uid;
	tag_t acct_tag;
	tag_t tag;
	int res, argc;
	struct iface_stat *iface_entry;
	struct rb_node *node;
	struct sock_tag *st_entry;
	struct rb_root st_to_free_tree = RB_ROOT;
	struct tag_stat *ts_entry;
	struct tag_counter_set *tcs_entry;
	struct tag_ref *tr_entry;
	struct uid_tag_data *utd_entry;

	argc = sscanf(input, "%c %llu %u", &cmd, &acct_tag, &uid_int);
	uid = make_kuid(&init_user_ns, uid_int);
	CT_DEBUG("qtaguid: ctrl_delete(%s): argc=%d cmd=%c "
		 "user_tag=0x%llx uid=%u\n", input, argc, cmd,
		 acct_tag, uid_int);
	if (argc < 2) {
		res = -EINVAL;
		goto err;
	}
	if (!valid_atag(acct_tag)) {
		pr_info("qtaguid: ctrl_delete(%s): invalid tag\n", input);
		res = -EINVAL;
		goto err;
	}
	if (argc < 3) {
		uid = current_fsuid();
		uid_int = from_kuid(&init_user_ns, uid);
	} else if (!can_impersonate_uid(uid)) {
		pr_info("qtaguid: ctrl_delete(%s): "
			"insufficient priv from pid=%u tgid=%u uid=%u\n",
			input, current->pid, current->tgid, from_kuid(&init_user_ns, current_fsuid()));
		res = -EPERM;
		goto err;
	}

	tag = combine_atag_with_uid(acct_tag, uid_int);
	CT_DEBUG("qtaguid: ctrl_delete(%s): "
		 "looking for tag=0x%llx (uid=%u)\n",
		 input, tag, uid_int);

	/* Delete socket tags */
	spin_lock_bh(&sock_tag_list_lock);
	node = rb_first(&sock_tag_tree);
	while (node) {
		st_entry = rb_entry(node, struct sock_tag, sock_node);
		entry_uid = get_uid_from_tag(st_entry->tag);
		node = rb_next(node);
		if (entry_uid != uid_int)
			continue;

		CT_DEBUG("qtaguid: ctrl_delete(%s): st tag=0x%llx (uid=%u)\n",
			 input, st_entry->tag, entry_uid);

		if (!acct_tag || st_entry->tag == tag) {
			rb_erase(&st_entry->sock_node, &sock_tag_tree);
			/* Can't sockfd_put() within spinlock, do it later. */
			sock_tag_tree_insert(st_entry, &st_to_free_tree);
			tr_entry = lookup_tag_ref(st_entry->tag, NULL);
			BUG_ON(tr_entry->num_sock_tags <= 0);
			tr_entry->num_sock_tags--;
			/*
			 * TODO: remove if, and start failing.
			 * This is a hack to work around the fact that in some
			 * places we have "if (IS_ERR_OR_NULL(pqd_entry))"
			 * and are trying to work around apps
			 * that didn't open the /dev/xt_qtaguid.
			 */
			if (st_entry->list.next && st_entry->list.prev)
				list_del(&st_entry->list);
		}
	}
	spin_unlock_bh(&sock_tag_list_lock);

	sock_tag_tree_erase(&st_to_free_tree);

	/* Delete tag counter-sets */
	spin_lock_bh(&tag_counter_set_list_lock);
	/* Counter sets are only on the uid tag, not full tag */
	tcs_entry = tag_counter_set_tree_search(&tag_counter_set_tree, tag);
	if (tcs_entry) {
		CT_DEBUG("qtaguid: ctrl_delete(%s): "
			 "erase tcs: tag=0x%llx (uid=%u) set=%d\n",
			 input,
			 tcs_entry->tn.tag,
			 get_uid_from_tag(tcs_entry->tn.tag),
			 tcs_entry->active_set);
		rb_erase(&tcs_entry->tn.node, &tag_counter_set_tree);
		kfree(tcs_entry);
	}
	spin_unlock_bh(&tag_counter_set_list_lock);

	/*
	 * If acct_tag is 0, then all entries belonging to uid are
	 * erased.
	 */
	spin_lock_bh(&iface_stat_list_lock);
	list_for_each_entry(iface_entry, &iface_stat_list, list) {
		spin_lock_bh(&iface_entry->tag_stat_list_lock);
		node = rb_first(&iface_entry->tag_stat_tree);
		while (node) {
			ts_entry = rb_entry(node, struct tag_stat, tn.node);
			entry_uid = get_uid_from_tag(ts_entry->tn.tag);
			node = rb_next(node);

			CT_DEBUG("qtaguid: ctrl_delete(%s): "
				 "ts tag=0x%llx (uid=%u)\n",
				 input, ts_entry->tn.tag, entry_uid);

			if (entry_uid != uid_int)
				continue;
			if (!acct_tag || ts_entry->tn.tag == tag) {
				CT_DEBUG("qtaguid: ctrl_delete(%s): "
					 "erase ts: %s 0x%llx %u\n",
					 input, iface_entry->ifname,
					 get_atag_from_tag(ts_entry->tn.tag),
					 entry_uid);
				rb_erase(&ts_entry->tn.node,
					 &iface_entry->tag_stat_tree);
				kfree(ts_entry);
			}
		}
		spin_unlock_bh(&iface_entry->tag_stat_list_lock);
	}
	spin_unlock_bh(&iface_stat_list_lock);

	/* Cleanup the uid_tag_data */
	spin_lock_bh(&uid_tag_data_tree_lock);
	node = rb_first(&uid_tag_data_tree);
	while (node) {
		utd_entry = rb_entry(node, struct uid_tag_data, node);
		entry_uid = utd_entry->uid;
		node = rb_next(node);

		CT_DEBUG("qtaguid: ctrl_delete(%s): "
			 "utd uid=%u\n",
			 input, entry_uid);

		if (entry_uid != uid_int)
			continue;
		/*
		 * Go over the tag_refs, and those that don't have
		 * sock_tags using them are freed.
		 */
		put_tag_ref_tree(tag, utd_entry);
		put_utd_entry(utd_entry);
	}
	spin_unlock_bh(&uid_tag_data_tree_lock);

	atomic64_inc(&qtu_events.delete_cmds);
	res = 0;

err:
	return res;
}

static int ctrl_cmd_counter_set(const char *input)
{
	char cmd;
	uid_t uid = 0;
	tag_t tag;
	int res, argc;
	struct tag_counter_set *tcs;
	int counter_set;

	argc = sscanf(input, "%c %d %u", &cmd, &counter_set, &uid);
	CT_DEBUG("qtaguid: ctrl_counterset(%s): argc=%d cmd=%c "
		 "set=%d uid=%u\n", input, argc, cmd,
		 counter_set, uid);
	if (argc != 3) {
		res = -EINVAL;
		goto err;
	}
	if (counter_set < 0 || counter_set >= IFS_MAX_COUNTER_SETS) {
		pr_info("qtaguid: ctrl_counterset(%s): invalid counter_set range\n",
			input);
		res = -EINVAL;
		goto err;
	}
	if (!can_manipulate_uids()) {
		pr_info("qtaguid: ctrl_counterset(%s): "
			"insufficient priv from pid=%u tgid=%u uid=%u\n",
			input, current->pid, current->tgid, from_kuid(&init_user_ns, current_fsuid()));
		res = -EPERM;
		goto err;
	}

	tag = make_tag_from_uid(uid);
	spin_lock_bh(&tag_counter_set_list_lock);
	tcs = tag_counter_set_tree_search(&tag_counter_set_tree, tag);
	if (!tcs) {
		tcs = kzalloc(sizeof(*tcs), GFP_ATOMIC);
		if (!tcs) {
			spin_unlock_bh(&tag_counter_set_list_lock);
			pr_err("qtaguid: ctrl_counterset(%s): "
			       "failed to alloc counter set\n",
			       input);
			res = -ENOMEM;
			goto err;
		}
		tcs->tn.tag = tag;
		tag_counter_set_tree_insert(tcs, &tag_counter_set_tree);
		CT_DEBUG("qtaguid: ctrl_counterset(%s): added tcs tag=0x%llx "
			 "(uid=%u) set=%d\n",
			 input, tag, get_uid_from_tag(tag), counter_set);
	}
	tcs->active_set = counter_set;
	spin_unlock_bh(&tag_counter_set_list_lock);
	atomic64_inc(&qtu_events.counter_set_changes);
	res = 0;

err:
	return res;
}

static int ctrl_cmd_tag(const char *input)
{
	char cmd;
	int sock_fd = 0;
	kuid_t uid;
	unsigned int uid_int = 0;
	tag_t acct_tag = make_atag_from_value(0);
	tag_t full_tag;
	struct socket *el_socket;
	int res, argc;
	struct sock_tag *sock_tag_entry;
	struct tag_ref *tag_ref_entry;
	struct uid_tag_data *uid_tag_data_entry;
	struct proc_qtu_data *pqd_entry;

	/* Unassigned args will get defaulted later. */
	argc = sscanf(input, "%c %d %llu %u", &cmd, &sock_fd, &acct_tag, &uid_int);
	uid = make_kuid(&init_user_ns, uid_int);
	CT_DEBUG("qtaguid: ctrl_tag(%s): argc=%d cmd=%c sock_fd=%d "
		 "acct_tag=0x%llx uid=%u\n", input, argc, cmd, sock_fd,
		 acct_tag, uid_int);
	if (argc < 2) {
		res = -EINVAL;
		goto err;
	}
	el_socket = sockfd_lookup(sock_fd, &res);  /* This locks the file */
	if (!el_socket) {
		pr_info("qtaguid: ctrl_tag(%s): failed to lookup"
			" sock_fd=%d err=%d pid=%u tgid=%u uid=%u\n",
			input, sock_fd, res, current->pid, current->tgid,
			from_kuid(&init_user_ns, current_fsuid()));
		goto err;
	}
	CT_DEBUG("qtaguid: ctrl_tag(%s): socket->...->sk_refcnt=%d ->sk=%p\n",
		 input, atomic_read(&el_socket->sk->sk_refcnt),
		 el_socket->sk);
	if (argc < 3) {
		acct_tag = make_atag_from_value(0);
	} else if (!valid_atag(acct_tag)) {
		pr_info("qtaguid: ctrl_tag(%s): invalid tag\n", input);
		res = -EINVAL;
		goto err_put;
	}
	CT_DEBUG("qtaguid: ctrl_tag(%s): "
		 "pid=%u tgid=%u uid=%u euid=%u fsuid=%u "
		 "ctrl.gid=%u in_group()=%d in_egroup()=%d\n",
		 input, current->pid, current->tgid,
		 from_kuid(&init_user_ns, current_uid()),
		 from_kuid(&init_user_ns, current_euid()),
		 from_kuid(&init_user_ns, current_fsuid()),
		 from_kgid(&init_user_ns, xt_qtaguid_ctrl_file->gid),
		 in_group_p(xt_qtaguid_ctrl_file->gid),
		 in_egroup_p(xt_qtaguid_ctrl_file->gid));
	if (argc < 4) {
		uid = current_fsuid();
		uid_int = from_kuid(&init_user_ns, uid);
	} else if (!can_impersonate_uid(uid)) {
		pr_info("qtaguid: ctrl_tag(%s): "
			"insufficient priv from pid=%u tgid=%u uid=%u\n",
			input, current->pid, current->tgid, from_kuid(&init_user_ns, current_fsuid()));
		res = -EPERM;
		goto err_put;
	}
	full_tag = combine_atag_with_uid(acct_tag, uid_int);

	spin_lock_bh(&sock_tag_list_lock);
	sock_tag_entry = get_sock_stat_nl(el_socket->sk);
	tag_ref_entry = get_tag_ref(full_tag, &uid_tag_data_entry);
	if (IS_ERR(tag_ref_entry)) {
		res = PTR_ERR(tag_ref_entry);
		spin_unlock_bh(&sock_tag_list_lock);
		goto err_put;
	}
	tag_ref_entry->num_sock_tags++;
	if (sock_tag_entry) {
		struct tag_ref *prev_tag_ref_entry;

		CT_DEBUG("qtaguid: ctrl_tag(%s): retag for sk=%p "
			 "st@%p ...->sk_refcnt=%d\n",
			 input, el_socket->sk, sock_tag_entry,
			 atomic_read(&el_socket->sk->sk_refcnt));
		prev_tag_ref_entry = lookup_tag_ref(sock_tag_entry->tag,
						    &uid_tag_data_entry);
		BUG_ON(IS_ERR_OR_NULL(prev_tag_ref_entry));
		BUG_ON(prev_tag_ref_entry->num_sock_tags <= 0);
		prev_tag_ref_entry->num_sock_tags--;
		sock_tag_entry->tag = full_tag;
	} else {
		CT_DEBUG("qtaguid: ctrl_tag(%s): newtag for sk=%p\n",
			 input, el_socket->sk);
		sock_tag_entry = kzalloc(sizeof(*sock_tag_entry),
					 GFP_ATOMIC);
		if (!sock_tag_entry) {
			pr_err("qtaguid: ctrl_tag(%s): "
			       "socket tag alloc failed\n",
			       input);
			spin_unlock_bh(&sock_tag_list_lock);
			res = -ENOMEM;
			goto err_tag_unref_put;
		}
		/*
		 * Hold the sk refcount here to make sure the sk pointer cannot
		 * be freed and reused
		 */
		sock_hold(el_socket->sk);
		sock_tag_entry->sk = el_socket->sk;
		sock_tag_entry->pid = current->tgid;
		sock_tag_entry->tag = combine_atag_with_uid(acct_tag, uid_int);
		spin_lock_bh(&uid_tag_data_tree_lock);
		pqd_entry = proc_qtu_data_tree_search(
			&proc_qtu_data_tree, current->tgid);
		/*
		 * TODO: remove if, and start failing.
		 * At first, we want to catch user-space code that is not
		 * opening the /dev/xt_qtaguid.
		 */
		if (IS_ERR_OR_NULL(pqd_entry))
			pr_warn_once(
				"qtaguid: %s(): "
				"User space forgot to open /dev/xt_qtaguid? "
				"pid=%u tgid=%u uid=%u\n", __func__,
				current->pid, current->tgid,
				from_kuid(&init_user_ns, current_fsuid()));
		else
			list_add(&sock_tag_entry->list,
				 &pqd_entry->sock_tag_list);
		spin_unlock_bh(&uid_tag_data_tree_lock);

		sock_tag_tree_insert(sock_tag_entry, &sock_tag_tree);
		atomic64_inc(&qtu_events.sockets_tagged);
	}
	spin_unlock_bh(&sock_tag_list_lock);
	/* We keep the ref to the sk until it is untagged */
	CT_DEBUG("qtaguid: ctrl_tag(%s): done st@%p ...->sk_refcnt=%d\n",
		 input, sock_tag_entry,
		 atomic_read(&el_socket->sk->sk_refcnt));
	sockfd_put(el_socket);
	return 0;

err_tag_unref_put:
	BUG_ON(tag_ref_entry->num_sock_tags <= 0);
	tag_ref_entry->num_sock_tags--;
	free_tag_ref_from_utd_entry(tag_ref_entry, uid_tag_data_entry);
err_put:
	CT_DEBUG("qtaguid: ctrl_tag(%s): done. ...->sk_refcnt=%d\n",
		 input, atomic_read(&el_socket->sk->sk_refcnt) - 1);
	/* Release the sock_fd that was grabbed by sockfd_lookup(). */
	sockfd_put(el_socket);
	return res;

err:
	CT_DEBUG("qtaguid: ctrl_tag(%s): done.\n", input);
	return res;
}

static int ctrl_cmd_untag(const char *input)
{
	char cmd;
	int sock_fd = 0;
	struct socket *el_socket;
	int res, argc;

	argc = sscanf(input, "%c %d", &cmd, &sock_fd);
	CT_DEBUG("qtaguid: ctrl_untag(%s): argc=%d cmd=%c sock_fd=%d\n",
		 input, argc, cmd, sock_fd);
	if (argc < 2) {
		res = -EINVAL;
		return res;
	}
	el_socket = sockfd_lookup(sock_fd, &res);  /* This locks the file */
	if (!el_socket) {
		pr_info("qtaguid: ctrl_untag(%s): failed to lookup"
			" sock_fd=%d err=%d pid=%u tgid=%u uid=%u\n",
			input, sock_fd, res, current->pid, current->tgid,
			from_kuid(&init_user_ns, current_fsuid()));
		return res;
	}
	CT_DEBUG("qtaguid: ctrl_untag(%s): socket->...->f_count=%ld ->sk=%p\n",
		 input, atomic_long_read(&el_socket->file->f_count),
		 el_socket->sk);
	res = qtaguid_untag(el_socket, false);
	sockfd_put(el_socket);
	return res;
}

int qtaguid_untag(struct socket *el_socket, bool kernel)
{
	int res;
	pid_t pid;
	struct sock_tag *sock_tag_entry;
	struct tag_ref *tag_ref_entry;
	struct uid_tag_data *utd_entry;
	struct proc_qtu_data *pqd_entry;

	spin_lock_bh(&sock_tag_list_lock);
	sock_tag_entry = get_sock_stat_nl(el_socket->sk);
	if (!sock_tag_entry) {
		spin_unlock_bh(&sock_tag_list_lock);
		res = -EINVAL;
		return res;
	}
	/*
	 * The socket already belongs to the current process
	 * so it can do whatever it wants to it.
	 */
	rb_erase(&sock_tag_entry->sock_node, &sock_tag_tree);

	tag_ref_entry = lookup_tag_ref(sock_tag_entry->tag, &utd_entry);
	BUG_ON(!tag_ref_entry);
	BUG_ON(tag_ref_entry->num_sock_tags <= 0);
	spin_lock_bh(&uid_tag_data_tree_lock);
	if (kernel)
		pid = sock_tag_entry->pid;
	else
		pid = current->tgid;
	pqd_entry = proc_qtu_data_tree_search(
		&proc_qtu_data_tree, pid);
	/*
	 * TODO: remove if, and start failing.
	 * At first, we want to catch user-space code that is not
	 * opening the /dev/xt_qtaguid.
	 */
	if (IS_ERR_OR_NULL(pqd_entry) || !sock_tag_entry->list.next) {
		pr_warn_once("qtaguid: %s(): "
			     "User space forgot to open /dev/xt_qtaguid? "
			     "pid=%u tgid=%u sk_pid=%u, uid=%u\n", __func__,
			     current->pid, current->tgid, sock_tag_entry->pid,
			     from_kuid(&init_user_ns, current_fsuid()));
	} else {
		list_del(&sock_tag_entry->list);
	}
	spin_unlock_bh(&uid_tag_data_tree_lock);
	/*
	 * We don't free tag_ref from the utd_entry here,
	 * only during a cmd_delete().
	 */
	tag_ref_entry->num_sock_tags--;
	spin_unlock_bh(&sock_tag_list_lock);
	/*
	 * Release the sock_fd that was grabbed at tag time.
	 */
	sock_put(sock_tag_entry->sk);
	CT_DEBUG("qtaguid: done. st@%p ...->sk_refcnt=%d\n",
		 sock_tag_entry,
		 atomic_read(&el_socket->sk->sk_refcnt));

	kfree(sock_tag_entry);
	atomic64_inc(&qtu_events.sockets_untagged);

	return 0;
}

static ssize_t qtaguid_ctrl_parse(const char *input, size_t count)
{
	char cmd;
	ssize_t res;

	CT_DEBUG("qtaguid: ctrl(%s): pid=%u tgid=%u uid=%u\n",
		 input, current->pid, current->tgid, from_kuid(&init_user_ns, current_fsuid()));

	cmd = input[0];
	/* Collect params for commands */
	switch (cmd) {
	case 'd':
		res = ctrl_cmd_delete(input);
		break;

	case 's':
		res = ctrl_cmd_counter_set(input);
		break;

	case 't':
		res = ctrl_cmd_tag(input);
		break;

	case 'u':
		res = ctrl_cmd_untag(input);
		break;

	default:
		res = -EINVAL;
		goto err;
	}
	if (!res)
		res = count;
err:
	CT_DEBUG("qtaguid: ctrl(%s): res=%zd\n", input, res);
	return res;
}

#define MAX_QTAGUID_CTRL_INPUT_LEN 255
static ssize_t qtaguid_ctrl_proc_write(struct file *file, const char __user *buffer,
				   size_t count, loff_t *offp)
{
	char input_buf[MAX_QTAGUID_CTRL_INPUT_LEN];

	if (unlikely(module_passive))
		return count;

	if (count >= MAX_QTAGUID_CTRL_INPUT_LEN)
		return -EINVAL;

	if (copy_from_user(input_buf, buffer, count))
		return -EFAULT;

	input_buf[count] = '\0';
	return qtaguid_ctrl_parse(input_buf, count);
}

struct proc_print_info {
	struct iface_stat *iface_entry;
	int item_index;
	tag_t tag; /* tag found by reading to tag_pos */
	off_t tag_pos;
	int tag_item_index;
};

static void pp_stats_header(struct seq_file *m)
{
	seq_puts(m,
		 "idx iface acct_tag_hex uid_tag_int cnt_set "
		 "rx_bytes rx_packets "
		 "tx_bytes tx_packets "
		 "rx_tcp_bytes rx_tcp_packets "
		 "rx_udp_bytes rx_udp_packets "
		 "rx_other_bytes rx_other_packets "
		 "tx_tcp_bytes tx_tcp_packets "
		 "tx_udp_bytes tx_udp_packets "
		 "tx_other_bytes tx_other_packets\n");
}

static int pp_stats_line(struct seq_file *m, struct tag_stat *ts_entry,
			 int cnt_set)
{
	struct data_counters *cnts;
	tag_t tag = ts_entry->tn.tag;
	uid_t stat_uid = get_uid_from_tag(tag);
	struct proc_print_info *ppi = m->private;
	/* Detailed tags are not available to everybody */
	if (!can_read_other_uid_stats(make_kuid(&init_user_ns,stat_uid))) {
		CT_DEBUG("qtaguid: stats line: "
			 "%s 0x%llx %u: insufficient priv "
			 "from pid=%u tgid=%u uid=%u stats.gid=%u\n",
			 ppi->iface_entry->ifname,
			 get_atag_from_tag(tag), stat_uid,
			 current->pid, current->tgid, from_kuid(&init_user_ns, current_fsuid()),
			 from_kgid(&init_user_ns,xt_qtaguid_stats_file->gid));
		return 0;
	}
	ppi->item_index++;
	cnts = &ts_entry->counters;
	seq_printf(m, "%d %s 0x%llx %u %u "
		"%llu %llu "
		"%llu %llu "
		"%llu %llu "
		"%llu %llu "
		"%llu %llu "
		"%llu %llu "
		"%llu %llu "
		"%llu %llu\n",
		ppi->item_index,
		ppi->iface_entry->ifname,
		get_atag_from_tag(tag),
		stat_uid,
		cnt_set,
		dc_sum_bytes(cnts, cnt_set, IFS_RX),
		dc_sum_packets(cnts, cnt_set, IFS_RX),
		dc_sum_bytes(cnts, cnt_set, IFS_TX),
		dc_sum_packets(cnts, cnt_set, IFS_TX),
		cnts->bpc[cnt_set][IFS_RX][IFS_TCP].bytes,
		cnts->bpc[cnt_set][IFS_RX][IFS_TCP].packets,
		cnts->bpc[cnt_set][IFS_RX][IFS_UDP].bytes,
		cnts->bpc[cnt_set][IFS_RX][IFS_UDP].packets,
		cnts->bpc[cnt_set][IFS_RX][IFS_PROTO_OTHER].bytes,
		cnts->bpc[cnt_set][IFS_RX][IFS_PROTO_OTHER].packets,
		cnts->bpc[cnt_set][IFS_TX][IFS_TCP].bytes,
		cnts->bpc[cnt_set][IFS_TX][IFS_TCP].packets,
		cnts->bpc[cnt_set][IFS_TX][IFS_UDP].bytes,
		cnts->bpc[cnt_set][IFS_TX][IFS_UDP].packets,
		cnts->bpc[cnt_set][IFS_TX][IFS_PROTO_OTHER].bytes,
		cnts->bpc[cnt_set][IFS_TX][IFS_PROTO_OTHER].packets);
	return seq_has_overflowed(m) ? -ENOSPC : 1;
}

static bool pp_sets(struct seq_file *m, struct tag_stat *ts_entry)
{
	int ret;
	int counter_set;
	for (counter_set = 0; counter_set < IFS_MAX_COUNTER_SETS;
	     counter_set++) {
		ret = pp_stats_line(m, ts_entry, counter_set);
		if (ret < 0)
			return false;
	}
	return true;
}

static int qtaguid_stats_proc_iface_stat_ptr_valid(struct iface_stat *ptr)
{
	struct iface_stat *iface_entry;

	if (!ptr)
		return false;

	list_for_each_entry(iface_entry, &iface_stat_list, list)
		if (iface_entry == ptr)
			return true;
	return false;
}

static void qtaguid_stats_proc_next_iface_entry(struct proc_print_info *ppi)
{
	spin_unlock_bh(&ppi->iface_entry->tag_stat_list_lock);
	list_for_each_entry_continue(ppi->iface_entry, &iface_stat_list, list) {
		spin_lock_bh(&ppi->iface_entry->tag_stat_list_lock);
		return;
	}
	ppi->iface_entry = NULL;
}

static void *qtaguid_stats_proc_next(struct seq_file *m, void *v, loff_t *pos)
{
	struct proc_print_info *ppi = m->private;
	struct tag_stat *ts_entry;
	struct rb_node *node;

	if (!v) {
		pr_err("qtaguid: %s(): unexpected v: NULL\n", __func__);
		return NULL;
	}

	(*pos)++;

	if (!ppi->iface_entry || unlikely(module_passive))
		return NULL;

	if (v == SEQ_START_TOKEN)
		node = rb_first(&ppi->iface_entry->tag_stat_tree);
	else
		node = rb_next(&((struct tag_stat *)v)->tn.node);

	while (!node) {
		qtaguid_stats_proc_next_iface_entry(ppi);
		if (!ppi->iface_entry)
			return NULL;
		node = rb_first(&ppi->iface_entry->tag_stat_tree);
	}

	ts_entry = rb_entry(node, struct tag_stat, tn.node);
	ppi->tag = ts_entry->tn.tag;
	ppi->tag_pos = *pos;
	ppi->tag_item_index = ppi->item_index;
	return ts_entry;
}

static void *qtaguid_stats_proc_start(struct seq_file *m, loff_t *pos)
{
	struct proc_print_info *ppi = m->private;
	struct tag_stat *ts_entry = NULL;

	spin_lock_bh(&iface_stat_list_lock);

	if (*pos == 0) {
		ppi->item_index = 1;
		ppi->tag_pos = 0;
		if (list_empty(&iface_stat_list)) {
			ppi->iface_entry = NULL;
		} else {
			ppi->iface_entry = list_first_entry(&iface_stat_list,
							    struct iface_stat,
							    list);
			spin_lock_bh(&ppi->iface_entry->tag_stat_list_lock);
		}
		return SEQ_START_TOKEN;
	}
	if (!qtaguid_stats_proc_iface_stat_ptr_valid(ppi->iface_entry)) {
		if (ppi->iface_entry) {
			pr_err("qtaguid: %s(): iface_entry %p not found\n",
			       __func__, ppi->iface_entry);
			ppi->iface_entry = NULL;
		}
		return NULL;
	}

	spin_lock_bh(&ppi->iface_entry->tag_stat_list_lock);

	if (!ppi->tag_pos) {
		/* seq_read skipped first next call */
		ts_entry = SEQ_START_TOKEN;
	} else {
		ts_entry = tag_stat_tree_search(
				&ppi->iface_entry->tag_stat_tree, ppi->tag);
		if (!ts_entry) {
			pr_info("qtaguid: %s(): tag_stat.tag 0x%llx not found. Abort.\n",
				__func__, ppi->tag);
			return NULL;
		}
	}

	if (*pos == ppi->tag_pos) { /* normal resume */
		ppi->item_index = ppi->tag_item_index;
	} else {
		/* seq_read skipped a next call */
		*pos = ppi->tag_pos;
		ts_entry = qtaguid_stats_proc_next(m, ts_entry, pos);
	}

	return ts_entry;
}

static void qtaguid_stats_proc_stop(struct seq_file *m, void *v)
{
	struct proc_print_info *ppi = m->private;
	if (ppi->iface_entry)
		spin_unlock_bh(&ppi->iface_entry->tag_stat_list_lock);
	spin_unlock_bh(&iface_stat_list_lock);
}

/*
 * Procfs reader to get all tag stats using style "1)" as described in
 * fs/proc/generic.c
 * Groups all protocols tx/rx bytes.
 */
static int qtaguid_stats_proc_show(struct seq_file *m, void *v)
{
	struct tag_stat *ts_entry = v;

	if (v == SEQ_START_TOKEN)
		pp_stats_header(m);
	else
		pp_sets(m, ts_entry);

	return 0;
}

/*------------------------------------------*/
static int qtudev_open(struct inode *inode, struct file *file)
{
	struct uid_tag_data *utd_entry;
	struct proc_qtu_data  *pqd_entry;
	struct proc_qtu_data  *new_pqd_entry;
	int res;
	bool utd_entry_found;

	if (unlikely(qtu_proc_handling_passive))
		return 0;

	DR_DEBUG("qtaguid: qtudev_open(): pid=%u tgid=%u uid=%u\n",
		 current->pid, current->tgid, from_kuid(&init_user_ns, current_fsuid()));

	spin_lock_bh(&uid_tag_data_tree_lock);

	/* Look for existing uid data, or alloc one. */
	utd_entry = get_uid_data(from_kuid(&init_user_ns, current_fsuid()), &utd_entry_found);
	if (IS_ERR_OR_NULL(utd_entry)) {
		res = PTR_ERR(utd_entry);
		goto err_unlock;
	}

	/* Look for existing PID based proc_data */
	pqd_entry = proc_qtu_data_tree_search(&proc_qtu_data_tree,
					      current->tgid);
	if (pqd_entry) {
		pr_err("qtaguid: qtudev_open(): %u/%u %u "
		       "%s already opened\n",
		       current->pid, current->tgid, from_kuid(&init_user_ns, current_fsuid()),
		       QTU_DEV_NAME);
		res = -EBUSY;
		goto err_unlock_free_utd;
	}

	new_pqd_entry = kzalloc(sizeof(*new_pqd_entry), GFP_ATOMIC);
	if (!new_pqd_entry) {
		pr_err("qtaguid: qtudev_open(): %u/%u %u: "
		       "proc data alloc failed\n",
		       current->pid, current->tgid, from_kuid(&init_user_ns, current_fsuid()));
		res = -ENOMEM;
		goto err_unlock_free_utd;
	}
	new_pqd_entry->pid = current->tgid;
	INIT_LIST_HEAD(&new_pqd_entry->sock_tag_list);
	new_pqd_entry->parent_tag_data = utd_entry;
	utd_entry->num_pqd++;

	proc_qtu_data_tree_insert(new_pqd_entry,
				  &proc_qtu_data_tree);

	spin_unlock_bh(&uid_tag_data_tree_lock);
	DR_DEBUG("qtaguid: tracking data for uid=%u in pqd=%p\n",
		 from_kuid(&init_user_ns, current_fsuid()), new_pqd_entry);
	file->private_data = new_pqd_entry;
	return 0;

err_unlock_free_utd:
	if (!utd_entry_found) {
		rb_erase(&utd_entry->node, &uid_tag_data_tree);
		kfree(utd_entry);
	}
err_unlock:
	spin_unlock_bh(&uid_tag_data_tree_lock);
	return res;
}

static int qtudev_release(struct inode *inode, struct file *file)
{
	struct proc_qtu_data  *pqd_entry = file->private_data;
	struct uid_tag_data  *utd_entry = pqd_entry->parent_tag_data;
	struct sock_tag *st_entry;
	struct rb_root st_to_free_tree = RB_ROOT;
	struct list_head *entry, *next;
	struct tag_ref *tr;

	if (unlikely(qtu_proc_handling_passive))
		return 0;

	/*
	 * Do not trust the current->pid, it might just be a kworker cleaning
	 * up after a dead proc.
	 */
	DR_DEBUG("qtaguid: qtudev_release(): "
		 "pid=%u tgid=%u uid=%u "
		 "pqd_entry=%p->pid=%u utd_entry=%p->active_tags=%d\n",
		 current->pid, current->tgid, pqd_entry->parent_tag_data->uid,
		 pqd_entry, pqd_entry->pid, utd_entry,
		 utd_entry->num_active_tags);

	spin_lock_bh(&sock_tag_list_lock);
	spin_lock_bh(&uid_tag_data_tree_lock);

	list_for_each_safe(entry, next, &pqd_entry->sock_tag_list) {
		st_entry = list_entry(entry, struct sock_tag, list);
		DR_DEBUG("qtaguid: %s(): "
			 "erase sock_tag=%p->sk=%p pid=%u tgid=%u uid=%u\n",
			 __func__,
			 st_entry, st_entry->sk,
			 current->pid, current->tgid,
			 pqd_entry->parent_tag_data->uid);

		utd_entry = uid_tag_data_tree_search(
			&uid_tag_data_tree,
			get_uid_from_tag(st_entry->tag));
		BUG_ON(IS_ERR_OR_NULL(utd_entry));
		DR_DEBUG("qtaguid: %s(): "
			 "looking for tag=0x%llx in utd_entry=%p\n", __func__,
			 st_entry->tag, utd_entry);
		tr = tag_ref_tree_search(&utd_entry->tag_ref_tree,
					 st_entry->tag);
		BUG_ON(!tr);
		BUG_ON(tr->num_sock_tags <= 0);
		tr->num_sock_tags--;
		free_tag_ref_from_utd_entry(tr, utd_entry);

		rb_erase(&st_entry->sock_node, &sock_tag_tree);
		list_del(&st_entry->list);
		/* Can't sockfd_put() within spinlock, do it later. */
		sock_tag_tree_insert(st_entry, &st_to_free_tree);

		/*
		 * Try to free the utd_entry if no other proc_qtu_data is
		 * using it (num_pqd is 0) and it doesn't have active tags
		 * (num_active_tags is 0).
		 */
		put_utd_entry(utd_entry);
	}

	rb_erase(&pqd_entry->node, &proc_qtu_data_tree);
	BUG_ON(pqd_entry->parent_tag_data->num_pqd < 1);
	pqd_entry->parent_tag_data->num_pqd--;
	put_utd_entry(pqd_entry->parent_tag_data);
	kfree(pqd_entry);
	file->private_data = NULL;

	spin_unlock_bh(&uid_tag_data_tree_lock);
	spin_unlock_bh(&sock_tag_list_lock);


	sock_tag_tree_erase(&st_to_free_tree);

	spin_lock_bh(&sock_tag_list_lock);
	prdebug_full_state_locked(0, "%s(): pid=%u tgid=%u", __func__,
			   current->pid, current->tgid);
	spin_unlock_bh(&sock_tag_list_lock);
	return 0;
}

/*------------------------------------------*/
static const struct file_operations qtudev_fops = {
	.owner = THIS_MODULE,
	.open = qtudev_open,
	.release = qtudev_release,
};

static struct miscdevice qtu_device = {
	.minor = MISC_DYNAMIC_MINOR,
	.name = QTU_DEV_NAME,
	.fops = &qtudev_fops,
	/* How sad it doesn't allow for defaults: .mode = S_IRUGO | S_IWUSR */
};

static const struct seq_operations proc_qtaguid_ctrl_seqops = {
	.start = qtaguid_ctrl_proc_start,
	.next = qtaguid_ctrl_proc_next,
	.stop = qtaguid_ctrl_proc_stop,
	.show = qtaguid_ctrl_proc_show,
};

static int proc_qtaguid_ctrl_open(struct inode *inode, struct file *file)
{
	return seq_open_private(file, &proc_qtaguid_ctrl_seqops,
				sizeof(struct proc_ctrl_print_info));
}

static const struct file_operations proc_qtaguid_ctrl_fops = {
	.open		= proc_qtaguid_ctrl_open,
	.read		= seq_read,
	.write		= qtaguid_ctrl_proc_write,
	.llseek		= seq_lseek,
	.release	= seq_release_private,
};

static const struct seq_operations proc_qtaguid_stats_seqops = {
	.start = qtaguid_stats_proc_start,
	.next = qtaguid_stats_proc_next,
	.stop = qtaguid_stats_proc_stop,
	.show = qtaguid_stats_proc_show,
};

static int proc_qtaguid_stats_open(struct inode *inode, struct file *file)
{
	return seq_open_private(file, &proc_qtaguid_stats_seqops,
				sizeof(struct proc_print_info));
}

static const struct file_operations proc_qtaguid_stats_fops = {
	.open		= proc_qtaguid_stats_open,
	.read		= seq_read,
	.llseek		= seq_lseek,
	.release	= seq_release_private,
};

/*------------------------------------------*/
static int __init qtaguid_proc_register(struct proc_dir_entry **res_procdir)
{
	int ret;
	*res_procdir = proc_mkdir(module_procdirname, init_net.proc_net);
	if (!*res_procdir) {
		pr_err("qtaguid: failed to create proc/.../xt_qtaguid\n");
		ret = -ENOMEM;
		goto no_dir;
	}

	xt_qtaguid_ctrl_file = proc_create_data("ctrl", proc_ctrl_perms,
						*res_procdir,
						&proc_qtaguid_ctrl_fops,
						NULL);
	if (!xt_qtaguid_ctrl_file) {
		pr_err("qtaguid: failed to create xt_qtaguid/ctrl "
			" file\n");
		ret = -ENOMEM;
		goto no_ctrl_entry;
	}

	xt_qtaguid_stats_file = proc_create_data("stats", proc_stats_perms,
						 *res_procdir,
						 &proc_qtaguid_stats_fops,
						 NULL);
	if (!xt_qtaguid_stats_file) {
		pr_err("qtaguid: failed to create xt_qtaguid/stats "
			"file\n");
		ret = -ENOMEM;
		goto no_stats_entry;
	}
	/*
	 * TODO: add support counter hacking
	 * xt_qtaguid_stats_file->write_proc = qtaguid_stats_proc_write;
	 */
	return 0;

no_stats_entry:
	remove_proc_entry("ctrl", *res_procdir);
no_ctrl_entry:
	remove_proc_entry("xt_qtaguid", NULL);
no_dir:
	return ret;
}

static struct xt_match qtaguid_mt_reg __read_mostly = {
	/*
	 * This module masquerades as the "owner" module so that iptables
	 * tools can deal with it.
	 */
	.name       = "owner",
	.revision   = 1,
	.family     = NFPROTO_UNSPEC,
	.match      = qtaguid_mt,
	.matchsize  = sizeof(struct xt_qtaguid_match_info),
	.me         = THIS_MODULE,
};

static int __init qtaguid_mt_init(void)
{
	if (qtaguid_proc_register(&xt_qtaguid_procdir)
	    || iface_stat_init(xt_qtaguid_procdir)
	    || xt_register_match(&qtaguid_mt_reg)
	    || misc_register(&qtu_device))
		return -1;
	return 0;
}

/*
 * TODO: allow unloading of the module.
 * For now stats are permanent.
 * Kconfig forces'y/n' and never an 'm'.
 */

module_init(qtaguid_mt_init);
MODULE_AUTHOR("jpa <jpa@google.com>");
MODULE_DESCRIPTION("Xtables: socket owner+tag matching and associated stats");
MODULE_LICENSE("GPL");
MODULE_ALIAS("ipt_owner");
MODULE_ALIAS("ip6t_owner");
MODULE_ALIAS("ipt_qtaguid");
MODULE_ALIAS("ip6t_qtaguid");<|MERGE_RESOLUTION|>--- conflicted
+++ resolved
@@ -1199,11 +1199,7 @@
 		BUG();
 	}
 	if (skb->dev && *el_dev != skb->dev) {
-<<<<<<< HEAD
 		MT_DEBUG("qtaguid[%d]: skb->dev=%p %s vs par->%s=%p %s\n",
-=======
-		MT_DEBUG("qtaguid[%d]: skb->dev=%pK %s vs par->%s=%pK %s\n",
->>>>>>> 033fde08
 			 par->hooknum, skb->dev, skb->dev->name,
 			 *direction == IFS_RX ? "in" : "out",  *el_dev,
 			 (*el_dev)->name);
@@ -1313,11 +1309,7 @@
 	}
 	/* It is ok to process data when an iface_entry is inactive */
 
-<<<<<<< HEAD
 	MT_DEBUG("qtaguid: tag_stat: stat_update() dev=%s entry=%p\n",
-=======
-	MT_DEBUG("qtaguid: tag_stat: stat_update() dev=%s entry=%pK\n",
->>>>>>> 033fde08
 		 ifname, iface_entry);
 
 	/*
@@ -1335,11 +1327,7 @@
 		uid_tag = make_tag_from_uid(uid);
 	}
 	MT_DEBUG("qtaguid: tag_stat: stat_update(): "
-<<<<<<< HEAD
 		 " looking for tag=0x%llx (uid=%u) in ife=%p\n",
-=======
-		 " looking for tag=0x%llx (uid=%u) in ife=%pK\n",
->>>>>>> 033fde08
 		 tag, get_uid_from_tag(tag), iface_entry);
 	/* Loop over tag list under this interface for {acct_tag,uid_tag} */
 	spin_lock_bh(&iface_entry->tag_stat_list_lock);
@@ -1598,11 +1586,7 @@
 	struct sock *sk;
 	unsigned int hook_mask = (1 << par->hooknum);
 
-<<<<<<< HEAD
 	MT_DEBUG("qtaguid[%d]: find_sk(skb=%p) family=%d\n",
-=======
-	MT_DEBUG("qtaguid[%d]: find_sk(skb=%pK) family=%d\n",
->>>>>>> 033fde08
 		 par->hooknum, skb, par->family);
 
 	/*
@@ -1624,11 +1608,7 @@
 	}
 
 	if (sk) {
-<<<<<<< HEAD
 		MT_DEBUG("qtaguid[%d]: %p->sk_proto=%u->sk_state=%d\n",
-=======
-		MT_DEBUG("qtaguid[%d]: %pK->sk_proto=%u->sk_state=%d\n",
->>>>>>> 033fde08
 			 par->hooknum, sk, sk->sk_protocol, sk->sk_state);
 	}
 	return sk;
@@ -1785,7 +1765,7 @@
 		kgid_t gid_max = make_kgid(&init_user_ns, info->gid_max);
 		set_sk_callback_lock = true;
 		read_lock_bh(&sk->sk_callback_lock);
-		MT_DEBUG("qtaguid[%d]: sk=%pK->sk_socket=%pK->file=%pK\n",
+		MT_DEBUG("qtaguid[%d]: sk=%p->sk_socket=%p->file=%p\n",
 			 par->hooknum, sk, sk->sk_socket,
 			 sk->sk_socket ? sk->sk_socket->file : (void *)-1LL);
 		filp = sk->sk_socket ? sk->sk_socket->file : NULL;
