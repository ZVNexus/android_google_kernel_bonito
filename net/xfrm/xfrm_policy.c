--- conflicted
+++ resolved
@@ -1774,12 +1774,7 @@
 
 			family = xfrm[i]->props.family;
 			dst = xfrm_dst_lookup(xfrm[i], tos, fl->flowi_oif,
-<<<<<<< HEAD
-					      &saddr, &daddr, family,
-					      xfrm[i]->props.output_mark);
-=======
 					      &saddr, &daddr, family, mark);
->>>>>>> ae6c134c
 			err = PTR_ERR(dst);
 			if (IS_ERR(dst))
 				goto put_states;
