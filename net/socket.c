/*
 * NET		An implementation of the SOCKET network access protocol.
 *
 * Version:	@(#)socket.c	1.1.93	18/02/95
 *
 * Authors:	Orest Zborowski, <obz@Kodak.COM>
 *		Ross Biro
 *		Fred N. van Kempen, <waltje@uWalt.NL.Mugnet.ORG>
 *
 * Fixes:
 *		Anonymous	:	NOTSOCK/BADF cleanup. Error fix in
 *					shutdown()
 *		Alan Cox	:	verify_area() fixes
 *		Alan Cox	:	Removed DDI
 *		Jonathan Kamens	:	SOCK_DGRAM reconnect bug
 *		Alan Cox	:	Moved a load of checks to the very
 *					top level.
 *		Alan Cox	:	Move address structures to/from user
 *					mode above the protocol layers.
 *		Rob Janssen	:	Allow 0 length sends.
 *		Alan Cox	:	Asynchronous I/O support (cribbed from the
 *					tty drivers).
 *		Niibe Yutaka	:	Asynchronous I/O for writes (4.4BSD style)
 *		Jeff Uphoff	:	Made max number of sockets command-line
 *					configurable.
 *		Matti Aarnio	:	Made the number of sockets dynamic,
 *					to be allocated when needed, and mr.
 *					Uphoff's max is used as max to be
 *					allowed to allocate.
 *		Linus		:	Argh. removed all the socket allocation
 *					altogether: it's in the inode now.
 *		Alan Cox	:	Made sock_alloc()/sock_release() public
 *					for NetROM and future kernel nfsd type
 *					stuff.
 *		Alan Cox	:	sendmsg/recvmsg basics.
 *		Tom Dyas	:	Export net symbols.
 *		Marcin Dalecki	:	Fixed problems with CONFIG_NET="n".
 *		Alan Cox	:	Added thread locking to sys_* calls
 *					for sockets. May have errors at the
 *					moment.
 *		Kevin Buhr	:	Fixed the dumb errors in the above.
 *		Andi Kleen	:	Some small cleanups, optimizations,
 *					and fixed a copy_from_user() bug.
 *		Tigran Aivazian	:	sys_send(args) calls sys_sendto(args, NULL, 0)
 *		Tigran Aivazian	:	Made listen(2) backlog sanity checks
 *					protocol-independent
 *
 *
 *		This program is free software; you can redistribute it and/or
 *		modify it under the terms of the GNU General Public License
 *		as published by the Free Software Foundation; either version
 *		2 of the License, or (at your option) any later version.
 *
 *
 *	This module is effectively the top level interface to the BSD socket
 *	paradigm.
 *
 *	Based upon Swansea University Computer Society NET3.039
 */

#include <linux/mm.h>
#include <linux/socket.h>
#include <linux/file.h>
#include <linux/net.h>
#include <linux/interrupt.h>
#include <linux/thread_info.h>
#include <linux/rcupdate.h>
#include <linux/netdevice.h>
#include <linux/proc_fs.h>
#include <linux/seq_file.h>
#include <linux/mutex.h>
#include <linux/if_bridge.h>
#include <linux/if_frad.h>
#include <linux/if_vlan.h>
#include <linux/ptp_classify.h>
#include <linux/init.h>
#include <linux/poll.h>
#include <linux/cache.h>
#include <linux/module.h>
#include <linux/highmem.h>
#include <linux/mount.h>
#include <linux/security.h>
#include <linux/syscalls.h>
#include <linux/compat.h>
#include <linux/kmod.h>
#include <linux/audit.h>
#include <linux/wireless.h>
#include <linux/nsproxy.h>
#include <linux/magic.h>
#include <linux/slab.h>
#include <linux/xattr.h>
#include <linux/nospec.h>
#include <linux/seemp_api.h>
#include <linux/seemp_instrumentation.h>

#include <asm/uaccess.h>
#include <asm/unistd.h>

#include <net/compat.h>
#include <net/wext.h>
#include <net/cls_cgroup.h>

#include <net/sock.h>
#include <linux/netfilter.h>

#include <linux/if_tun.h>
#include <linux/ipv6_route.h>
#include <linux/route.h>
#include <linux/sockios.h>
#include <linux/atalk.h>
#include <net/busy_poll.h>
#include <linux/errqueue.h>

#ifdef CONFIG_NET_RX_BUSY_POLL
unsigned int sysctl_net_busy_read __read_mostly;
unsigned int sysctl_net_busy_poll __read_mostly;
#endif

static ssize_t sock_read_iter(struct kiocb *iocb, struct iov_iter *to);
static ssize_t sock_write_iter(struct kiocb *iocb, struct iov_iter *from);
static BLOCKING_NOTIFIER_HEAD(sockev_notifier_list);

static int sock_mmap(struct file *file, struct vm_area_struct *vma);

static int sock_close(struct inode *inode, struct file *file);
static unsigned int sock_poll(struct file *file,
			      struct poll_table_struct *wait);
static long sock_ioctl(struct file *file, unsigned int cmd, unsigned long arg);
#ifdef CONFIG_COMPAT
static long compat_sock_ioctl(struct file *file,
			      unsigned int cmd, unsigned long arg);
#endif
static int sock_fasync(int fd, struct file *filp, int on);
static ssize_t sock_sendpage(struct file *file, struct page *page,
			     int offset, size_t size, loff_t *ppos, int more);
static ssize_t sock_splice_read(struct file *file, loff_t *ppos,
				struct pipe_inode_info *pipe, size_t len,
				unsigned int flags);

/*
 *	Socket files have a set of 'special' operations as well as the generic file ones. These don't appear
 *	in the operation structures but are done directly via the socketcall() multiplexor.
 */

static const struct file_operations socket_file_ops = {
	.owner =	THIS_MODULE,
	.llseek =	no_llseek,
	.read_iter =	sock_read_iter,
	.write_iter =	sock_write_iter,
	.poll =		sock_poll,
	.unlocked_ioctl = sock_ioctl,
#ifdef CONFIG_COMPAT
	.compat_ioctl = compat_sock_ioctl,
#endif
	.mmap =		sock_mmap,
	.release =	sock_close,
	.fasync =	sock_fasync,
	.sendpage =	sock_sendpage,
	.splice_write = generic_splice_sendpage,
	.splice_read =	sock_splice_read,
};

/*
 *	The protocol list. Each protocol is registered in here.
 */

static DEFINE_SPINLOCK(net_family_lock);
static const struct net_proto_family __rcu *net_families[NPROTO] __read_mostly;

/*
 *	Statistics counters of the socket lists
 */

static DEFINE_PER_CPU(int, sockets_in_use);

/*
 * Socket Event framework helpers
 */
static void sockev_notify(unsigned long event, struct socket *sk)
{
	blocking_notifier_call_chain(&sockev_notifier_list, event, sk);
}

/**
 * Support routines.
 * Move socket addresses back and forth across the kernel/user
 * divide and look after the messy bits.
 */

/**
 *	move_addr_to_kernel	-	copy a socket address into kernel space
 *	@uaddr: Address in user space
 *	@kaddr: Address in kernel space
 *	@ulen: Length in user space
 *
 *	The address is copied into kernel space. If the provided address is
 *	too long an error code of -EINVAL is returned. If the copy gives
 *	invalid addresses -EFAULT is returned. On a success 0 is returned.
 */

int move_addr_to_kernel(void __user *uaddr, int ulen, struct sockaddr_storage *kaddr)
{
	if (ulen < 0 || ulen > sizeof(struct sockaddr_storage))
		return -EINVAL;
	if (ulen == 0)
		return 0;
	if (copy_from_user(kaddr, uaddr, ulen))
		return -EFAULT;
	return audit_sockaddr(ulen, kaddr);
}

/**
 *	move_addr_to_user	-	copy an address to user space
 *	@kaddr: kernel space address
 *	@klen: length of address in kernel
 *	@uaddr: user space address
 *	@ulen: pointer to user length field
 *
 *	The value pointed to by ulen on entry is the buffer length available.
 *	This is overwritten with the buffer space used. -EINVAL is returned
 *	if an overlong buffer is specified or a negative buffer size. -EFAULT
 *	is returned if either the buffer or the length field are not
 *	accessible.
 *	After copying the data up to the limit the user specifies, the true
 *	length of the data is written over the length limit the user
 *	specified. Zero is returned for a success.
 */

static int move_addr_to_user(struct sockaddr_storage *kaddr, int klen,
			     void __user *uaddr, int __user *ulen)
{
	int err;
	int len;

	BUG_ON(klen > sizeof(struct sockaddr_storage));
	err = get_user(len, ulen);
	if (err)
		return err;
	if (len > klen)
		len = klen;
	if (len < 0)
		return -EINVAL;
	if (len) {
		if (audit_sockaddr(klen, kaddr))
			return -ENOMEM;
		if (copy_to_user(uaddr, kaddr, len))
			return -EFAULT;
	}
	/*
	 *      "fromlen shall refer to the value before truncation.."
	 *                      1003.1g
	 */
	return __put_user(klen, ulen);
}

static struct kmem_cache *sock_inode_cachep __read_mostly;

static struct inode *sock_alloc_inode(struct super_block *sb)
{
	struct socket_alloc *ei;
	struct socket_wq *wq;

	ei = kmem_cache_alloc(sock_inode_cachep, GFP_KERNEL);
	if (!ei)
		return NULL;
	wq = kmalloc(sizeof(*wq), GFP_KERNEL);
	if (!wq) {
		kmem_cache_free(sock_inode_cachep, ei);
		return NULL;
	}
	init_waitqueue_head(&wq->wait);
	wq->fasync_list = NULL;
	wq->flags = 0;
	RCU_INIT_POINTER(ei->socket.wq, wq);

	ei->socket.state = SS_UNCONNECTED;
	ei->socket.flags = 0;
	ei->socket.ops = NULL;
	ei->socket.sk = NULL;
	ei->socket.file = NULL;

	return &ei->vfs_inode;
}

static void sock_destroy_inode(struct inode *inode)
{
	struct socket_alloc *ei;
	struct socket_wq *wq;

	ei = container_of(inode, struct socket_alloc, vfs_inode);
	wq = rcu_dereference_protected(ei->socket.wq, 1);
	kfree_rcu(wq, rcu);
	kmem_cache_free(sock_inode_cachep, ei);
}

static void init_once(void *foo)
{
	struct socket_alloc *ei = (struct socket_alloc *)foo;

	inode_init_once(&ei->vfs_inode);
}

static int init_inodecache(void)
{
	sock_inode_cachep = kmem_cache_create("sock_inode_cache",
					      sizeof(struct socket_alloc),
					      0,
					      (SLAB_HWCACHE_ALIGN |
					       SLAB_RECLAIM_ACCOUNT |
					       SLAB_MEM_SPREAD | SLAB_ACCOUNT),
					      init_once);
	if (sock_inode_cachep == NULL)
		return -ENOMEM;
	return 0;
}

static const struct super_operations sockfs_ops = {
	.alloc_inode	= sock_alloc_inode,
	.destroy_inode	= sock_destroy_inode,
	.statfs		= simple_statfs,
};

/*
 * sockfs_dname() is called from d_path().
 */
static char *sockfs_dname(struct dentry *dentry, char *buffer, int buflen)
{
	return dynamic_dname(dentry, buffer, buflen, "socket:[%lu]",
				d_inode(dentry)->i_ino);
}

static const struct dentry_operations sockfs_dentry_operations = {
	.d_dname  = sockfs_dname,
};

static int sockfs_xattr_get(const struct xattr_handler *handler,
			    struct dentry *dentry, struct inode *inode,
			    const char *suffix, void *value, size_t size)
{
	if (value) {
		if (dentry->d_name.len + 1 > size)
			return -ERANGE;
		memcpy(value, dentry->d_name.name, dentry->d_name.len + 1);
	}
	return dentry->d_name.len + 1;
}

#define XATTR_SOCKPROTONAME_SUFFIX "sockprotoname"
#define XATTR_NAME_SOCKPROTONAME (XATTR_SYSTEM_PREFIX XATTR_SOCKPROTONAME_SUFFIX)
#define XATTR_NAME_SOCKPROTONAME_LEN (sizeof(XATTR_NAME_SOCKPROTONAME)-1)

static const struct xattr_handler sockfs_xattr_handler = {
	.name = XATTR_NAME_SOCKPROTONAME,
	.get = sockfs_xattr_get,
};

static int sockfs_security_xattr_set(const struct xattr_handler *handler,
				     struct dentry *dentry, struct inode *inode,
				     const char *suffix, const void *value,
				     size_t size, int flags)
{
	/* Handled by LSM. */
	return -EAGAIN;
}

static const struct xattr_handler sockfs_security_xattr_handler = {
	.prefix = XATTR_SECURITY_PREFIX,
	.set = sockfs_security_xattr_set,
};

static const struct xattr_handler *sockfs_xattr_handlers[] = {
	&sockfs_xattr_handler,
	&sockfs_security_xattr_handler,
	NULL
};

static struct dentry *sockfs_mount(struct file_system_type *fs_type,
			 int flags, const char *dev_name, void *data)
{
	return mount_pseudo_xattr(fs_type, "socket:", &sockfs_ops,
				  sockfs_xattr_handlers,
				  &sockfs_dentry_operations, SOCKFS_MAGIC);
}

static struct vfsmount *sock_mnt __read_mostly;

static struct file_system_type sock_fs_type = {
	.name =		"sockfs",
	.mount =	sockfs_mount,
	.kill_sb =	kill_anon_super,
};

/*
 *	Obtains the first available file descriptor and sets it up for use.
 *
 *	These functions create file structures and maps them to fd space
 *	of the current process. On success it returns file descriptor
 *	and file struct implicitly stored in sock->file.
 *	Note that another thread may close file descriptor before we return
 *	from this function. We use the fact that now we do not refer
 *	to socket after mapping. If one day we will need it, this
 *	function will increment ref. count on file by 1.
 *
 *	In any case returned fd MAY BE not valid!
 *	This race condition is unavoidable
 *	with shared fd spaces, we cannot solve it inside kernel,
 *	but we take care of internal coherence yet.
 */

struct file *sock_alloc_file(struct socket *sock, int flags, const char *dname)
{
	struct qstr name = { .name = "" };
	struct path path;
	struct file *file;

	if (dname) {
		name.name = dname;
		name.len = strlen(name.name);
	} else if (sock->sk) {
		name.name = sock->sk->sk_prot_creator->name;
		name.len = strlen(name.name);
	}
	path.dentry = d_alloc_pseudo(sock_mnt->mnt_sb, &name);
	if (unlikely(!path.dentry))
		return ERR_PTR(-ENOMEM);
	path.mnt = mntget(sock_mnt);

	d_instantiate(path.dentry, SOCK_INODE(sock));

	file = alloc_file(&path, FMODE_READ | FMODE_WRITE,
		  &socket_file_ops);
	if (IS_ERR(file)) {
		/* drop dentry, keep inode */
		ihold(d_inode(path.dentry));
		path_put(&path);
		return file;
	}

	sock->file = file;
	file->f_flags = O_RDWR | (flags & O_NONBLOCK);
	file->private_data = sock;
	return file;
}
EXPORT_SYMBOL(sock_alloc_file);

static int sock_map_fd(struct socket *sock, int flags)
{
	struct file *newfile;
	int fd = get_unused_fd_flags(flags);
	if (unlikely(fd < 0))
		return fd;

	newfile = sock_alloc_file(sock, flags, NULL);
	if (likely(!IS_ERR(newfile))) {
		fd_install(fd, newfile);
		return fd;
	}

	put_unused_fd(fd);
	return PTR_ERR(newfile);
}

struct socket *sock_from_file(struct file *file, int *err)
{
	if (file->f_op == &socket_file_ops)
		return file->private_data;	/* set in sock_map_fd */

	*err = -ENOTSOCK;
	return NULL;
}
EXPORT_SYMBOL(sock_from_file);

/**
 *	sockfd_lookup - Go from a file number to its socket slot
 *	@fd: file handle
 *	@err: pointer to an error code return
 *
 *	The file handle passed in is locked and the socket it is bound
 *	too is returned. If an error occurs the err pointer is overwritten
 *	with a negative errno code and NULL is returned. The function checks
 *	for both invalid handles and passing a handle which is not a socket.
 *
 *	On a success the socket object pointer is returned.
 */

struct socket *sockfd_lookup(int fd, int *err)
{
	struct file *file;
	struct socket *sock;

	file = fget(fd);
	if (!file) {
		*err = -EBADF;
		return NULL;
	}

	sock = sock_from_file(file, err);
	if (!sock)
		fput(file);
	return sock;
}
EXPORT_SYMBOL(sockfd_lookup);

static struct socket *sockfd_lookup_light(int fd, int *err, int *fput_needed)
{
	struct fd f = fdget(fd);
	struct socket *sock;

	*err = -EBADF;
	if (f.file) {
		sock = sock_from_file(f.file, err);
		if (likely(sock)) {
			*fput_needed = f.flags;
			return sock;
		}
		fdput(f);
	}
	return NULL;
}

static ssize_t sockfs_listxattr(struct dentry *dentry, char *buffer,
				size_t size)
{
	ssize_t len;
	ssize_t used = 0;

	len = security_inode_listsecurity(d_inode(dentry), buffer, size);
	if (len < 0)
		return len;
	used += len;
	if (buffer) {
		if (size < used)
			return -ERANGE;
		buffer += len;
	}

	len = (XATTR_NAME_SOCKPROTONAME_LEN + 1);
	used += len;
	if (buffer) {
		if (size < used)
			return -ERANGE;
		memcpy(buffer, XATTR_NAME_SOCKPROTONAME, len);
		buffer += len;
	}

	return used;
}

static int sockfs_setattr(struct dentry *dentry, struct iattr *iattr)
{
	int err = simple_setattr(dentry, iattr);

	if (!err && (iattr->ia_valid & ATTR_UID)) {
		struct socket *sock = SOCKET_I(d_inode(dentry));

		if (sock->sk)
			sock->sk->sk_uid = iattr->ia_uid;
		else
			err = -ENOENT;
	}

	return err;
}

static const struct inode_operations sockfs_inode_ops = {
	.listxattr = sockfs_listxattr,
	.setattr = sockfs_setattr,
};

/**
 *	sock_alloc	-	allocate a socket
 *
 *	Allocate a new inode and socket object. The two are bound together
 *	and initialised. The socket is then returned. If we are out of inodes
 *	NULL is returned.
 */

struct socket *sock_alloc(void)
{
	struct inode *inode;
	struct socket *sock;

	inode = new_inode_pseudo(sock_mnt->mnt_sb);
	if (!inode)
		return NULL;

	sock = SOCKET_I(inode);

	kmemcheck_annotate_bitfield(sock, type);
	inode->i_ino = get_next_ino();
	inode->i_mode = S_IFSOCK | S_IRWXUGO;
	inode->i_uid = current_fsuid();
	inode->i_gid = current_fsgid();
	inode->i_op = &sockfs_inode_ops;

	this_cpu_add(sockets_in_use, 1);
	return sock;
}
EXPORT_SYMBOL(sock_alloc);

/**
 *	sock_release	-	close a socket
 *	@sock: socket to close
 *
 *	The socket is released from the protocol stack if it has a release
 *	callback, and the inode is then released if the socket is bound to
 *	an inode not a file.
 */

static void __sock_release(struct socket *sock, struct inode *inode)
{
	if (sock->ops) {
		struct module *owner = sock->ops->owner;

		if (inode)
			inode_lock(inode);
		sock->ops->release(sock);
<<<<<<< HEAD
=======
		sock->sk = NULL;
>>>>>>> e4311a36
		if (inode)
			inode_unlock(inode);
		sock->ops = NULL;
		module_put(owner);
	}

	if (rcu_dereference_protected(sock->wq, 1)->fasync_list)
		pr_err("%s: fasync list not empty!\n", __func__);

	this_cpu_sub(sockets_in_use, 1);
	if (!sock->file) {
		iput(SOCK_INODE(sock));
		return;
	}
	sock->file = NULL;
}

void sock_release(struct socket *sock)
{
	__sock_release(sock, NULL);
}
EXPORT_SYMBOL(sock_release);

void __sock_tx_timestamp(__u16 tsflags, __u8 *tx_flags)
{
	u8 flags = *tx_flags;

	if (tsflags & SOF_TIMESTAMPING_TX_HARDWARE)
		flags |= SKBTX_HW_TSTAMP;

	if (tsflags & SOF_TIMESTAMPING_TX_SOFTWARE)
		flags |= SKBTX_SW_TSTAMP;

	if (tsflags & SOF_TIMESTAMPING_TX_SCHED)
		flags |= SKBTX_SCHED_TSTAMP;

	*tx_flags = flags;
}
EXPORT_SYMBOL(__sock_tx_timestamp);

static inline int sock_sendmsg_nosec(struct socket *sock, struct msghdr *msg)
{
	int ret = sock->ops->sendmsg(sock, msg, msg_data_left(msg));
	BUG_ON(ret == -EIOCBQUEUED);
	return ret;
}

int sock_sendmsg(struct socket *sock, struct msghdr *msg)
{
	int err = security_socket_sendmsg(sock, msg,
					  msg_data_left(msg));

	return err ?: sock_sendmsg_nosec(sock, msg);
}
EXPORT_SYMBOL(sock_sendmsg);

int kernel_sendmsg(struct socket *sock, struct msghdr *msg,
		   struct kvec *vec, size_t num, size_t size)
{
	iov_iter_kvec(&msg->msg_iter, WRITE | ITER_KVEC, vec, num, size);
	return sock_sendmsg(sock, msg);
}
EXPORT_SYMBOL(kernel_sendmsg);

/*
 * called from sock_recv_timestamp() if sock_flag(sk, SOCK_RCVTSTAMP)
 */
void __sock_recv_timestamp(struct msghdr *msg, struct sock *sk,
	struct sk_buff *skb)
{
	int need_software_tstamp = sock_flag(sk, SOCK_RCVTSTAMP);
	struct scm_timestamping tss;
	int empty = 1;
	struct skb_shared_hwtstamps *shhwtstamps =
		skb_hwtstamps(skb);

	/* Race occurred between timestamp enabling and packet
	   receiving.  Fill in the current time for now. */
	if (need_software_tstamp && skb->tstamp.tv64 == 0)
		__net_timestamp(skb);

	if (need_software_tstamp) {
		if (!sock_flag(sk, SOCK_RCVTSTAMPNS)) {
			struct timeval tv;
			skb_get_timestamp(skb, &tv);
			put_cmsg(msg, SOL_SOCKET, SCM_TIMESTAMP,
				 sizeof(tv), &tv);
		} else {
			struct timespec ts;
			skb_get_timestampns(skb, &ts);
			put_cmsg(msg, SOL_SOCKET, SCM_TIMESTAMPNS,
				 sizeof(ts), &ts);
		}
	}

	memset(&tss, 0, sizeof(tss));
	if ((sk->sk_tsflags & SOF_TIMESTAMPING_SOFTWARE) &&
	    ktime_to_timespec_cond(skb->tstamp, tss.ts + 0))
		empty = 0;
	if (shhwtstamps &&
	    (sk->sk_tsflags & SOF_TIMESTAMPING_RAW_HARDWARE) &&
	    ktime_to_timespec_cond(shhwtstamps->hwtstamp, tss.ts + 2))
		empty = 0;
	if (!empty)
		put_cmsg(msg, SOL_SOCKET,
			 SCM_TIMESTAMPING, sizeof(tss), &tss);
}
EXPORT_SYMBOL_GPL(__sock_recv_timestamp);

void __sock_recv_wifi_status(struct msghdr *msg, struct sock *sk,
	struct sk_buff *skb)
{
	int ack;

	if (!sock_flag(sk, SOCK_WIFI_STATUS))
		return;
	if (!skb->wifi_acked_valid)
		return;

	ack = skb->wifi_acked;

	put_cmsg(msg, SOL_SOCKET, SCM_WIFI_STATUS, sizeof(ack), &ack);
}
EXPORT_SYMBOL_GPL(__sock_recv_wifi_status);

static inline void sock_recv_drops(struct msghdr *msg, struct sock *sk,
				   struct sk_buff *skb)
{
	if (sock_flag(sk, SOCK_RXQ_OVFL) && skb && SOCK_SKB_CB(skb)->dropcount)
		put_cmsg(msg, SOL_SOCKET, SO_RXQ_OVFL,
			sizeof(__u32), &SOCK_SKB_CB(skb)->dropcount);
}

void __sock_recv_ts_and_drops(struct msghdr *msg, struct sock *sk,
	struct sk_buff *skb)
{
	sock_recv_timestamp(msg, sk, skb);
	sock_recv_drops(msg, sk, skb);
}
EXPORT_SYMBOL_GPL(__sock_recv_ts_and_drops);

static inline int sock_recvmsg_nosec(struct socket *sock, struct msghdr *msg,
				     int flags)
{
	return sock->ops->recvmsg(sock, msg, msg_data_left(msg), flags);
}

int sock_recvmsg(struct socket *sock, struct msghdr *msg, int flags)
{
	int err = security_socket_recvmsg(sock, msg, msg_data_left(msg), flags);

	return err ?: sock_recvmsg_nosec(sock, msg, flags);
}
EXPORT_SYMBOL(sock_recvmsg);

/**
 * kernel_recvmsg - Receive a message from a socket (kernel space)
 * @sock:       The socket to receive the message from
 * @msg:        Received message
 * @vec:        Input s/g array for message data
 * @num:        Size of input s/g array
 * @size:       Number of bytes to read
 * @flags:      Message flags (MSG_DONTWAIT, etc...)
 *
 * On return the msg structure contains the scatter/gather array passed in the
 * vec argument. The array is modified so that it consists of the unfilled
 * portion of the original array.
 *
 * The returned value is the total number of bytes received, or an error.
 */
int kernel_recvmsg(struct socket *sock, struct msghdr *msg,
		   struct kvec *vec, size_t num, size_t size, int flags)
{
	mm_segment_t oldfs = get_fs();
	int result;

	iov_iter_kvec(&msg->msg_iter, READ | ITER_KVEC, vec, num, size);
	set_fs(KERNEL_DS);
	result = sock_recvmsg(sock, msg, flags);
	set_fs(oldfs);
	return result;
}
EXPORT_SYMBOL(kernel_recvmsg);

static ssize_t sock_sendpage(struct file *file, struct page *page,
			     int offset, size_t size, loff_t *ppos, int more)
{
	struct socket *sock;
	int flags;

	sock = file->private_data;

	flags = (file->f_flags & O_NONBLOCK) ? MSG_DONTWAIT : 0;
	/* more is a combination of MSG_MORE and MSG_SENDPAGE_NOTLAST */
	flags |= more;

	return kernel_sendpage(sock, page, offset, size, flags);
}

static ssize_t sock_splice_read(struct file *file, loff_t *ppos,
				struct pipe_inode_info *pipe, size_t len,
				unsigned int flags)
{
	struct socket *sock = file->private_data;

	if (unlikely(!sock->ops->splice_read))
		return -EINVAL;

	return sock->ops->splice_read(sock, ppos, pipe, len, flags);
}

static ssize_t sock_read_iter(struct kiocb *iocb, struct iov_iter *to)
{
	struct file *file = iocb->ki_filp;
	struct socket *sock = file->private_data;
	struct msghdr msg = {.msg_iter = *to,
			     .msg_iocb = iocb};
	ssize_t res;

	if (file->f_flags & O_NONBLOCK)
		msg.msg_flags = MSG_DONTWAIT;

	if (iocb->ki_pos != 0)
		return -ESPIPE;

	if (!iov_iter_count(to))	/* Match SYS5 behaviour */
		return 0;

	res = sock_recvmsg(sock, &msg, msg.msg_flags);
	*to = msg.msg_iter;
	return res;
}

static ssize_t sock_write_iter(struct kiocb *iocb, struct iov_iter *from)
{
	struct file *file = iocb->ki_filp;
	struct socket *sock = file->private_data;
	struct msghdr msg = {.msg_iter = *from,
			     .msg_iocb = iocb};
	ssize_t res;

	if (iocb->ki_pos != 0)
		return -ESPIPE;

	if (file->f_flags & O_NONBLOCK)
		msg.msg_flags = MSG_DONTWAIT;

	if (sock->type == SOCK_SEQPACKET)
		msg.msg_flags |= MSG_EOR;

	res = sock_sendmsg(sock, &msg);
	*from = msg.msg_iter;
	return res;
}

/*
 * Atomic setting of ioctl hooks to avoid race
 * with module unload.
 */

static DEFINE_MUTEX(br_ioctl_mutex);
static int (*br_ioctl_hook) (struct net *, unsigned int cmd, void __user *arg);

void brioctl_set(int (*hook) (struct net *, unsigned int, void __user *))
{
	mutex_lock(&br_ioctl_mutex);
	br_ioctl_hook = hook;
	mutex_unlock(&br_ioctl_mutex);
}
EXPORT_SYMBOL(brioctl_set);

static DEFINE_MUTEX(vlan_ioctl_mutex);
static int (*vlan_ioctl_hook) (struct net *, void __user *arg);

void vlan_ioctl_set(int (*hook) (struct net *, void __user *))
{
	mutex_lock(&vlan_ioctl_mutex);
	vlan_ioctl_hook = hook;
	mutex_unlock(&vlan_ioctl_mutex);
}
EXPORT_SYMBOL(vlan_ioctl_set);

static DEFINE_MUTEX(dlci_ioctl_mutex);
static int (*dlci_ioctl_hook) (unsigned int, void __user *);

void dlci_ioctl_set(int (*hook) (unsigned int, void __user *))
{
	mutex_lock(&dlci_ioctl_mutex);
	dlci_ioctl_hook = hook;
	mutex_unlock(&dlci_ioctl_mutex);
}
EXPORT_SYMBOL(dlci_ioctl_set);

static long sock_do_ioctl(struct net *net, struct socket *sock,
				 unsigned int cmd, unsigned long arg)
{
	int err;
	void __user *argp = (void __user *)arg;

	err = sock->ops->ioctl(sock, cmd, arg);

	/*
	 * If this ioctl is unknown try to hand it down
	 * to the NIC driver.
	 */
	if (err == -ENOIOCTLCMD)
		err = dev_ioctl(net, cmd, argp);

	return err;
}

/*
 *	With an ioctl, arg may well be a user mode pointer, but we don't know
 *	what to do with it - that's up to the protocol still.
 */

static long sock_ioctl(struct file *file, unsigned cmd, unsigned long arg)
{
	struct socket *sock;
	struct sock *sk;
	void __user *argp = (void __user *)arg;
	int pid, err;
	struct net *net;

	sock = file->private_data;
	sk = sock->sk;
	net = sock_net(sk);
	if (cmd >= SIOCDEVPRIVATE && cmd <= (SIOCDEVPRIVATE + 15)) {
		err = dev_ioctl(net, cmd, argp);
	} else
#ifdef CONFIG_WEXT_CORE
	if (cmd >= SIOCIWFIRST && cmd <= SIOCIWLAST) {
		err = dev_ioctl(net, cmd, argp);
	} else
#endif
		switch (cmd) {
		case FIOSETOWN:
		case SIOCSPGRP:
			err = -EFAULT;
			if (get_user(pid, (int __user *)argp))
				break;
			f_setown(sock->file, pid, 1);
			err = 0;
			break;
		case FIOGETOWN:
		case SIOCGPGRP:
			err = put_user(f_getown(sock->file),
				       (int __user *)argp);
			break;
		case SIOCGIFBR:
		case SIOCSIFBR:
		case SIOCBRADDBR:
		case SIOCBRDELBR:
			err = -ENOPKG;
			if (!br_ioctl_hook)
				request_module("bridge");

			mutex_lock(&br_ioctl_mutex);
			if (br_ioctl_hook)
				err = br_ioctl_hook(net, cmd, argp);
			mutex_unlock(&br_ioctl_mutex);
			break;
		case SIOCGIFVLAN:
		case SIOCSIFVLAN:
			err = -ENOPKG;
			if (!vlan_ioctl_hook)
				request_module("8021q");

			mutex_lock(&vlan_ioctl_mutex);
			if (vlan_ioctl_hook)
				err = vlan_ioctl_hook(net, argp);
			mutex_unlock(&vlan_ioctl_mutex);
			break;
		case SIOCADDDLCI:
		case SIOCDELDLCI:
			err = -ENOPKG;
			if (!dlci_ioctl_hook)
				request_module("dlci");

			mutex_lock(&dlci_ioctl_mutex);
			if (dlci_ioctl_hook)
				err = dlci_ioctl_hook(cmd, argp);
			mutex_unlock(&dlci_ioctl_mutex);
			break;
		default:
			err = sock_do_ioctl(net, sock, cmd, arg);
			break;
		}
	return err;
}

int sock_create_lite(int family, int type, int protocol, struct socket **res)
{
	int err;
	struct socket *sock = NULL;

	err = security_socket_create(family, type, protocol, 1);
	if (err)
		goto out;

	sock = sock_alloc();
	if (!sock) {
		err = -ENOMEM;
		goto out;
	}

	sock->type = type;
	err = security_socket_post_create(sock, family, type, protocol, 1);
	if (err)
		goto out_release;

out:
	*res = sock;
	return err;
out_release:
	sock_release(sock);
	sock = NULL;
	goto out;
}
EXPORT_SYMBOL(sock_create_lite);

/* No kernel lock held - perfect */
static unsigned int sock_poll(struct file *file, poll_table *wait)
{
	unsigned int busy_flag = 0;
	struct socket *sock;

	/*
	 *      We can't return errors to poll, so it's either yes or no.
	 */
	sock = file->private_data;

	if (sk_can_busy_loop(sock->sk)) {
		/* this socket can poll_ll so tell the system call */
		busy_flag = POLL_BUSY_LOOP;

		/* once, only if requested by syscall */
		if (wait && (wait->_key & POLL_BUSY_LOOP))
			sk_busy_loop(sock->sk, 1);
	}

	return busy_flag | sock->ops->poll(file, sock, wait);
}

static int sock_mmap(struct file *file, struct vm_area_struct *vma)
{
	struct socket *sock = file->private_data;

	return sock->ops->mmap(file, sock, vma);
}

static int sock_close(struct inode *inode, struct file *filp)
{
	__sock_release(SOCKET_I(inode), inode);
	return 0;
}

/*
 *	Update the socket async list
 *
 *	Fasync_list locking strategy.
 *
 *	1. fasync_list is modified only under process context socket lock
 *	   i.e. under semaphore.
 *	2. fasync_list is used under read_lock(&sk->sk_callback_lock)
 *	   or under socket lock
 */

static int sock_fasync(int fd, struct file *filp, int on)
{
	struct socket *sock = filp->private_data;
	struct sock *sk = sock->sk;
	struct socket_wq *wq;

	if (sk == NULL)
		return -EINVAL;

	lock_sock(sk);
	wq = rcu_dereference_protected(sock->wq, lockdep_sock_is_held(sk));
	fasync_helper(fd, filp, on, &wq->fasync_list);

	if (!wq->fasync_list)
		sock_reset_flag(sk, SOCK_FASYNC);
	else
		sock_set_flag(sk, SOCK_FASYNC);

	release_sock(sk);
	return 0;
}

/* This function may be called only under rcu_lock */

int sock_wake_async(struct socket_wq *wq, int how, int band)
{
	if (!wq || !wq->fasync_list)
		return -1;

	switch (how) {
	case SOCK_WAKE_WAITD:
		if (test_bit(SOCKWQ_ASYNC_WAITDATA, &wq->flags))
			break;
		goto call_kill;
	case SOCK_WAKE_SPACE:
		if (!test_and_clear_bit(SOCKWQ_ASYNC_NOSPACE, &wq->flags))
			break;
		/* fall through */
	case SOCK_WAKE_IO:
call_kill:
		kill_fasync(&wq->fasync_list, SIGIO, band);
		break;
	case SOCK_WAKE_URG:
		kill_fasync(&wq->fasync_list, SIGURG, band);
	}

	return 0;
}
EXPORT_SYMBOL(sock_wake_async);

int __sock_create(struct net *net, int family, int type, int protocol,
			 struct socket **res, int kern)
{
	int err;
	struct socket *sock;
	const struct net_proto_family *pf;

	/*
	 *      Check protocol is in range
	 */
	if (family < 0 || family >= NPROTO)
		return -EAFNOSUPPORT;
	if (type < 0 || type >= SOCK_MAX)
		return -EINVAL;

	/* Compatibility.

	   This uglymoron is moved from INET layer to here to avoid
	   deadlock in module load.
	 */
	if (family == PF_INET && type == SOCK_PACKET) {
		pr_info_once("%s uses obsolete (PF_INET,SOCK_PACKET)\n",
			     current->comm);
		family = PF_PACKET;
	}

	err = security_socket_create(family, type, protocol, kern);
	if (err)
		return err;

	/*
	 *	Allocate the socket and allow the family to set things up. if
	 *	the protocol is 0, the family is instructed to select an appropriate
	 *	default.
	 */
	sock = sock_alloc();
	if (!sock) {
		net_warn_ratelimited("socket: no more sockets\n");
		return -ENFILE;	/* Not exactly a match, but its the
				   closest posix thing */
	}

	sock->type = type;

#ifdef CONFIG_MODULES
	/* Attempt to load a protocol module if the find failed.
	 *
	 * 12/09/1996 Marcin: But! this makes REALLY only sense, if the user
	 * requested real, full-featured networking support upon configuration.
	 * Otherwise module support will break!
	 */
	if (rcu_access_pointer(net_families[family]) == NULL)
		request_module("net-pf-%d", family);
#endif

	rcu_read_lock();
	pf = rcu_dereference(net_families[family]);
	err = -EAFNOSUPPORT;
	if (!pf)
		goto out_release;

	/*
	 * We will call the ->create function, that possibly is in a loadable
	 * module, so we have to bump that loadable module refcnt first.
	 */
	if (!try_module_get(pf->owner))
		goto out_release;

	/* Now protected by module ref count */
	rcu_read_unlock();

	err = pf->create(net, sock, protocol, kern);
	if (err < 0)
		goto out_module_put;

	/*
	 * Now to bump the refcnt of the [loadable] module that owns this
	 * socket at sock_release time we decrement its refcnt.
	 */
	if (!try_module_get(sock->ops->owner))
		goto out_module_busy;

	/*
	 * Now that we're done with the ->create function, the [loadable]
	 * module can have its refcnt decremented
	 */
	module_put(pf->owner);
	err = security_socket_post_create(sock, family, type, protocol, kern);
	if (err)
		goto out_sock_release;
	*res = sock;

	return 0;

out_module_busy:
	err = -EAFNOSUPPORT;
out_module_put:
	sock->ops = NULL;
	module_put(pf->owner);
out_sock_release:
	sock_release(sock);
	return err;

out_release:
	rcu_read_unlock();
	goto out_sock_release;
}
EXPORT_SYMBOL(__sock_create);

int sock_create(int family, int type, int protocol, struct socket **res)
{
	return __sock_create(current->nsproxy->net_ns, family, type, protocol, res, 0);
}
EXPORT_SYMBOL(sock_create);

int sock_create_kern(struct net *net, int family, int type, int protocol, struct socket **res)
{
	return __sock_create(net, family, type, protocol, res, 1);
}
EXPORT_SYMBOL(sock_create_kern);

SYSCALL_DEFINE3(socket, int, family, int, type, int, protocol)
{
	int retval;
	struct socket *sock;
	int flags;

	/* Check the SOCK_* constants for consistency.  */
	BUILD_BUG_ON(SOCK_CLOEXEC != O_CLOEXEC);
	BUILD_BUG_ON((SOCK_MAX | SOCK_TYPE_MASK) != SOCK_TYPE_MASK);
	BUILD_BUG_ON(SOCK_CLOEXEC & SOCK_TYPE_MASK);
	BUILD_BUG_ON(SOCK_NONBLOCK & SOCK_TYPE_MASK);

	flags = type & ~SOCK_TYPE_MASK;
	if (flags & ~(SOCK_CLOEXEC | SOCK_NONBLOCK))
		return -EINVAL;
	type &= SOCK_TYPE_MASK;

	if (SOCK_NONBLOCK != O_NONBLOCK && (flags & SOCK_NONBLOCK))
		flags = (flags & ~SOCK_NONBLOCK) | O_NONBLOCK;

	retval = sock_create(family, type, protocol, &sock);
	if (retval < 0)
		goto out;

	if (retval == 0)
		sockev_notify(SOCKEV_SOCKET, sock);

	retval = sock_map_fd(sock, flags & (O_CLOEXEC | O_NONBLOCK));
	if (retval < 0)
		goto out_release;

out:
	/* It may be already another descriptor 8) Not kernel problem. */
	return retval;

out_release:
	sock_release(sock);
	return retval;
}

/*
 *	Create a pair of connected sockets.
 */

SYSCALL_DEFINE4(socketpair, int, family, int, type, int, protocol,
		int __user *, usockvec)
{
	struct socket *sock1, *sock2;
	int fd1, fd2, err;
	struct file *newfile1, *newfile2;
	int flags;

	flags = type & ~SOCK_TYPE_MASK;
	if (flags & ~(SOCK_CLOEXEC | SOCK_NONBLOCK))
		return -EINVAL;
	type &= SOCK_TYPE_MASK;

	if (SOCK_NONBLOCK != O_NONBLOCK && (flags & SOCK_NONBLOCK))
		flags = (flags & ~SOCK_NONBLOCK) | O_NONBLOCK;

	/*
	 * Obtain the first socket and check if the underlying protocol
	 * supports the socketpair call.
	 */

	err = sock_create(family, type, protocol, &sock1);
	if (err < 0)
		goto out;

	err = sock_create(family, type, protocol, &sock2);
	if (err < 0)
		goto out_release_1;

	err = sock1->ops->socketpair(sock1, sock2);
	if (err < 0)
		goto out_release_both;

	fd1 = get_unused_fd_flags(flags);
	if (unlikely(fd1 < 0)) {
		err = fd1;
		goto out_release_both;
	}

	fd2 = get_unused_fd_flags(flags);
	if (unlikely(fd2 < 0)) {
		err = fd2;
		goto out_put_unused_1;
	}

	newfile1 = sock_alloc_file(sock1, flags, NULL);
	if (IS_ERR(newfile1)) {
		err = PTR_ERR(newfile1);
		goto out_put_unused_both;
	}

	newfile2 = sock_alloc_file(sock2, flags, NULL);
	if (IS_ERR(newfile2)) {
		err = PTR_ERR(newfile2);
		goto out_fput_1;
	}

	err = put_user(fd1, &usockvec[0]);
	if (err)
		goto out_fput_both;

	err = put_user(fd2, &usockvec[1]);
	if (err)
		goto out_fput_both;

	audit_fd_pair(fd1, fd2);

	fd_install(fd1, newfile1);
	fd_install(fd2, newfile2);
	/* fd1 and fd2 may be already another descriptors.
	 * Not kernel problem.
	 */

	return 0;

out_fput_both:
	fput(newfile2);
	fput(newfile1);
	put_unused_fd(fd2);
	put_unused_fd(fd1);
	goto out;

out_fput_1:
	fput(newfile1);
	put_unused_fd(fd2);
	put_unused_fd(fd1);
	sock_release(sock2);
	goto out;

out_put_unused_both:
	put_unused_fd(fd2);
out_put_unused_1:
	put_unused_fd(fd1);
out_release_both:
	sock_release(sock2);
out_release_1:
	sock_release(sock1);
out:
	return err;
}

/*
 *	Bind a name to a socket. Nothing much to do here since it's
 *	the protocol's responsibility to handle the local address.
 *
 *	We move the socket address to kernel space before we call
 *	the protocol layer (having also checked the address is ok).
 */

SYSCALL_DEFINE3(bind, int, fd, struct sockaddr __user *, umyaddr, int, addrlen)
{
	struct socket *sock;
	struct sockaddr_storage address;
	int err, fput_needed;

	sock = sockfd_lookup_light(fd, &err, &fput_needed);
	if (sock) {
		err = move_addr_to_kernel(umyaddr, addrlen, &address);
		if (err >= 0) {
			err = security_socket_bind(sock,
						   (struct sockaddr *)&address,
						   addrlen);
			if (!err)
				err = sock->ops->bind(sock,
						      (struct sockaddr *)
						      &address, addrlen);
		}
		fput_light(sock->file, fput_needed);
		if (!err)
			sockev_notify(SOCKEV_BIND, sock);
	}
	return err;
}

/*
 *	Perform a listen. Basically, we allow the protocol to do anything
 *	necessary for a listen, and if that works, we mark the socket as
 *	ready for listening.
 */

SYSCALL_DEFINE2(listen, int, fd, int, backlog)
{
	struct socket *sock;
	int err, fput_needed;
	int somaxconn;

	sock = sockfd_lookup_light(fd, &err, &fput_needed);
	if (sock) {
		somaxconn = sock_net(sock->sk)->core.sysctl_somaxconn;
		if ((unsigned int)backlog > somaxconn)
			backlog = somaxconn;

		err = security_socket_listen(sock, backlog);
		if (!err)
			err = sock->ops->listen(sock, backlog);

		fput_light(sock->file, fput_needed);
		if (!err)
			sockev_notify(SOCKEV_LISTEN, sock);
	}
	return err;
}

/*
 *	For accept, we attempt to create a new socket, set up the link
 *	with the client, wake up the client, then return the new
 *	connected fd. We collect the address of the connector in kernel
 *	space and move it to user at the very end. This is unclean because
 *	we open the socket then return an error.
 *
 *	1003.1g adds the ability to recvmsg() to query connection pending
 *	status to recvmsg. We need to add that support in a way thats
 *	clean when we restucture accept also.
 */

SYSCALL_DEFINE4(accept4, int, fd, struct sockaddr __user *, upeer_sockaddr,
		int __user *, upeer_addrlen, int, flags)
{
	struct socket *sock, *newsock;
	struct file *newfile;
	int err, len, newfd, fput_needed;
	struct sockaddr_storage address;

	if (flags & ~(SOCK_CLOEXEC | SOCK_NONBLOCK))
		return -EINVAL;

	if (SOCK_NONBLOCK != O_NONBLOCK && (flags & SOCK_NONBLOCK))
		flags = (flags & ~SOCK_NONBLOCK) | O_NONBLOCK;

	sock = sockfd_lookup_light(fd, &err, &fput_needed);
	if (!sock)
		goto out;

	err = -ENFILE;
	newsock = sock_alloc();
	if (!newsock)
		goto out_put;

	newsock->type = sock->type;
	newsock->ops = sock->ops;

	/*
	 * We don't need try_module_get here, as the listening socket (sock)
	 * has the protocol module (sock->ops->owner) held.
	 */
	__module_get(newsock->ops->owner);

	newfd = get_unused_fd_flags(flags);
	if (unlikely(newfd < 0)) {
		err = newfd;
		sock_release(newsock);
		goto out_put;
	}
	newfile = sock_alloc_file(newsock, flags, sock->sk->sk_prot_creator->name);
	if (IS_ERR(newfile)) {
		err = PTR_ERR(newfile);
		put_unused_fd(newfd);
		sock_release(newsock);
		goto out_put;
	}

	err = security_socket_accept(sock, newsock);
	if (err)
		goto out_fd;

	err = sock->ops->accept(sock, newsock, sock->file->f_flags);
	if (err < 0)
		goto out_fd;

	if (upeer_sockaddr) {
		if (newsock->ops->getname(newsock, (struct sockaddr *)&address,
					  &len, 2) < 0) {
			err = -ECONNABORTED;
			goto out_fd;
		}
		err = move_addr_to_user(&address,
					len, upeer_sockaddr, upeer_addrlen);
		if (err < 0)
			goto out_fd;
	}

	/* File flags are not inherited via accept() unlike another OSes. */

	fd_install(newfd, newfile);
	err = newfd;
	if (!err)
		sockev_notify(SOCKEV_ACCEPT, sock);
out_put:
	fput_light(sock->file, fput_needed);
out:
	return err;
out_fd:
	fput(newfile);
	put_unused_fd(newfd);
	goto out_put;
}

SYSCALL_DEFINE3(accept, int, fd, struct sockaddr __user *, upeer_sockaddr,
		int __user *, upeer_addrlen)
{
	return sys_accept4(fd, upeer_sockaddr, upeer_addrlen, 0);
}

/*
 *	Attempt to connect to a socket with the server address.  The address
 *	is in user space so we verify it is OK and move it to kernel space.
 *
 *	For 1003.1g we need to add clean support for a bind to AF_UNSPEC to
 *	break bindings
 *
 *	NOTE: 1003.1g draft 6.3 is broken with respect to AX.25/NetROM and
 *	other SEQPACKET protocols that take time to connect() as it doesn't
 *	include the -EINPROGRESS status for such sockets.
 */

SYSCALL_DEFINE3(connect, int, fd, struct sockaddr __user *, uservaddr,
		int, addrlen)
{
	struct socket *sock;
	struct sockaddr_storage address;
	int err, fput_needed;

	sock = sockfd_lookup_light(fd, &err, &fput_needed);
	if (!sock)
		goto out;
	err = move_addr_to_kernel(uservaddr, addrlen, &address);
	if (err < 0)
		goto out_put;

	err =
	    security_socket_connect(sock, (struct sockaddr *)&address, addrlen);
	if (err)
		goto out_put;

	err = sock->ops->connect(sock, (struct sockaddr *)&address, addrlen,
				 sock->file->f_flags);
	if (!err)
		sockev_notify(SOCKEV_CONNECT, sock);
out_put:
	fput_light(sock->file, fput_needed);
out:
	return err;
}

/*
 *	Get the local address ('name') of a socket object. Move the obtained
 *	name to user space.
 */

SYSCALL_DEFINE3(getsockname, int, fd, struct sockaddr __user *, usockaddr,
		int __user *, usockaddr_len)
{
	struct socket *sock;
	struct sockaddr_storage address;
	int len, err, fput_needed;

	sock = sockfd_lookup_light(fd, &err, &fput_needed);
	if (!sock)
		goto out;

	err = security_socket_getsockname(sock);
	if (err)
		goto out_put;

	err = sock->ops->getname(sock, (struct sockaddr *)&address, &len, 0);
	if (err)
		goto out_put;
	err = move_addr_to_user(&address, len, usockaddr, usockaddr_len);

out_put:
	fput_light(sock->file, fput_needed);
out:
	return err;
}

/*
 *	Get the remote address ('name') of a socket object. Move the obtained
 *	name to user space.
 */

SYSCALL_DEFINE3(getpeername, int, fd, struct sockaddr __user *, usockaddr,
		int __user *, usockaddr_len)
{
	struct socket *sock;
	struct sockaddr_storage address;
	int len, err, fput_needed;

	sock = sockfd_lookup_light(fd, &err, &fput_needed);
	if (sock != NULL) {
		err = security_socket_getpeername(sock);
		if (err) {
			fput_light(sock->file, fput_needed);
			return err;
		}

		err =
		    sock->ops->getname(sock, (struct sockaddr *)&address, &len,
				       1);
		if (!err)
			err = move_addr_to_user(&address, len, usockaddr,
						usockaddr_len);
		fput_light(sock->file, fput_needed);
	}
	return err;
}

/*
 *	Send a datagram to a given address. We move the address into kernel
 *	space and check the user space data area is readable before invoking
 *	the protocol.
 */

SYSCALL_DEFINE6(sendto, int, fd, void __user *, buff, size_t, len,
		unsigned int, flags, struct sockaddr __user *, addr,
		int, addr_len)
{
	struct socket *sock;
	struct sockaddr_storage address;
	int err;
	struct msghdr msg;
	struct iovec iov;
	int fput_needed;

	seemp_logk_sendto(fd, buff, len, flags, addr, addr_len);

	err = import_single_range(WRITE, buff, len, &iov, &msg.msg_iter);
	if (unlikely(err))
		return err;
	sock = sockfd_lookup_light(fd, &err, &fput_needed);
	if (!sock)
		goto out;

	msg.msg_name = NULL;
	msg.msg_control = NULL;
	msg.msg_controllen = 0;
	msg.msg_namelen = 0;
	if (addr) {
		err = move_addr_to_kernel(addr, addr_len, &address);
		if (err < 0)
			goto out_put;
		msg.msg_name = (struct sockaddr *)&address;
		msg.msg_namelen = addr_len;
	}
	if (sock->file->f_flags & O_NONBLOCK)
		flags |= MSG_DONTWAIT;
	msg.msg_flags = flags;
	err = sock_sendmsg(sock, &msg);

out_put:
	fput_light(sock->file, fput_needed);
out:
	return err;
}

/*
 *	Send a datagram down a socket.
 */

SYSCALL_DEFINE4(send, int, fd, void __user *, buff, size_t, len,
		unsigned int, flags)
{
	return sys_sendto(fd, buff, len, flags, NULL, 0);
}

/*
 *	Receive a frame from the socket and optionally record the address of the
 *	sender. We verify the buffers are writable and if needed move the
 *	sender address from kernel to user space.
 */

SYSCALL_DEFINE6(recvfrom, int, fd, void __user *, ubuf, size_t, size,
		unsigned int, flags, struct sockaddr __user *, addr,
		int __user *, addr_len)
{
	struct socket *sock;
	struct iovec iov;
	struct msghdr msg;
	struct sockaddr_storage address;
	int err, err2;
	int fput_needed;

	err = import_single_range(READ, ubuf, size, &iov, &msg.msg_iter);
	if (unlikely(err))
		return err;
	sock = sockfd_lookup_light(fd, &err, &fput_needed);
	if (!sock)
		goto out;

	msg.msg_control = NULL;
	msg.msg_controllen = 0;
	/* Save some cycles and don't copy the address if not needed */
	msg.msg_name = addr ? (struct sockaddr *)&address : NULL;
	/* We assume all kernel code knows the size of sockaddr_storage */
	msg.msg_namelen = 0;
	msg.msg_iocb = NULL;
	msg.msg_flags = 0;
	if (sock->file->f_flags & O_NONBLOCK)
		flags |= MSG_DONTWAIT;
	err = sock_recvmsg(sock, &msg, flags);

	if (err >= 0 && addr != NULL) {
		err2 = move_addr_to_user(&address,
					 msg.msg_namelen, addr, addr_len);
		if (err2 < 0)
			err = err2;
	}

	fput_light(sock->file, fput_needed);
out:
	return err;
}

/*
 *	Receive a datagram from a socket.
 */

SYSCALL_DEFINE4(recv, int, fd, void __user *, ubuf, size_t, size,
		unsigned int, flags)
{
	return sys_recvfrom(fd, ubuf, size, flags, NULL, NULL);
}

/*
 *	Set a socket option. Because we don't know the option lengths we have
 *	to pass the user mode parameter for the protocols to sort out.
 */

SYSCALL_DEFINE5(setsockopt, int, fd, int, level, int, optname,
		char __user *, optval, int, optlen)
{
	int err, fput_needed;
	struct socket *sock;

	if (optlen < 0)
		return -EINVAL;

	sock = sockfd_lookup_light(fd, &err, &fput_needed);
	if (sock != NULL) {
		err = security_socket_setsockopt(sock, level, optname);
		if (err)
			goto out_put;

		if (level == SOL_SOCKET)
			err =
			    sock_setsockopt(sock, level, optname, optval,
					    optlen);
		else
			err =
			    sock->ops->setsockopt(sock, level, optname, optval,
						  optlen);
out_put:
		fput_light(sock->file, fput_needed);
	}
	return err;
}

/*
 *	Get a socket option. Because we don't know the option lengths we have
 *	to pass a user mode parameter for the protocols to sort out.
 */

SYSCALL_DEFINE5(getsockopt, int, fd, int, level, int, optname,
		char __user *, optval, int __user *, optlen)
{
	int err, fput_needed;
	struct socket *sock;

	sock = sockfd_lookup_light(fd, &err, &fput_needed);
	if (sock != NULL) {
		err = security_socket_getsockopt(sock, level, optname);
		if (err)
			goto out_put;

		if (level == SOL_SOCKET)
			err =
			    sock_getsockopt(sock, level, optname, optval,
					    optlen);
		else
			err =
			    sock->ops->getsockopt(sock, level, optname, optval,
						  optlen);
out_put:
		fput_light(sock->file, fput_needed);
	}
	return err;
}

/*
 *	Shutdown a socket.
 */

SYSCALL_DEFINE2(shutdown, int, fd, int, how)
{
	int err, fput_needed;
	struct socket *sock;

	sock = sockfd_lookup_light(fd, &err, &fput_needed);
	if (sock != NULL) {
		sockev_notify(SOCKEV_SHUTDOWN, sock);
		err = security_socket_shutdown(sock, how);
		if (!err)
			err = sock->ops->shutdown(sock, how);
		fput_light(sock->file, fput_needed);
	}
	return err;
}

/* A couple of helpful macros for getting the address of the 32/64 bit
 * fields which are the same type (int / unsigned) on our platforms.
 */
#define COMPAT_MSG(msg, member)	((MSG_CMSG_COMPAT & flags) ? &msg##_compat->member : &msg->member)
#define COMPAT_NAMELEN(msg)	COMPAT_MSG(msg, msg_namelen)
#define COMPAT_FLAGS(msg)	COMPAT_MSG(msg, msg_flags)

struct used_address {
	struct sockaddr_storage name;
	unsigned int name_len;
};

static int copy_msghdr_from_user(struct msghdr *kmsg,
				 struct user_msghdr __user *umsg,
				 struct sockaddr __user **save_addr,
				 struct iovec **iov)
{
	struct sockaddr __user *uaddr;
	struct iovec __user *uiov;
	size_t nr_segs;
	ssize_t err;

	if (!access_ok(VERIFY_READ, umsg, sizeof(*umsg)) ||
	    __get_user(uaddr, &umsg->msg_name) ||
	    __get_user(kmsg->msg_namelen, &umsg->msg_namelen) ||
	    __get_user(uiov, &umsg->msg_iov) ||
	    __get_user(nr_segs, &umsg->msg_iovlen) ||
	    __get_user(kmsg->msg_control, &umsg->msg_control) ||
	    __get_user(kmsg->msg_controllen, &umsg->msg_controllen) ||
	    __get_user(kmsg->msg_flags, &umsg->msg_flags))
		return -EFAULT;

	if (!uaddr)
		kmsg->msg_namelen = 0;

	if (kmsg->msg_namelen < 0)
		return -EINVAL;

	if (kmsg->msg_namelen > sizeof(struct sockaddr_storage))
		kmsg->msg_namelen = sizeof(struct sockaddr_storage);

	if (save_addr)
		*save_addr = uaddr;

	if (uaddr && kmsg->msg_namelen) {
		if (!save_addr) {
			err = move_addr_to_kernel(uaddr, kmsg->msg_namelen,
						  kmsg->msg_name);
			if (err < 0)
				return err;
		}
	} else {
		kmsg->msg_name = NULL;
		kmsg->msg_namelen = 0;
	}

	if (nr_segs > UIO_MAXIOV)
		return -EMSGSIZE;

	kmsg->msg_iocb = NULL;

	return import_iovec(save_addr ? READ : WRITE, uiov, nr_segs,
			    UIO_FASTIOV, iov, &kmsg->msg_iter);
}

static int ___sys_sendmsg(struct socket *sock, struct user_msghdr __user *msg,
			 struct msghdr *msg_sys, unsigned int flags,
			 struct used_address *used_address,
			 unsigned int allowed_msghdr_flags)
{
	struct compat_msghdr __user *msg_compat =
	    (struct compat_msghdr __user *)msg;
	struct sockaddr_storage address;
	struct iovec iovstack[UIO_FASTIOV], *iov = iovstack;
	unsigned char ctl[sizeof(struct cmsghdr) + 20]
	    __attribute__ ((aligned(sizeof(__kernel_size_t))));
	/* 20 is size of ipv6_pktinfo */
	unsigned char *ctl_buf = ctl;
	int ctl_len;
	ssize_t err;

	msg_sys->msg_name = &address;

	if (MSG_CMSG_COMPAT & flags)
		err = get_compat_msghdr(msg_sys, msg_compat, NULL, &iov);
	else
		err = copy_msghdr_from_user(msg_sys, msg, NULL, &iov);
	if (err < 0)
		return err;

	err = -ENOBUFS;

	if (msg_sys->msg_controllen > INT_MAX)
		goto out_freeiov;
	flags |= (msg_sys->msg_flags & allowed_msghdr_flags);
	ctl_len = msg_sys->msg_controllen;
	if ((MSG_CMSG_COMPAT & flags) && ctl_len) {
		err =
		    cmsghdr_from_user_compat_to_kern(msg_sys, sock->sk, ctl,
						     sizeof(ctl));
		if (err)
			goto out_freeiov;
		ctl_buf = msg_sys->msg_control;
		ctl_len = msg_sys->msg_controllen;
	} else if (ctl_len) {
		if (ctl_len > sizeof(ctl)) {
			ctl_buf = sock_kmalloc(sock->sk, ctl_len, GFP_KERNEL);
			if (ctl_buf == NULL)
				goto out_freeiov;
		}
		err = -EFAULT;
		/*
		 * Careful! Before this, msg_sys->msg_control contains a user pointer.
		 * Afterwards, it will be a kernel pointer. Thus the compiler-assisted
		 * checking falls down on this.
		 */
		if (copy_from_user(ctl_buf,
				   (void __user __force *)msg_sys->msg_control,
				   ctl_len))
			goto out_freectl;
		msg_sys->msg_control = ctl_buf;
	}
	msg_sys->msg_flags = flags;

	if (sock->file->f_flags & O_NONBLOCK)
		msg_sys->msg_flags |= MSG_DONTWAIT;
	/*
	 * If this is sendmmsg() and current destination address is same as
	 * previously succeeded address, omit asking LSM's decision.
	 * used_address->name_len is initialized to UINT_MAX so that the first
	 * destination address never matches.
	 */
	if (used_address && msg_sys->msg_name &&
	    used_address->name_len == msg_sys->msg_namelen &&
	    !memcmp(&used_address->name, msg_sys->msg_name,
		    used_address->name_len)) {
		err = sock_sendmsg_nosec(sock, msg_sys);
		goto out_freectl;
	}
	err = sock_sendmsg(sock, msg_sys);
	/*
	 * If this is sendmmsg() and sending to current destination address was
	 * successful, remember it.
	 */
	if (used_address && err >= 0) {
		used_address->name_len = msg_sys->msg_namelen;
		if (msg_sys->msg_name)
			memcpy(&used_address->name, msg_sys->msg_name,
			       used_address->name_len);
	}

out_freectl:
	if (ctl_buf != ctl)
		sock_kfree_s(sock->sk, ctl_buf, ctl_len);
out_freeiov:
	kfree(iov);
	return err;
}

/*
 *	BSD sendmsg interface
 */

long __sys_sendmsg(int fd, struct user_msghdr __user *msg, unsigned flags)
{
	int fput_needed, err;
	struct msghdr msg_sys;
	struct socket *sock;

	sock = sockfd_lookup_light(fd, &err, &fput_needed);
	if (!sock)
		goto out;

	err = ___sys_sendmsg(sock, msg, &msg_sys, flags, NULL, 0);

	fput_light(sock->file, fput_needed);
out:
	return err;
}

SYSCALL_DEFINE3(sendmsg, int, fd, struct user_msghdr __user *, msg, unsigned int, flags)
{
	if (flags & MSG_CMSG_COMPAT)
		return -EINVAL;
	return __sys_sendmsg(fd, msg, flags);
}

/*
 *	Linux sendmmsg interface
 */

int __sys_sendmmsg(int fd, struct mmsghdr __user *mmsg, unsigned int vlen,
		   unsigned int flags)
{
	int fput_needed, err, datagrams;
	struct socket *sock;
	struct mmsghdr __user *entry;
	struct compat_mmsghdr __user *compat_entry;
	struct msghdr msg_sys;
	struct used_address used_address;
	unsigned int oflags = flags;

	if (vlen > UIO_MAXIOV)
		vlen = UIO_MAXIOV;

	datagrams = 0;

	sock = sockfd_lookup_light(fd, &err, &fput_needed);
	if (!sock)
		return err;

	used_address.name_len = UINT_MAX;
	entry = mmsg;
	compat_entry = (struct compat_mmsghdr __user *)mmsg;
	err = 0;
	flags |= MSG_BATCH;

	while (datagrams < vlen) {
		if (datagrams == vlen - 1)
			flags = oflags;

		if (MSG_CMSG_COMPAT & flags) {
			err = ___sys_sendmsg(sock, (struct user_msghdr __user *)compat_entry,
					     &msg_sys, flags, &used_address, MSG_EOR);
			if (err < 0)
				break;
			err = __put_user(err, &compat_entry->msg_len);
			++compat_entry;
		} else {
			err = ___sys_sendmsg(sock,
					     (struct user_msghdr __user *)entry,
					     &msg_sys, flags, &used_address, MSG_EOR);
			if (err < 0)
				break;
			err = put_user(err, &entry->msg_len);
			++entry;
		}

		if (err)
			break;
		++datagrams;
		if (msg_data_left(&msg_sys))
			break;
		cond_resched();
	}

	fput_light(sock->file, fput_needed);

	/* We only return an error if no datagrams were able to be sent */
	if (datagrams != 0)
		return datagrams;

	return err;
}

SYSCALL_DEFINE4(sendmmsg, int, fd, struct mmsghdr __user *, mmsg,
		unsigned int, vlen, unsigned int, flags)
{
	if (flags & MSG_CMSG_COMPAT)
		return -EINVAL;
	return __sys_sendmmsg(fd, mmsg, vlen, flags);
}

static int ___sys_recvmsg(struct socket *sock, struct user_msghdr __user *msg,
			 struct msghdr *msg_sys, unsigned int flags, int nosec)
{
	struct compat_msghdr __user *msg_compat =
	    (struct compat_msghdr __user *)msg;
	struct iovec iovstack[UIO_FASTIOV];
	struct iovec *iov = iovstack;
	unsigned long cmsg_ptr;
	int len;
	ssize_t err;

	/* kernel mode address */
	struct sockaddr_storage addr;

	/* user mode address pointers */
	struct sockaddr __user *uaddr;
	int __user *uaddr_len = COMPAT_NAMELEN(msg);

	msg_sys->msg_name = &addr;

	if (MSG_CMSG_COMPAT & flags)
		err = get_compat_msghdr(msg_sys, msg_compat, &uaddr, &iov);
	else
		err = copy_msghdr_from_user(msg_sys, msg, &uaddr, &iov);
	if (err < 0)
		return err;

	cmsg_ptr = (unsigned long)msg_sys->msg_control;
	msg_sys->msg_flags = flags & (MSG_CMSG_CLOEXEC|MSG_CMSG_COMPAT);

	/* We assume all kernel code knows the size of sockaddr_storage */
	msg_sys->msg_namelen = 0;

	if (sock->file->f_flags & O_NONBLOCK)
		flags |= MSG_DONTWAIT;
	err = (nosec ? sock_recvmsg_nosec : sock_recvmsg)(sock, msg_sys, flags);
	if (err < 0)
		goto out_freeiov;
	len = err;

	if (uaddr != NULL) {
		err = move_addr_to_user(&addr,
					msg_sys->msg_namelen, uaddr,
					uaddr_len);
		if (err < 0)
			goto out_freeiov;
	}
	err = __put_user((msg_sys->msg_flags & ~MSG_CMSG_COMPAT),
			 COMPAT_FLAGS(msg));
	if (err)
		goto out_freeiov;
	if (MSG_CMSG_COMPAT & flags)
		err = __put_user((unsigned long)msg_sys->msg_control - cmsg_ptr,
				 &msg_compat->msg_controllen);
	else
		err = __put_user((unsigned long)msg_sys->msg_control - cmsg_ptr,
				 &msg->msg_controllen);
	if (err)
		goto out_freeiov;
	err = len;

out_freeiov:
	kfree(iov);
	return err;
}

/*
 *	BSD recvmsg interface
 */

long __sys_recvmsg(int fd, struct user_msghdr __user *msg, unsigned flags)
{
	int fput_needed, err;
	struct msghdr msg_sys;
	struct socket *sock;

	sock = sockfd_lookup_light(fd, &err, &fput_needed);
	if (!sock)
		goto out;

	err = ___sys_recvmsg(sock, msg, &msg_sys, flags, 0);

	fput_light(sock->file, fput_needed);
out:
	return err;
}

SYSCALL_DEFINE3(recvmsg, int, fd, struct user_msghdr __user *, msg,
		unsigned int, flags)
{
	if (flags & MSG_CMSG_COMPAT)
		return -EINVAL;
	return __sys_recvmsg(fd, msg, flags);
}

/*
 *     Linux recvmmsg interface
 */

int __sys_recvmmsg(int fd, struct mmsghdr __user *mmsg, unsigned int vlen,
		   unsigned int flags, struct timespec *timeout)
{
	int fput_needed, err, datagrams;
	struct socket *sock;
	struct mmsghdr __user *entry;
	struct compat_mmsghdr __user *compat_entry;
	struct msghdr msg_sys;
	struct timespec64 end_time;
	struct timespec64 timeout64;

	if (timeout &&
	    poll_select_set_timeout(&end_time, timeout->tv_sec,
				    timeout->tv_nsec))
		return -EINVAL;

	datagrams = 0;

	sock = sockfd_lookup_light(fd, &err, &fput_needed);
	if (!sock)
		return err;

	err = sock_error(sock->sk);
	if (err) {
		datagrams = err;
		goto out_put;
	}

	entry = mmsg;
	compat_entry = (struct compat_mmsghdr __user *)mmsg;

	while (datagrams < vlen) {
		/*
		 * No need to ask LSM for more than the first datagram.
		 */
		if (MSG_CMSG_COMPAT & flags) {
			err = ___sys_recvmsg(sock, (struct user_msghdr __user *)compat_entry,
					     &msg_sys, flags & ~MSG_WAITFORONE,
					     datagrams);
			if (err < 0)
				break;
			err = __put_user(err, &compat_entry->msg_len);
			++compat_entry;
		} else {
			err = ___sys_recvmsg(sock,
					     (struct user_msghdr __user *)entry,
					     &msg_sys, flags & ~MSG_WAITFORONE,
					     datagrams);
			if (err < 0)
				break;
			err = put_user(err, &entry->msg_len);
			++entry;
		}

		if (err)
			break;
		++datagrams;

		/* MSG_WAITFORONE turns on MSG_DONTWAIT after one packet */
		if (flags & MSG_WAITFORONE)
			flags |= MSG_DONTWAIT;

		if (timeout) {
			ktime_get_ts64(&timeout64);
			*timeout = timespec64_to_timespec(
					timespec64_sub(end_time, timeout64));
			if (timeout->tv_sec < 0) {
				timeout->tv_sec = timeout->tv_nsec = 0;
				break;
			}

			/* Timeout, return less than vlen datagrams */
			if (timeout->tv_nsec == 0 && timeout->tv_sec == 0)
				break;
		}

		/* Out of band data, return right away */
		if (msg_sys.msg_flags & MSG_OOB)
			break;
		cond_resched();
	}

	if (err == 0)
		goto out_put;

	if (datagrams == 0) {
		datagrams = err;
		goto out_put;
	}

	/*
	 * We may return less entries than requested (vlen) if the
	 * sock is non block and there aren't enough datagrams...
	 */
	if (err != -EAGAIN) {
		/*
		 * ... or  if recvmsg returns an error after we
		 * received some datagrams, where we record the
		 * error to return on the next call or if the
		 * app asks about it using getsockopt(SO_ERROR).
		 */
		sock->sk->sk_err = -err;
	}
out_put:
	fput_light(sock->file, fput_needed);

	return datagrams;
}

SYSCALL_DEFINE5(recvmmsg, int, fd, struct mmsghdr __user *, mmsg,
		unsigned int, vlen, unsigned int, flags,
		struct timespec __user *, timeout)
{
	int datagrams;
	struct timespec timeout_sys;

	if (flags & MSG_CMSG_COMPAT)
		return -EINVAL;

	if (!timeout)
		return __sys_recvmmsg(fd, mmsg, vlen, flags, NULL);

	if (copy_from_user(&timeout_sys, timeout, sizeof(timeout_sys)))
		return -EFAULT;

	datagrams = __sys_recvmmsg(fd, mmsg, vlen, flags, &timeout_sys);

	if (datagrams > 0 &&
	    copy_to_user(timeout, &timeout_sys, sizeof(timeout_sys)))
		datagrams = -EFAULT;

	return datagrams;
}

#ifdef __ARCH_WANT_SYS_SOCKETCALL
/* Argument list sizes for sys_socketcall */
#define AL(x) ((x) * sizeof(unsigned long))
static const unsigned char nargs[21] = {
	AL(0), AL(3), AL(3), AL(3), AL(2), AL(3),
	AL(3), AL(3), AL(4), AL(4), AL(4), AL(6),
	AL(6), AL(2), AL(5), AL(5), AL(3), AL(3),
	AL(4), AL(5), AL(4)
};

#undef AL

/*
 *	System call vectors.
 *
 *	Argument checking cleaned up. Saved 20% in size.
 *  This function doesn't need to set the kernel lock because
 *  it is set by the callees.
 */

SYSCALL_DEFINE2(socketcall, int, call, unsigned long __user *, args)
{
	unsigned long a[AUDITSC_ARGS];
	unsigned long a0, a1;
	int err;
	unsigned int len;

	if (call < 1 || call > SYS_SENDMMSG)
		return -EINVAL;
	call = array_index_nospec(call, SYS_SENDMMSG + 1);

	len = nargs[call];
	if (len > sizeof(a))
		return -EINVAL;

	/* copy_from_user should be SMP safe. */
	if (copy_from_user(a, args, len))
		return -EFAULT;

	err = audit_socketcall(nargs[call] / sizeof(unsigned long), a);
	if (err)
		return err;

	a0 = a[0];
	a1 = a[1];

	switch (call) {
	case SYS_SOCKET:
		err = sys_socket(a0, a1, a[2]);
		break;
	case SYS_BIND:
		err = sys_bind(a0, (struct sockaddr __user *)a1, a[2]);
		break;
	case SYS_CONNECT:
		err = sys_connect(a0, (struct sockaddr __user *)a1, a[2]);
		break;
	case SYS_LISTEN:
		err = sys_listen(a0, a1);
		break;
	case SYS_ACCEPT:
		err = sys_accept4(a0, (struct sockaddr __user *)a1,
				  (int __user *)a[2], 0);
		break;
	case SYS_GETSOCKNAME:
		err =
		    sys_getsockname(a0, (struct sockaddr __user *)a1,
				    (int __user *)a[2]);
		break;
	case SYS_GETPEERNAME:
		err =
		    sys_getpeername(a0, (struct sockaddr __user *)a1,
				    (int __user *)a[2]);
		break;
	case SYS_SOCKETPAIR:
		err = sys_socketpair(a0, a1, a[2], (int __user *)a[3]);
		break;
	case SYS_SEND:
		err = sys_send(a0, (void __user *)a1, a[2], a[3]);
		break;
	case SYS_SENDTO:
		err = sys_sendto(a0, (void __user *)a1, a[2], a[3],
				 (struct sockaddr __user *)a[4], a[5]);
		break;
	case SYS_RECV:
		err = sys_recv(a0, (void __user *)a1, a[2], a[3]);
		break;
	case SYS_RECVFROM:
		err = sys_recvfrom(a0, (void __user *)a1, a[2], a[3],
				   (struct sockaddr __user *)a[4],
				   (int __user *)a[5]);
		break;
	case SYS_SHUTDOWN:
		err = sys_shutdown(a0, a1);
		break;
	case SYS_SETSOCKOPT:
		err = sys_setsockopt(a0, a1, a[2], (char __user *)a[3], a[4]);
		break;
	case SYS_GETSOCKOPT:
		err =
		    sys_getsockopt(a0, a1, a[2], (char __user *)a[3],
				   (int __user *)a[4]);
		break;
	case SYS_SENDMSG:
		err = sys_sendmsg(a0, (struct user_msghdr __user *)a1, a[2]);
		break;
	case SYS_SENDMMSG:
		err = sys_sendmmsg(a0, (struct mmsghdr __user *)a1, a[2], a[3]);
		break;
	case SYS_RECVMSG:
		err = sys_recvmsg(a0, (struct user_msghdr __user *)a1, a[2]);
		break;
	case SYS_RECVMMSG:
		err = sys_recvmmsg(a0, (struct mmsghdr __user *)a1, a[2], a[3],
				   (struct timespec __user *)a[4]);
		break;
	case SYS_ACCEPT4:
		err = sys_accept4(a0, (struct sockaddr __user *)a1,
				  (int __user *)a[2], a[3]);
		break;
	default:
		err = -EINVAL;
		break;
	}
	return err;
}

#endif				/* __ARCH_WANT_SYS_SOCKETCALL */

/**
 *	sock_register - add a socket protocol handler
 *	@ops: description of protocol
 *
 *	This function is called by a protocol handler that wants to
 *	advertise its address family, and have it linked into the
 *	socket interface. The value ops->family corresponds to the
 *	socket system call protocol family.
 */
int sock_register(const struct net_proto_family *ops)
{
	int err;

	if (ops->family >= NPROTO) {
		pr_crit("protocol %d >= NPROTO(%d)\n", ops->family, NPROTO);
		return -ENOBUFS;
	}

	spin_lock(&net_family_lock);
	if (rcu_dereference_protected(net_families[ops->family],
				      lockdep_is_held(&net_family_lock)))
		err = -EEXIST;
	else {
		rcu_assign_pointer(net_families[ops->family], ops);
		err = 0;
	}
	spin_unlock(&net_family_lock);

	pr_info("NET: Registered protocol family %d\n", ops->family);
	return err;
}
EXPORT_SYMBOL(sock_register);

/**
 *	sock_unregister - remove a protocol handler
 *	@family: protocol family to remove
 *
 *	This function is called by a protocol handler that wants to
 *	remove its address family, and have it unlinked from the
 *	new socket creation.
 *
 *	If protocol handler is a module, then it can use module reference
 *	counts to protect against new references. If protocol handler is not
 *	a module then it needs to provide its own protection in
 *	the ops->create routine.
 */
void sock_unregister(int family)
{
	BUG_ON(family < 0 || family >= NPROTO);

	spin_lock(&net_family_lock);
	RCU_INIT_POINTER(net_families[family], NULL);
	spin_unlock(&net_family_lock);

	synchronize_rcu();

	pr_info("NET: Unregistered protocol family %d\n", family);
}
EXPORT_SYMBOL(sock_unregister);

static int __init sock_init(void)
{
	int err;
	/*
	 *      Initialize the network sysctl infrastructure.
	 */
	err = net_sysctl_init();
	if (err)
		goto out;

	/*
	 *      Initialize skbuff SLAB cache
	 */
	skb_init();

	/*
	 *      Initialize the protocols module.
	 */

	init_inodecache();

	err = register_filesystem(&sock_fs_type);
	if (err)
		goto out_fs;
	sock_mnt = kern_mount(&sock_fs_type);
	if (IS_ERR(sock_mnt)) {
		err = PTR_ERR(sock_mnt);
		goto out_mount;
	}

	/* The real protocol initialization is performed in later initcalls.
	 */

#ifdef CONFIG_NETFILTER
	err = netfilter_init();
	if (err)
		goto out;
#endif

	ptp_classifier_init();

out:
	return err;

out_mount:
	unregister_filesystem(&sock_fs_type);
out_fs:
	goto out;
}

core_initcall(sock_init);	/* early initcall */

static int __init jit_init(void)
{
#ifdef CONFIG_BPF_JIT_ALWAYS_ON
	bpf_jit_enable = 1;
#endif
	return 0;
}
pure_initcall(jit_init);

#ifdef CONFIG_PROC_FS
void socket_seq_show(struct seq_file *seq)
{
	int cpu;
	int counter = 0;

	for_each_possible_cpu(cpu)
	    counter += per_cpu(sockets_in_use, cpu);

	/* It can be negative, by the way. 8) */
	if (counter < 0)
		counter = 0;

	seq_printf(seq, "sockets: used %d\n", counter);
}
#endif				/* CONFIG_PROC_FS */

#ifdef CONFIG_COMPAT
static int do_siocgstamp(struct net *net, struct socket *sock,
			 unsigned int cmd, void __user *up)
{
	mm_segment_t old_fs = get_fs();
	struct timeval ktv;
	int err;

	set_fs(KERNEL_DS);
	err = sock_do_ioctl(net, sock, cmd, (unsigned long)&ktv);
	set_fs(old_fs);
	if (!err)
		err = compat_put_timeval(&ktv, up);

	return err;
}

static int do_siocgstampns(struct net *net, struct socket *sock,
			   unsigned int cmd, void __user *up)
{
	mm_segment_t old_fs = get_fs();
	struct timespec kts;
	int err;

	set_fs(KERNEL_DS);
	err = sock_do_ioctl(net, sock, cmd, (unsigned long)&kts);
	set_fs(old_fs);
	if (!err)
		err = compat_put_timespec(&kts, up);

	return err;
}

static int dev_ifname32(struct net *net, struct compat_ifreq __user *uifr32)
{
	struct ifreq __user *uifr;
	int err;

	uifr = compat_alloc_user_space(sizeof(struct ifreq));
	if (copy_in_user(uifr, uifr32, sizeof(struct compat_ifreq)))
		return -EFAULT;

	err = dev_ioctl(net, SIOCGIFNAME, uifr);
	if (err)
		return err;

	if (copy_in_user(uifr32, uifr, sizeof(struct compat_ifreq)))
		return -EFAULT;

	return 0;
}

static int dev_ifconf(struct net *net, struct compat_ifconf __user *uifc32)
{
	struct compat_ifconf ifc32;
	struct ifconf ifc;
	struct ifconf __user *uifc;
	struct compat_ifreq __user *ifr32;
	struct ifreq __user *ifr;
	unsigned int i, j;
	int err;

	if (copy_from_user(&ifc32, uifc32, sizeof(struct compat_ifconf)))
		return -EFAULT;

	memset(&ifc, 0, sizeof(ifc));
	if (ifc32.ifcbuf == 0) {
		ifc32.ifc_len = 0;
		ifc.ifc_len = 0;
		ifc.ifc_req = NULL;
		uifc = compat_alloc_user_space(sizeof(struct ifconf));
	} else {
		size_t len = ((ifc32.ifc_len / sizeof(struct compat_ifreq)) + 1) *
			sizeof(struct ifreq);
		uifc = compat_alloc_user_space(sizeof(struct ifconf) + len);
		ifc.ifc_len = len;
		ifr = ifc.ifc_req = (void __user *)(uifc + 1);
		ifr32 = compat_ptr(ifc32.ifcbuf);
		for (i = 0; i < ifc32.ifc_len; i += sizeof(struct compat_ifreq)) {
			if (copy_in_user(ifr, ifr32, sizeof(struct compat_ifreq)))
				return -EFAULT;
			ifr++;
			ifr32++;
		}
	}
	if (copy_to_user(uifc, &ifc, sizeof(struct ifconf)))
		return -EFAULT;

	err = dev_ioctl(net, SIOCGIFCONF, uifc);
	if (err)
		return err;

	if (copy_from_user(&ifc, uifc, sizeof(struct ifconf)))
		return -EFAULT;

	ifr = ifc.ifc_req;
	ifr32 = compat_ptr(ifc32.ifcbuf);
	for (i = 0, j = 0;
	     i + sizeof(struct compat_ifreq) <= ifc32.ifc_len && j < ifc.ifc_len;
	     i += sizeof(struct compat_ifreq), j += sizeof(struct ifreq)) {
		if (copy_in_user(ifr32, ifr, sizeof(struct compat_ifreq)))
			return -EFAULT;
		ifr32++;
		ifr++;
	}

	if (ifc32.ifcbuf == 0) {
		/* Translate from 64-bit structure multiple to
		 * a 32-bit one.
		 */
		i = ifc.ifc_len;
		i = ((i / sizeof(struct ifreq)) * sizeof(struct compat_ifreq));
		ifc32.ifc_len = i;
	} else {
		ifc32.ifc_len = i;
	}
	if (copy_to_user(uifc32, &ifc32, sizeof(struct compat_ifconf)))
		return -EFAULT;

	return 0;
}

static int ethtool_ioctl(struct net *net, struct compat_ifreq __user *ifr32)
{
	struct compat_ethtool_rxnfc __user *compat_rxnfc;
	bool convert_in = false, convert_out = false;
	size_t buf_size = ALIGN(sizeof(struct ifreq), 8);
	struct ethtool_rxnfc __user *rxnfc;
	struct ifreq __user *ifr;
	u32 rule_cnt = 0, actual_rule_cnt;
	u32 ethcmd;
	u32 data;
	int ret;

	if (get_user(data, &ifr32->ifr_ifru.ifru_data))
		return -EFAULT;

	compat_rxnfc = compat_ptr(data);

	if (get_user(ethcmd, &compat_rxnfc->cmd))
		return -EFAULT;

	/* Most ethtool structures are defined without padding.
	 * Unfortunately struct ethtool_rxnfc is an exception.
	 */
	switch (ethcmd) {
	default:
		break;
	case ETHTOOL_GRXCLSRLALL:
		/* Buffer size is variable */
		if (get_user(rule_cnt, &compat_rxnfc->rule_cnt))
			return -EFAULT;
		if (rule_cnt > KMALLOC_MAX_SIZE / sizeof(u32))
			return -ENOMEM;
		buf_size += rule_cnt * sizeof(u32);
		/* fall through */
	case ETHTOOL_GRXRINGS:
	case ETHTOOL_GRXCLSRLCNT:
	case ETHTOOL_GRXCLSRULE:
	case ETHTOOL_SRXCLSRLINS:
		convert_out = true;
		/* fall through */
	case ETHTOOL_SRXCLSRLDEL:
		buf_size += sizeof(struct ethtool_rxnfc);
		convert_in = true;
		break;
	}

	ifr = compat_alloc_user_space(buf_size);
	rxnfc = (void __user *)ifr + ALIGN(sizeof(struct ifreq), 8);

	if (copy_in_user(&ifr->ifr_name, &ifr32->ifr_name, IFNAMSIZ))
		return -EFAULT;

	if (put_user(convert_in ? rxnfc : compat_ptr(data),
		     &ifr->ifr_ifru.ifru_data))
		return -EFAULT;

	if (convert_in) {
		/* We expect there to be holes between fs.m_ext and
		 * fs.ring_cookie and at the end of fs, but nowhere else.
		 */
		BUILD_BUG_ON(offsetof(struct compat_ethtool_rxnfc, fs.m_ext) +
			     sizeof(compat_rxnfc->fs.m_ext) !=
			     offsetof(struct ethtool_rxnfc, fs.m_ext) +
			     sizeof(rxnfc->fs.m_ext));
		BUILD_BUG_ON(
			offsetof(struct compat_ethtool_rxnfc, fs.location) -
			offsetof(struct compat_ethtool_rxnfc, fs.ring_cookie) !=
			offsetof(struct ethtool_rxnfc, fs.location) -
			offsetof(struct ethtool_rxnfc, fs.ring_cookie));

		if (copy_in_user(rxnfc, compat_rxnfc,
				 (void __user *)(&rxnfc->fs.m_ext + 1) -
				 (void __user *)rxnfc) ||
		    copy_in_user(&rxnfc->fs.ring_cookie,
				 &compat_rxnfc->fs.ring_cookie,
				 (void __user *)(&rxnfc->fs.location + 1) -
				 (void __user *)&rxnfc->fs.ring_cookie))
			return -EFAULT;
		if (ethcmd == ETHTOOL_GRXCLSRLALL) {
			if (put_user(rule_cnt, &rxnfc->rule_cnt))
				return -EFAULT;
		} else if (copy_in_user(&rxnfc->rule_cnt,
					&compat_rxnfc->rule_cnt,
					sizeof(rxnfc->rule_cnt)))
			return -EFAULT;
	}

	ret = dev_ioctl(net, SIOCETHTOOL, ifr);
	if (ret)
		return ret;

	if (convert_out) {
		if (copy_in_user(compat_rxnfc, rxnfc,
				 (const void __user *)(&rxnfc->fs.m_ext + 1) -
				 (const void __user *)rxnfc) ||
		    copy_in_user(&compat_rxnfc->fs.ring_cookie,
				 &rxnfc->fs.ring_cookie,
				 (const void __user *)(&rxnfc->fs.location + 1) -
				 (const void __user *)&rxnfc->fs.ring_cookie) ||
		    copy_in_user(&compat_rxnfc->rule_cnt, &rxnfc->rule_cnt,
				 sizeof(rxnfc->rule_cnt)))
			return -EFAULT;

		if (ethcmd == ETHTOOL_GRXCLSRLALL) {
			/* As an optimisation, we only copy the actual
			 * number of rules that the underlying
			 * function returned.  Since Mallory might
			 * change the rule count in user memory, we
			 * check that it is less than the rule count
			 * originally given (as the user buffer size),
			 * which has been range-checked.
			 */
			if (get_user(actual_rule_cnt, &rxnfc->rule_cnt))
				return -EFAULT;
			if (actual_rule_cnt < rule_cnt)
				rule_cnt = actual_rule_cnt;
			if (copy_in_user(&compat_rxnfc->rule_locs[0],
					 &rxnfc->rule_locs[0],
					 rule_cnt * sizeof(u32)))
				return -EFAULT;
		}
	}

	return 0;
}

static int compat_siocwandev(struct net *net, struct compat_ifreq __user *uifr32)
{
	void __user *uptr;
	compat_uptr_t uptr32;
	struct ifreq __user *uifr;

	uifr = compat_alloc_user_space(sizeof(*uifr));
	if (copy_in_user(uifr, uifr32, sizeof(struct compat_ifreq)))
		return -EFAULT;

	if (get_user(uptr32, &uifr32->ifr_settings.ifs_ifsu))
		return -EFAULT;

	uptr = compat_ptr(uptr32);

	if (put_user(uptr, &uifr->ifr_settings.ifs_ifsu.raw_hdlc))
		return -EFAULT;

	return dev_ioctl(net, SIOCWANDEV, uifr);
}

static int bond_ioctl(struct net *net, unsigned int cmd,
			 struct compat_ifreq __user *ifr32)
{
	struct ifreq kifr;
	mm_segment_t old_fs;
	int err;

	switch (cmd) {
	case SIOCBONDENSLAVE:
	case SIOCBONDRELEASE:
	case SIOCBONDSETHWADDR:
	case SIOCBONDCHANGEACTIVE:
		if (copy_from_user(&kifr, ifr32, sizeof(struct compat_ifreq)))
			return -EFAULT;

		old_fs = get_fs();
		set_fs(KERNEL_DS);
		err = dev_ioctl(net, cmd,
				(struct ifreq __user __force *) &kifr);
		set_fs(old_fs);

		return err;
	default:
		return -ENOIOCTLCMD;
	}
}

/* Handle ioctls that use ifreq::ifr_data and just need struct ifreq converted */
static int compat_ifr_data_ioctl(struct net *net, unsigned int cmd,
				 struct compat_ifreq __user *u_ifreq32)
{
	struct ifreq __user *u_ifreq64;
	char tmp_buf[IFNAMSIZ];
	void __user *data64;
	u32 data32;

	if (copy_from_user(&tmp_buf[0], &(u_ifreq32->ifr_ifrn.ifrn_name[0]),
			   IFNAMSIZ))
		return -EFAULT;
	if (get_user(data32, &u_ifreq32->ifr_ifru.ifru_data))
		return -EFAULT;
	data64 = compat_ptr(data32);

	u_ifreq64 = compat_alloc_user_space(sizeof(*u_ifreq64));

	if (copy_to_user(&u_ifreq64->ifr_ifrn.ifrn_name[0], &tmp_buf[0],
			 IFNAMSIZ))
		return -EFAULT;
	if (put_user(data64, &u_ifreq64->ifr_ifru.ifru_data))
		return -EFAULT;

	return dev_ioctl(net, cmd, u_ifreq64);
}

static int dev_ifsioc(struct net *net, struct socket *sock,
			 unsigned int cmd, struct compat_ifreq __user *uifr32)
{
	struct ifreq __user *uifr;
	int err;

	uifr = compat_alloc_user_space(sizeof(*uifr));
	if (copy_in_user(uifr, uifr32, sizeof(*uifr32)))
		return -EFAULT;

	err = sock_do_ioctl(net, sock, cmd, (unsigned long)uifr);

	if (!err) {
		switch (cmd) {
		case SIOCGIFFLAGS:
		case SIOCGIFMETRIC:
		case SIOCGIFMTU:
		case SIOCGIFMEM:
		case SIOCGIFHWADDR:
		case SIOCGIFINDEX:
		case SIOCGIFADDR:
		case SIOCGIFBRDADDR:
		case SIOCGIFDSTADDR:
		case SIOCGIFNETMASK:
		case SIOCGIFPFLAGS:
		case SIOCGIFTXQLEN:
		case SIOCGMIIPHY:
		case SIOCGMIIREG:
			if (copy_in_user(uifr32, uifr, sizeof(*uifr32)))
				err = -EFAULT;
			break;
		}
	}
	return err;
}

static int compat_sioc_ifmap(struct net *net, unsigned int cmd,
			struct compat_ifreq __user *uifr32)
{
	struct ifreq ifr;
	struct compat_ifmap __user *uifmap32;
	mm_segment_t old_fs;
	int err;

	uifmap32 = &uifr32->ifr_ifru.ifru_map;
	err = copy_from_user(&ifr, uifr32, sizeof(ifr.ifr_name));
	err |= get_user(ifr.ifr_map.mem_start, &uifmap32->mem_start);
	err |= get_user(ifr.ifr_map.mem_end, &uifmap32->mem_end);
	err |= get_user(ifr.ifr_map.base_addr, &uifmap32->base_addr);
	err |= get_user(ifr.ifr_map.irq, &uifmap32->irq);
	err |= get_user(ifr.ifr_map.dma, &uifmap32->dma);
	err |= get_user(ifr.ifr_map.port, &uifmap32->port);
	if (err)
		return -EFAULT;

	old_fs = get_fs();
	set_fs(KERNEL_DS);
	err = dev_ioctl(net, cmd, (void  __user __force *)&ifr);
	set_fs(old_fs);

	if (cmd == SIOCGIFMAP && !err) {
		err = copy_to_user(uifr32, &ifr, sizeof(ifr.ifr_name));
		err |= put_user(ifr.ifr_map.mem_start, &uifmap32->mem_start);
		err |= put_user(ifr.ifr_map.mem_end, &uifmap32->mem_end);
		err |= put_user(ifr.ifr_map.base_addr, &uifmap32->base_addr);
		err |= put_user(ifr.ifr_map.irq, &uifmap32->irq);
		err |= put_user(ifr.ifr_map.dma, &uifmap32->dma);
		err |= put_user(ifr.ifr_map.port, &uifmap32->port);
		if (err)
			err = -EFAULT;
	}
	return err;
}

struct rtentry32 {
	u32		rt_pad1;
	struct sockaddr rt_dst;         /* target address               */
	struct sockaddr rt_gateway;     /* gateway addr (RTF_GATEWAY)   */
	struct sockaddr rt_genmask;     /* target network mask (IP)     */
	unsigned short	rt_flags;
	short		rt_pad2;
	u32		rt_pad3;
	unsigned char	rt_tos;
	unsigned char	rt_class;
	short		rt_pad4;
	short		rt_metric;      /* +1 for binary compatibility! */
	/* char * */ u32 rt_dev;        /* forcing the device at add    */
	u32		rt_mtu;         /* per route MTU/Window         */
	u32		rt_window;      /* Window clamping              */
	unsigned short  rt_irtt;        /* Initial RTT                  */
};

struct in6_rtmsg32 {
	struct in6_addr		rtmsg_dst;
	struct in6_addr		rtmsg_src;
	struct in6_addr		rtmsg_gateway;
	u32			rtmsg_type;
	u16			rtmsg_dst_len;
	u16			rtmsg_src_len;
	u32			rtmsg_metric;
	u32			rtmsg_info;
	u32			rtmsg_flags;
	s32			rtmsg_ifindex;
};

static int routing_ioctl(struct net *net, struct socket *sock,
			 unsigned int cmd, void __user *argp)
{
	int ret;
	void *r = NULL;
	struct in6_rtmsg r6;
	struct rtentry r4;
	char devname[16];
	u32 rtdev;
	mm_segment_t old_fs = get_fs();

	if (sock && sock->sk && sock->sk->sk_family == AF_INET6) { /* ipv6 */
		struct in6_rtmsg32 __user *ur6 = argp;
		ret = copy_from_user(&r6.rtmsg_dst, &(ur6->rtmsg_dst),
			3 * sizeof(struct in6_addr));
		ret |= get_user(r6.rtmsg_type, &(ur6->rtmsg_type));
		ret |= get_user(r6.rtmsg_dst_len, &(ur6->rtmsg_dst_len));
		ret |= get_user(r6.rtmsg_src_len, &(ur6->rtmsg_src_len));
		ret |= get_user(r6.rtmsg_metric, &(ur6->rtmsg_metric));
		ret |= get_user(r6.rtmsg_info, &(ur6->rtmsg_info));
		ret |= get_user(r6.rtmsg_flags, &(ur6->rtmsg_flags));
		ret |= get_user(r6.rtmsg_ifindex, &(ur6->rtmsg_ifindex));

		r = (void *) &r6;
	} else { /* ipv4 */
		struct rtentry32 __user *ur4 = argp;
		ret = copy_from_user(&r4.rt_dst, &(ur4->rt_dst),
					3 * sizeof(struct sockaddr));
		ret |= get_user(r4.rt_flags, &(ur4->rt_flags));
		ret |= get_user(r4.rt_metric, &(ur4->rt_metric));
		ret |= get_user(r4.rt_mtu, &(ur4->rt_mtu));
		ret |= get_user(r4.rt_window, &(ur4->rt_window));
		ret |= get_user(r4.rt_irtt, &(ur4->rt_irtt));
		ret |= get_user(rtdev, &(ur4->rt_dev));
		if (rtdev) {
			ret |= copy_from_user(devname, compat_ptr(rtdev), 15);
			r4.rt_dev = (char __user __force *)devname;
			devname[15] = 0;
		} else
			r4.rt_dev = NULL;

		r = (void *) &r4;
	}

	if (ret) {
		ret = -EFAULT;
		goto out;
	}

	set_fs(KERNEL_DS);
	ret = sock_do_ioctl(net, sock, cmd, (unsigned long) r);
	set_fs(old_fs);

out:
	return ret;
}

/* Since old style bridge ioctl's endup using SIOCDEVPRIVATE
 * for some operations; this forces use of the newer bridge-utils that
 * use compatible ioctls
 */
static int old_bridge_ioctl(compat_ulong_t __user *argp)
{
	compat_ulong_t tmp;

	if (get_user(tmp, argp))
		return -EFAULT;
	if (tmp == BRCTL_GET_VERSION)
		return BRCTL_VERSION + 1;
	return -EINVAL;
}

static int compat_sock_ioctl_trans(struct file *file, struct socket *sock,
			 unsigned int cmd, unsigned long arg)
{
	void __user *argp = compat_ptr(arg);
	struct sock *sk = sock->sk;
	struct net *net = sock_net(sk);

	if (cmd >= SIOCDEVPRIVATE && cmd <= (SIOCDEVPRIVATE + 15))
		return compat_ifr_data_ioctl(net, cmd, argp);

	switch (cmd) {
	case SIOCSIFBR:
	case SIOCGIFBR:
		return old_bridge_ioctl(argp);
	case SIOCGIFNAME:
		return dev_ifname32(net, argp);
	case SIOCGIFCONF:
		return dev_ifconf(net, argp);
	case SIOCETHTOOL:
		return ethtool_ioctl(net, argp);
	case SIOCWANDEV:
		return compat_siocwandev(net, argp);
	case SIOCGIFMAP:
	case SIOCSIFMAP:
		return compat_sioc_ifmap(net, cmd, argp);
	case SIOCBONDENSLAVE:
	case SIOCBONDRELEASE:
	case SIOCBONDSETHWADDR:
	case SIOCBONDCHANGEACTIVE:
		return bond_ioctl(net, cmd, argp);
	case SIOCADDRT:
	case SIOCDELRT:
		return routing_ioctl(net, sock, cmd, argp);
	case SIOCGSTAMP:
		return do_siocgstamp(net, sock, cmd, argp);
	case SIOCGSTAMPNS:
		return do_siocgstampns(net, sock, cmd, argp);
	case SIOCBONDSLAVEINFOQUERY:
	case SIOCBONDINFOQUERY:
	case SIOCSHWTSTAMP:
	case SIOCGHWTSTAMP:
		return compat_ifr_data_ioctl(net, cmd, argp);

	case FIOSETOWN:
	case SIOCSPGRP:
	case FIOGETOWN:
	case SIOCGPGRP:
	case SIOCBRADDBR:
	case SIOCBRDELBR:
	case SIOCGIFVLAN:
	case SIOCSIFVLAN:
	case SIOCADDDLCI:
	case SIOCDELDLCI:
		return sock_ioctl(file, cmd, arg);

	case SIOCGIFFLAGS:
	case SIOCSIFFLAGS:
	case SIOCGIFMETRIC:
	case SIOCSIFMETRIC:
	case SIOCGIFMTU:
	case SIOCSIFMTU:
	case SIOCGIFMEM:
	case SIOCSIFMEM:
	case SIOCGIFHWADDR:
	case SIOCSIFHWADDR:
	case SIOCADDMULTI:
	case SIOCDELMULTI:
	case SIOCGIFINDEX:
	case SIOCGIFADDR:
	case SIOCSIFADDR:
	case SIOCSIFHWBROADCAST:
	case SIOCDIFADDR:
	case SIOCGIFBRDADDR:
	case SIOCSIFBRDADDR:
	case SIOCGIFDSTADDR:
	case SIOCSIFDSTADDR:
	case SIOCGIFNETMASK:
	case SIOCSIFNETMASK:
	case SIOCSIFPFLAGS:
	case SIOCGIFPFLAGS:
	case SIOCGIFTXQLEN:
	case SIOCSIFTXQLEN:
	case SIOCBRADDIF:
	case SIOCBRDELIF:
	case SIOCSIFNAME:
	case SIOCGMIIPHY:
	case SIOCGMIIREG:
	case SIOCSMIIREG:
		return dev_ifsioc(net, sock, cmd, argp);

	case SIOCSARP:
	case SIOCGARP:
	case SIOCDARP:
	case SIOCATMARK:
		return sock_do_ioctl(net, sock, cmd, arg);
	}

	return -ENOIOCTLCMD;
}

static long compat_sock_ioctl(struct file *file, unsigned int cmd,
			      unsigned long arg)
{
	struct socket *sock = file->private_data;
	int ret = -ENOIOCTLCMD;
	struct sock *sk;
	struct net *net;

	sk = sock->sk;
	net = sock_net(sk);

	if (sock->ops->compat_ioctl)
		ret = sock->ops->compat_ioctl(sock, cmd, arg);

	if (ret == -ENOIOCTLCMD &&
	    (cmd >= SIOCIWFIRST && cmd <= SIOCIWLAST))
		ret = compat_wext_handle_ioctl(net, cmd, arg);

	if (ret == -ENOIOCTLCMD)
		ret = compat_sock_ioctl_trans(file, sock, cmd, arg);

	return ret;
}
#endif

int kernel_bind(struct socket *sock, struct sockaddr *addr, int addrlen)
{
	return sock->ops->bind(sock, addr, addrlen);
}
EXPORT_SYMBOL(kernel_bind);

int kernel_listen(struct socket *sock, int backlog)
{
	return sock->ops->listen(sock, backlog);
}
EXPORT_SYMBOL(kernel_listen);

int kernel_accept(struct socket *sock, struct socket **newsock, int flags)
{
	struct sock *sk = sock->sk;
	int err;

	err = sock_create_lite(sk->sk_family, sk->sk_type, sk->sk_protocol,
			       newsock);
	if (err < 0)
		goto done;

	err = sock->ops->accept(sock, *newsock, flags);
	if (err < 0) {
		sock_release(*newsock);
		*newsock = NULL;
		goto done;
	}

	(*newsock)->ops = sock->ops;
	__module_get((*newsock)->ops->owner);

done:
	return err;
}
EXPORT_SYMBOL(kernel_accept);

int kernel_connect(struct socket *sock, struct sockaddr *addr, int addrlen,
		   int flags)
{
	return sock->ops->connect(sock, addr, addrlen, flags);
}
EXPORT_SYMBOL(kernel_connect);

int kernel_getsockname(struct socket *sock, struct sockaddr *addr,
			 int *addrlen)
{
	return sock->ops->getname(sock, addr, addrlen, 0);
}
EXPORT_SYMBOL(kernel_getsockname);

int kernel_getpeername(struct socket *sock, struct sockaddr *addr,
			 int *addrlen)
{
	return sock->ops->getname(sock, addr, addrlen, 1);
}
EXPORT_SYMBOL(kernel_getpeername);

int kernel_getsockopt(struct socket *sock, int level, int optname,
			char *optval, int *optlen)
{
	mm_segment_t oldfs = get_fs();
	char __user *uoptval;
	int __user *uoptlen;
	int err;

	uoptval = (char __user __force *) optval;
	uoptlen = (int __user __force *) optlen;

	set_fs(KERNEL_DS);
	if (level == SOL_SOCKET)
		err = sock_getsockopt(sock, level, optname, uoptval, uoptlen);
	else
		err = sock->ops->getsockopt(sock, level, optname, uoptval,
					    uoptlen);
	set_fs(oldfs);
	return err;
}
EXPORT_SYMBOL(kernel_getsockopt);

int kernel_setsockopt(struct socket *sock, int level, int optname,
			char *optval, unsigned int optlen)
{
	mm_segment_t oldfs = get_fs();
	char __user *uoptval;
	int err;

	uoptval = (char __user __force *) optval;

	set_fs(KERNEL_DS);
	if (level == SOL_SOCKET)
		err = sock_setsockopt(sock, level, optname, uoptval, optlen);
	else
		err = sock->ops->setsockopt(sock, level, optname, uoptval,
					    optlen);
	set_fs(oldfs);
	return err;
}
EXPORT_SYMBOL(kernel_setsockopt);

int kernel_sendpage(struct socket *sock, struct page *page, int offset,
		    size_t size, int flags)
{
	if (sock->ops->sendpage)
		return sock->ops->sendpage(sock, page, offset, size, flags);

	return sock_no_sendpage(sock, page, offset, size, flags);
}
EXPORT_SYMBOL(kernel_sendpage);

int kernel_sock_ioctl(struct socket *sock, int cmd, unsigned long arg)
{
	mm_segment_t oldfs = get_fs();
	int err;

	set_fs(KERNEL_DS);
	err = sock->ops->ioctl(sock, cmd, arg);
	set_fs(oldfs);

	return err;
}
EXPORT_SYMBOL(kernel_sock_ioctl);

int kernel_sock_shutdown(struct socket *sock, enum sock_shutdown_cmd how)
{
	return sock->ops->shutdown(sock, how);
}
EXPORT_SYMBOL(kernel_sock_shutdown);

int sockev_register_notify(struct notifier_block *nb)
{
	return blocking_notifier_chain_register(&sockev_notifier_list, nb);
}
EXPORT_SYMBOL(sockev_register_notify);

int sockev_unregister_notify(struct notifier_block *nb)
{
	return blocking_notifier_chain_unregister(&sockev_notifier_list, nb);
}
EXPORT_SYMBOL(sockev_unregister_notify);<|MERGE_RESOLUTION|>--- conflicted
+++ resolved
@@ -615,10 +615,7 @@
 		if (inode)
 			inode_lock(inode);
 		sock->ops->release(sock);
-<<<<<<< HEAD
-=======
 		sock->sk = NULL;
->>>>>>> e4311a36
 		if (inode)
 			inode_unlock(inode);
 		sock->ops = NULL;
